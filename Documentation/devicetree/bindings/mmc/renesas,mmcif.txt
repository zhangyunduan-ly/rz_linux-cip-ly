--- conflicted
+++ resolved
@@ -9,10 +9,7 @@
 - compatible: should be "renesas,mmcif-<soctype>", "renesas,sh-mmcif" as a
   fallback. Examples with <soctype> are:
 	- "renesas,mmcif-r8a7740" for the MMCIF found in r8a7740 SoCs
-<<<<<<< HEAD
-=======
 	- "renesas,mmcif-r8a7742" for the MMCIF found in r8a7742 SoCs
->>>>>>> c9f71781
 	- "renesas,mmcif-r8a7743" for the MMCIF found in r8a7743 SoCs
 	- "renesas,mmcif-r8a7744" for the MMCIF found in r8a7744 SoCs
 	- "renesas,mmcif-r8a7745" for the MMCIF found in r8a7745 SoCs
