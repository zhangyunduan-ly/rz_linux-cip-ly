--- conflicted
+++ resolved
@@ -878,11 +878,7 @@
 
 config RZG2L_ADC
 	tristate "Renesas RZ/G2L ADC driver"
-<<<<<<< HEAD
-	depends on ARCH_R9A07G044 || COMPILE_TEST
-=======
 	depends on ARCH_RZG2L || COMPILE_TEST
->>>>>>> e217bcd8
 	help
 	  Say yes here to build support for the ADC found in Renesas
 	  RZ/G2L family.
