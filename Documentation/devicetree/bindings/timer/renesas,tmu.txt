--- conflicted
+++ resolved
@@ -12,10 +12,7 @@
     - "renesas,tmu-r8a7740" for the r8a7740 TMU
     - "renesas,tmu-r8a774b1" for the r8a774B1 TMU
     - "renesas,tmu-r8a774c0" for the r8a774C0 TMU
-<<<<<<< HEAD
-=======
     - "renesas,tmu-r8a774e1" for the r8a774E1 TMU
->>>>>>> ae1fef4b
     - "renesas,tmu-r8a7778" for the r8a7778 TMU
     - "renesas,tmu-r8a7779" for the r8a7779 TMU
     - "renesas,tmu" for any TMU.
