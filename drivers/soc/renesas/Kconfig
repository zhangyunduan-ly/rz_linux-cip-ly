--- conflicted
+++ resolved
@@ -3,24 +3,15 @@
 	default y if ARCH_RENESAS
 	select SOC_BUS
 	select RST_RCAR if ARCH_RCAR_GEN1 || ARCH_RCAR_GEN2 || \
-<<<<<<< HEAD
-			   ARCH_R8A774A1 || ARCH_R8A774C0 || ARCH_R8A7795 || \
-			   ARCH_R8A7796 || ARCH_R8A77965 || ARCH_R8A77970 || \
-			   ARCH_R8A77980 || ARCH_R8A77990 || ARCH_R8A77995
-=======
 			   ARCH_R8A774A1 || ARCH_R8A774B1 || ARCH_R8A774C0 || \
 			   ARCH_R8A7795 || ARCH_R8A7796 || ARCH_R8A77965 || \
 			   ARCH_R8A77970 || ARCH_R8A77980 || ARCH_R8A77990 || \
 			   ARCH_R8A77995
->>>>>>> 983d5408
 	select SYSC_R8A7743 if ARCH_R8A7743
 	select SYSC_R8A7745 if ARCH_R8A7745
 	select SYSC_R8A77470 if ARCH_R8A77470
 	select SYSC_R8A774A1 if ARCH_R8A774A1
-<<<<<<< HEAD
-=======
 	select SYSC_R8A774B1 if ARCH_R8A774B1
->>>>>>> 983d5408
 	select SYSC_R8A774C0 if ARCH_R8A774C0
 	select SYSC_R8A7779 if ARCH_R8A7779
 	select SYSC_R8A7790 if ARCH_R8A7790
@@ -54,13 +45,10 @@
 	bool "RZ/G2M System Controller support" if COMPILE_TEST
 	select SYSC_RCAR
 
-<<<<<<< HEAD
-=======
 config SYSC_R8A774B1
 	bool "RZ/G2N System Controller support" if COMPILE_TEST
 	select SYSC_RCAR
 
->>>>>>> 983d5408
 config SYSC_R8A774C0
 	bool "RZ/G2E System Controller support" if COMPILE_TEST
 	select SYSC_RCAR
