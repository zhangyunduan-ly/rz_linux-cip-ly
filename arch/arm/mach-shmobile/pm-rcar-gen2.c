--- conflicted
+++ resolved
@@ -97,11 +97,8 @@
 		syscier = 0x013111ef;
 	else if (of_machine_is_compatible("renesas,r8a7791"))
 		syscier = 0x00111003;
-<<<<<<< HEAD
-=======
 	else if (of_machine_is_compatible("renesas,r8a7742"))
 		syscier = 0x013111ef;
->>>>>>> c9f71781
 	else if (of_machine_is_compatible("renesas,r8a7743"))
 		syscier = 0x00101003;
 	else if (of_machine_is_compatible("renesas,r8a7744"))
