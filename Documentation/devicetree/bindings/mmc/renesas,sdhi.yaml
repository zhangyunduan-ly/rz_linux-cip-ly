--- conflicted
+++ resolved
@@ -59,10 +59,7 @@
               - renesas,sdhi-r9a07g043 # RZ/G2UL
               - renesas,sdhi-r9a07g044 # RZ/G2{L,LC}
               - renesas,sdhi-r9a07g054 # RZ/V2L
-<<<<<<< HEAD
-=======
               - renesas,sdhi-r9a09g011 # RZ/V2M
->>>>>>> 34d05246
           - const: renesas,rcar-gen3-sdhi # R-Car Gen3 or RZ/G2
 
   reg:
