// SPDX-License-Identifier: GPL-2.0+
/* Renesas R-Car CAN FD device driver
 *
 * Copyright (C) 2015 Renesas Electronics Corp.
 */

/* The R-Car CAN FD controller can operate in either one of the below two modes
 *  - CAN FD only mode
 *  - Classical CAN (CAN 2.0) only mode
 *
 * This driver puts the controller in CAN FD only mode by default. In this
 * mode, the controller acts as a CAN FD node that can also interoperate with
 * CAN 2.0 nodes.
 *
 * To switch the controller to Classical CAN (CAN 2.0) only mode, add
 * "renesas,no-can-fd" optional property to the device tree node. A h/w reset is
 * also required to switch modes.
 *
 * Note: The h/w manual register naming convention is clumsy and not acceptable
 * to use as it is in the driver. However, those names are added as comments
 * wherever it is modified to a readable name.
 */

#include <linux/module.h>
#include <linux/moduleparam.h>
#include <linux/kernel.h>
#include <linux/types.h>
#include <linux/interrupt.h>
#include <linux/errno.h>
#include <linux/netdevice.h>
#include <linux/platform_device.h>
#include <linux/can/led.h>
#include <linux/can/dev.h>
#include <linux/clk.h>
#include <linux/of.h>
#include <linux/of_device.h>
#include <linux/bitmap.h>
#include <linux/bitops.h>
#include <linux/iopoll.h>
#include <linux/reset.h>

#define RCANFD_DRV_NAME			"rcar_canfd"

enum rcanfd_chip_id {
	RENESAS_RCAR_GEN3 = 0,
	RENESAS_RZG2L,
};

/* Global register bits */

/* RSCFDnCFDGRMCFG */
#define RCANFD_GRMCFG_RCMC		BIT(0)

/* RSCFDnCFDGCFG / RSCFDnGCFG */
#define RCANFD_GCFG_EEFE		BIT(6)
#define RCANFD_GCFG_CMPOC		BIT(5)	/* CAN FD only */
#define RCANFD_GCFG_DCS			BIT(4)
#define RCANFD_GCFG_DCE			BIT(1)
#define RCANFD_GCFG_TPRI		BIT(0)

/* RSCFDnCFDGCTR / RSCFDnGCTR */
#define RCANFD_GCTR_TSRST		BIT(16)
#define RCANFD_GCTR_CFMPOFIE		BIT(11)	/* CAN FD only */
#define RCANFD_GCTR_THLEIE		BIT(10)
#define RCANFD_GCTR_MEIE		BIT(9)
#define RCANFD_GCTR_DEIE		BIT(8)
#define RCANFD_GCTR_GSLPR		BIT(2)
#define RCANFD_GCTR_GMDC_MASK		(0x3)
#define RCANFD_GCTR_GMDC_GOPM		(0x0)
#define RCANFD_GCTR_GMDC_GRESET		(0x1)
#define RCANFD_GCTR_GMDC_GTEST		(0x2)

/* RSCFDnCFDGSTS / RSCFDnGSTS */
#define RCANFD_GSTS_GRAMINIT		BIT(3)
#define RCANFD_GSTS_GSLPSTS		BIT(2)
#define RCANFD_GSTS_GHLTSTS		BIT(1)
#define RCANFD_GSTS_GRSTSTS		BIT(0)
/* Non-operational status */
#define RCANFD_GSTS_GNOPM		(BIT(0) | BIT(1) | BIT(2) | BIT(3))

/* RSCFDnCFDGERFL / RSCFDnGERFL */
#define RCANFD_GERFL_EEF1		BIT(17)
#define RCANFD_GERFL_EEF0		BIT(16)
#define RCANFD_GERFL_CMPOF		BIT(3)	/* CAN FD only */
#define RCANFD_GERFL_THLES		BIT(2)
#define RCANFD_GERFL_MES		BIT(1)
#define RCANFD_GERFL_DEF		BIT(0)

#define RCANFD_GERFL_ERR(gpriv, x)	((x) & (RCANFD_GERFL_EEF1 |\
					RCANFD_GERFL_EEF0 | RCANFD_GERFL_MES |\
					(gpriv->fdmode ?\
					 RCANFD_GERFL_CMPOF : 0)))

/* AFL Rx rules registers */

/* RSCFDnCFDGAFLCFG0 / RSCFDnGAFLCFG0 */
#define RCANFD_GAFLCFG_SETRNC(n, x)	(((x) & 0xff) << (24 - n * 8))
#define RCANFD_GAFLCFG_GETRNC(n, x)	(((x) >> (24 - n * 8)) & 0xff)

/* RSCFDnCFDGAFLECTR / RSCFDnGAFLECTR */
#define RCANFD_GAFLECTR_AFLDAE		BIT(8)
#define RCANFD_GAFLECTR_AFLPN(x)	((x) & 0x1f)

/* RSCFDnCFDGAFLIDj / RSCFDnGAFLIDj */
#define RCANFD_GAFLID_GAFLLB		BIT(29)

/* RSCFDnCFDGAFLP1_j / RSCFDnGAFLP1_j */
#define RCANFD_GAFLP1_GAFLFDP(x)	(1 << (x))

/* Channel register bits */

/* RSCFDnCmCFG - Classical CAN only */
#define RCANFD_CFG_SJW(x)		(((x) & 0x3) << 24)
#define RCANFD_CFG_TSEG2(x)		(((x) & 0x7) << 20)
#define RCANFD_CFG_TSEG1(x)		(((x) & 0xf) << 16)
#define RCANFD_CFG_BRP(x)		(((x) & 0x3ff) << 0)

/* RSCFDnCFDCmNCFG - CAN FD only */
#define RCANFD_NCFG_NTSEG2(x)		(((x) & 0x1f) << 24)
#define RCANFD_NCFG_NTSEG1(x)		(((x) & 0x7f) << 16)
#define RCANFD_NCFG_NSJW(x)		(((x) & 0x1f) << 11)
#define RCANFD_NCFG_NBRP(x)		(((x) & 0x3ff) << 0)

/* RSCFDnCFDCmCTR / RSCFDnCmCTR */
#define RCANFD_CCTR_CTME		BIT(24)
#define RCANFD_CCTR_ERRD		BIT(23)
#define RCANFD_CCTR_BOM_MASK		(0x3 << 21)
#define RCANFD_CCTR_BOM_ISO		(0x0 << 21)
#define RCANFD_CCTR_BOM_BENTRY		(0x1 << 21)
#define RCANFD_CCTR_BOM_BEND		(0x2 << 21)
#define RCANFD_CCTR_TDCVFIE		BIT(19)
#define RCANFD_CCTR_SOCOIE		BIT(18)
#define RCANFD_CCTR_EOCOIE		BIT(17)
#define RCANFD_CCTR_TAIE		BIT(16)
#define RCANFD_CCTR_ALIE		BIT(15)
#define RCANFD_CCTR_BLIE		BIT(14)
#define RCANFD_CCTR_OLIE		BIT(13)
#define RCANFD_CCTR_BORIE		BIT(12)
#define RCANFD_CCTR_BOEIE		BIT(11)
#define RCANFD_CCTR_EPIE		BIT(10)
#define RCANFD_CCTR_EWIE		BIT(9)
#define RCANFD_CCTR_BEIE		BIT(8)
#define RCANFD_CCTR_CSLPR		BIT(2)
#define RCANFD_CCTR_CHMDC_MASK		(0x3)
#define RCANFD_CCTR_CHDMC_COPM		(0x0)
#define RCANFD_CCTR_CHDMC_CRESET	(0x1)
#define RCANFD_CCTR_CHDMC_CHLT		(0x2)

/* RSCFDnCFDCmSTS / RSCFDnCmSTS */
#define RCANFD_CSTS_COMSTS		BIT(7)
#define RCANFD_CSTS_RECSTS		BIT(6)
#define RCANFD_CSTS_TRMSTS		BIT(5)
#define RCANFD_CSTS_BOSTS		BIT(4)
#define RCANFD_CSTS_EPSTS		BIT(3)
#define RCANFD_CSTS_SLPSTS		BIT(2)
#define RCANFD_CSTS_HLTSTS		BIT(1)
#define RCANFD_CSTS_CRSTSTS		BIT(0)

#define RCANFD_CSTS_TECCNT(x)		(((x) >> 24) & 0xff)
#define RCANFD_CSTS_RECCNT(x)		(((x) >> 16) & 0xff)

/* RSCFDnCFDCmERFL / RSCFDnCmERFL */
#define RCANFD_CERFL_ADERR		BIT(14)
#define RCANFD_CERFL_B0ERR		BIT(13)
#define RCANFD_CERFL_B1ERR		BIT(12)
#define RCANFD_CERFL_CERR		BIT(11)
#define RCANFD_CERFL_AERR		BIT(10)
#define RCANFD_CERFL_FERR		BIT(9)
#define RCANFD_CERFL_SERR		BIT(8)
#define RCANFD_CERFL_ALF		BIT(7)
#define RCANFD_CERFL_BLF		BIT(6)
#define RCANFD_CERFL_OVLF		BIT(5)
#define RCANFD_CERFL_BORF		BIT(4)
#define RCANFD_CERFL_BOEF		BIT(3)
#define RCANFD_CERFL_EPF		BIT(2)
#define RCANFD_CERFL_EWF		BIT(1)
#define RCANFD_CERFL_BEF		BIT(0)

#define RCANFD_CERFL_ERR(x)		((x) & (0x7fff)) /* above bits 14:0 */

/* RSCFDnCFDCmDCFG */
#define RCANFD_DCFG_DSJW(x)		(((x) & 0x7) << 24)
#define RCANFD_DCFG_DTSEG2(x)		(((x) & 0x7) << 20)
#define RCANFD_DCFG_DTSEG1(x)		(((x) & 0xf) << 16)
#define RCANFD_DCFG_DBRP(x)		(((x) & 0xff) << 0)

/* RSCFDnCFDCmFDCFG */
#define RCANFD_FDCFG_TDCE		BIT(9)
#define RCANFD_FDCFG_TDCOC		BIT(8)
#define RCANFD_FDCFG_TDCO(x)		(((x) & 0x7f) >> 16)

/* RSCFDnCFDRFCCx */
#define RCANFD_RFCC_RFIM		BIT(12)
#define RCANFD_RFCC_RFDC(x)		(((x) & 0x7) << 8)
#define RCANFD_RFCC_RFPLS(x)		(((x) & 0x7) << 4)
#define RCANFD_RFCC_RFIE		BIT(1)
#define RCANFD_RFCC_RFE			BIT(0)

/* RSCFDnCFDRFSTSx */
#define RCANFD_RFSTS_RFIF		BIT(3)
#define RCANFD_RFSTS_RFMLT		BIT(2)
#define RCANFD_RFSTS_RFFLL		BIT(1)
#define RCANFD_RFSTS_RFEMP		BIT(0)

/* RSCFDnCFDRFIDx */
#define RCANFD_RFID_RFIDE		BIT(31)
#define RCANFD_RFID_RFRTR		BIT(30)

/* RSCFDnCFDRFPTRx */
#define RCANFD_RFPTR_RFDLC(x)		(((x) >> 28) & 0xf)
#define RCANFD_RFPTR_RFPTR(x)		(((x) >> 16) & 0xfff)
#define RCANFD_RFPTR_RFTS(x)		(((x) >> 0) & 0xffff)

/* RSCFDnCFDRFFDSTSx */
#define RCANFD_RFFDSTS_RFFDF		BIT(2)
#define RCANFD_RFFDSTS_RFBRS		BIT(1)
#define RCANFD_RFFDSTS_RFESI		BIT(0)

/* Common FIFO bits */

/* RSCFDnCFDCFCCk */
#define RCANFD_CFCC_CFTML(x)		(((x) & 0xf) << 20)
#define RCANFD_CFCC_CFM(x)		(((x) & 0x3) << 16)
#define RCANFD_CFCC_CFIM		BIT(12)
#define RCANFD_CFCC_CFDC(x)		(((x) & 0x7) << 8)
#define RCANFD_CFCC_CFPLS(x)		(((x) & 0x7) << 4)
#define RCANFD_CFCC_CFTXIE		BIT(2)
#define RCANFD_CFCC_CFE			BIT(0)

/* RSCFDnCFDCFSTSk */
#define RCANFD_CFSTS_CFMC(x)		(((x) >> 8) & 0xff)
#define RCANFD_CFSTS_CFTXIF		BIT(4)
#define RCANFD_CFSTS_CFMLT		BIT(2)
#define RCANFD_CFSTS_CFFLL		BIT(1)
#define RCANFD_CFSTS_CFEMP		BIT(0)

/* RSCFDnCFDCFIDk */
#define RCANFD_CFID_CFIDE		BIT(31)
#define RCANFD_CFID_CFRTR		BIT(30)
#define RCANFD_CFID_CFID_MASK(x)	((x) & 0x1fffffff)

/* RSCFDnCFDCFPTRk */
#define RCANFD_CFPTR_CFDLC(x)		(((x) & 0xf) << 28)
#define RCANFD_CFPTR_CFPTR(x)		(((x) & 0xfff) << 16)
#define RCANFD_CFPTR_CFTS(x)		(((x) & 0xff) << 0)

/* RSCFDnCFDCFFDCSTSk */
#define RCANFD_CFFDCSTS_CFFDF		BIT(2)
#define RCANFD_CFFDCSTS_CFBRS		BIT(1)
#define RCANFD_CFFDCSTS_CFESI		BIT(0)

/* This controller supports either Classical CAN only mode or CAN FD only mode.
 * These modes are supported in two separate set of register maps & names.
 * However, some of the register offsets are common for both modes. Those
 * offsets are listed below as Common registers.
 *
 * The CAN FD only mode specific registers & Classical CAN only mode specific
 * registers are listed separately. Their register names starts with
 * RCANFD_F_xxx & RCANFD_C_xxx respectively.
 */

/* Common registers */

/* RSCFDnCFDCmNCFG / RSCFDnCmCFG */
#define RCANFD_CCFG(m)			(0x0000 + (0x10 * (m)))
/* RSCFDnCFDCmCTR / RSCFDnCmCTR */
#define RCANFD_CCTR(m)			(0x0004 + (0x10 * (m)))
/* RSCFDnCFDCmSTS / RSCFDnCmSTS */
#define RCANFD_CSTS(m)			(0x0008 + (0x10 * (m)))
/* RSCFDnCFDCmERFL / RSCFDnCmERFL */
#define RCANFD_CERFL(m)			(0x000C + (0x10 * (m)))

/* RSCFDnCFDGCFG / RSCFDnGCFG */
#define RCANFD_GCFG			(0x0084)
/* RSCFDnCFDGCTR / RSCFDnGCTR */
#define RCANFD_GCTR			(0x0088)
/* RSCFDnCFDGCTS / RSCFDnGCTS */
#define RCANFD_GSTS			(0x008c)
/* RSCFDnCFDGERFL / RSCFDnGERFL */
#define RCANFD_GERFL			(0x0090)
/* RSCFDnCFDGTSC / RSCFDnGTSC */
#define RCANFD_GTSC			(0x0094)
/* RSCFDnCFDGAFLECTR / RSCFDnGAFLECTR */
#define RCANFD_GAFLECTR			(0x0098)
/* RSCFDnCFDGAFLCFG0 / RSCFDnGAFLCFG0 */
#define RCANFD_GAFLCFG0			(0x009c)
/* RSCFDnCFDGAFLCFG1 / RSCFDnGAFLCFG1 */
#define RCANFD_GAFLCFG1			(0x00a0)
/* RSCFDnCFDRMNB / RSCFDnRMNB */
#define RCANFD_RMNB			(0x00a4)
/* RSCFDnCFDRMND / RSCFDnRMND */
#define RCANFD_RMND(y)			(0x00a8 + (0x04 * (y)))

/* RSCFDnCFDRFCCx / RSCFDnRFCCx */
#define RCANFD_RFCC(x)			(0x00b8 + (0x04 * (x)))
/* RSCFDnCFDRFSTSx / RSCFDnRFSTSx */
#define RCANFD_RFSTS(x)			(0x00d8 + (0x04 * (x)))
/* RSCFDnCFDRFPCTRx / RSCFDnRFPCTRx */
#define RCANFD_RFPCTR(x)		(0x00f8 + (0x04 * (x)))

/* Common FIFO Control registers */

/* RSCFDnCFDCFCCx / RSCFDnCFCCx */
#define RCANFD_CFCC(ch, idx)		(0x0118 + (0x0c * (ch)) + \
					 (0x04 * (idx)))
/* RSCFDnCFDCFSTSx / RSCFDnCFSTSx */
#define RCANFD_CFSTS(ch, idx)		(0x0178 + (0x0c * (ch)) + \
					 (0x04 * (idx)))
/* RSCFDnCFDCFPCTRx / RSCFDnCFPCTRx */
#define RCANFD_CFPCTR(ch, idx)		(0x01d8 + (0x0c * (ch)) + \
					 (0x04 * (idx)))

/* RSCFDnCFDFESTS / RSCFDnFESTS */
#define RCANFD_FESTS			(0x0238)
/* RSCFDnCFDFFSTS / RSCFDnFFSTS */
#define RCANFD_FFSTS			(0x023c)
/* RSCFDnCFDFMSTS / RSCFDnFMSTS */
#define RCANFD_FMSTS			(0x0240)
/* RSCFDnCFDRFISTS / RSCFDnRFISTS */
#define RCANFD_RFISTS			(0x0244)
/* RSCFDnCFDCFRISTS / RSCFDnCFRISTS */
#define RCANFD_CFRISTS			(0x0248)
/* RSCFDnCFDCFTISTS / RSCFDnCFTISTS */
#define RCANFD_CFTISTS			(0x024c)

/* RSCFDnCFDTMCp / RSCFDnTMCp */
#define RCANFD_TMC(p)			(0x0250 + (0x01 * (p)))
/* RSCFDnCFDTMSTSp / RSCFDnTMSTSp */
#define RCANFD_TMSTS(p)			(0x02d0 + (0x01 * (p)))

/* RSCFDnCFDTMTRSTSp / RSCFDnTMTRSTSp */
#define RCANFD_TMTRSTS(y)		(0x0350 + (0x04 * (y)))
/* RSCFDnCFDTMTARSTSp / RSCFDnTMTARSTSp */
#define RCANFD_TMTARSTS(y)		(0x0360 + (0x04 * (y)))
/* RSCFDnCFDTMTCSTSp / RSCFDnTMTCSTSp */
#define RCANFD_TMTCSTS(y)		(0x0370 + (0x04 * (y)))
/* RSCFDnCFDTMTASTSp / RSCFDnTMTASTSp */
#define RCANFD_TMTASTS(y)		(0x0380 + (0x04 * (y)))
/* RSCFDnCFDTMIECy / RSCFDnTMIECy */
#define RCANFD_TMIEC(y)			(0x0390 + (0x04 * (y)))

/* RSCFDnCFDTXQCCm / RSCFDnTXQCCm */
#define RCANFD_TXQCC(m)			(0x03a0 + (0x04 * (m)))
/* RSCFDnCFDTXQSTSm / RSCFDnTXQSTSm */
#define RCANFD_TXQSTS(m)		(0x03c0 + (0x04 * (m)))
/* RSCFDnCFDTXQPCTRm / RSCFDnTXQPCTRm */
#define RCANFD_TXQPCTR(m)		(0x03e0 + (0x04 * (m)))

/* RSCFDnCFDTHLCCm / RSCFDnTHLCCm */
#define RCANFD_THLCC(m)			(0x0400 + (0x04 * (m)))
/* RSCFDnCFDTHLSTSm / RSCFDnTHLSTSm */
#define RCANFD_THLSTS(m)		(0x0420 + (0x04 * (m)))
/* RSCFDnCFDTHLPCTRm / RSCFDnTHLPCTRm */
#define RCANFD_THLPCTR(m)		(0x0440 + (0x04 * (m)))

/* RSCFDnCFDGTINTSTS0 / RSCFDnGTINTSTS0 */
#define RCANFD_GTINTSTS0		(0x0460)
/* RSCFDnCFDGTINTSTS1 / RSCFDnGTINTSTS1 */
#define RCANFD_GTINTSTS1		(0x0464)
/* RSCFDnCFDGTSTCFG / RSCFDnGTSTCFG */
#define RCANFD_GTSTCFG			(0x0468)
/* RSCFDnCFDGTSTCTR / RSCFDnGTSTCTR */
#define RCANFD_GTSTCTR			(0x046c)
/* RSCFDnCFDGLOCKK / RSCFDnGLOCKK */
#define RCANFD_GLOCKK			(0x047c)
/* RSCFDnCFDGRMCFG */
#define RCANFD_GRMCFG			(0x04fc)

/* RSCFDnCFDGAFLIDj / RSCFDnGAFLIDj */
#define RCANFD_GAFLID(offset, j)	((offset) + (0x10 * (j)))
/* RSCFDnCFDGAFLMj / RSCFDnGAFLMj */
#define RCANFD_GAFLM(offset, j)		((offset) + 0x04 + (0x10 * (j)))
/* RSCFDnCFDGAFLP0j / RSCFDnGAFLP0j */
#define RCANFD_GAFLP0(offset, j)	((offset) + 0x08 + (0x10 * (j)))
/* RSCFDnCFDGAFLP1j / RSCFDnGAFLP1j */
#define RCANFD_GAFLP1(offset, j)	((offset) + 0x0c + (0x10 * (j)))

/* Classical CAN only mode register map */

/* RSCFDnGAFLXXXj offset */
#define RCANFD_C_GAFL_OFFSET		(0x0500)

/* RSCFDnRMXXXq -> RCANFD_C_RMXXX(q) */
#define RCANFD_C_RMID(q)		(0x0600 + (0x10 * (q)))
#define RCANFD_C_RMPTR(q)		(0x0604 + (0x10 * (q)))
#define RCANFD_C_RMDF0(q)		(0x0608 + (0x10 * (q)))
#define RCANFD_C_RMDF1(q)		(0x060c + (0x10 * (q)))

/* RSCFDnRFXXx -> RCANFD_C_RFXX(x) */
#define RCANFD_C_RFOFFSET		(0x0e00)
#define RCANFD_C_RFID(x)		(RCANFD_C_RFOFFSET + (0x10 * (x)))
#define RCANFD_C_RFPTR(x)		(RCANFD_C_RFOFFSET + 0x04 + \
					 (0x10 * (x)))
#define RCANFD_C_RFDF(x, df)		(RCANFD_C_RFOFFSET + 0x08 + \
					 (0x10 * (x)) + (0x04 * (df)))

/* RSCFDnCFXXk -> RCANFD_C_CFXX(ch, k) */
#define RCANFD_C_CFOFFSET		(0x0e80)
#define RCANFD_C_CFID(ch, idx)		(RCANFD_C_CFOFFSET + (0x30 * (ch)) + \
					 (0x10 * (idx)))
#define RCANFD_C_CFPTR(ch, idx)		(RCANFD_C_CFOFFSET + 0x04 + \
					 (0x30 * (ch)) + (0x10 * (idx)))
#define RCANFD_C_CFDF(ch, idx, df)	(RCANFD_C_CFOFFSET + 0x08 + \
					 (0x30 * (ch)) + (0x10 * (idx)) + \
					 (0x04 * (df)))

/* RSCFDnTMXXp -> RCANFD_C_TMXX(p) */
#define RCANFD_C_TMID(p)		(0x1000 + (0x10 * (p)))
#define RCANFD_C_TMPTR(p)		(0x1004 + (0x10 * (p)))
#define RCANFD_C_TMDF0(p)		(0x1008 + (0x10 * (p)))
#define RCANFD_C_TMDF1(p)		(0x100c + (0x10 * (p)))

/* RSCFDnTHLACCm */
#define RCANFD_C_THLACC(m)		(0x1800 + (0x04 * (m)))
/* RSCFDnRPGACCr */
#define RCANFD_C_RPGACC(r)		(0x1900 + (0x04 * (r)))

/* CAN FD mode specific register map */

/* RSCFDnCFDCmXXX -> RCANFD_F_XXX(m) */
#define RCANFD_F_DCFG(m)		(0x0500 + (0x20 * (m)))
#define RCANFD_F_CFDCFG(m)		(0x0504 + (0x20 * (m)))
#define RCANFD_F_CFDCTR(m)		(0x0508 + (0x20 * (m)))
#define RCANFD_F_CFDSTS(m)		(0x050c + (0x20 * (m)))
#define RCANFD_F_CFDCRC(m)		(0x0510 + (0x20 * (m)))

/* RSCFDnCFDGAFLXXXj offset */
#define RCANFD_F_GAFL_OFFSET		(0x1000)

/* RSCFDnCFDRMXXXq -> RCANFD_F_RMXXX(q) */
#define RCANFD_F_RMID(q)		(0x2000 + (0x20 * (q)))
#define RCANFD_F_RMPTR(q)		(0x2004 + (0x20 * (q)))
#define RCANFD_F_RMFDSTS(q)		(0x2008 + (0x20 * (q)))
#define RCANFD_F_RMDF(q, b)		(0x200c + (0x04 * (b)) + (0x20 * (q)))

/* RSCFDnCFDRFXXx -> RCANFD_F_RFXX(x) */
#define RCANFD_F_RFOFFSET		(0x3000)
#define RCANFD_F_RFID(x)		(RCANFD_F_RFOFFSET + (0x80 * (x)))
#define RCANFD_F_RFPTR(x)		(RCANFD_F_RFOFFSET + 0x04 + \
					 (0x80 * (x)))
#define RCANFD_F_RFFDSTS(x)		(RCANFD_F_RFOFFSET + 0x08 + \
					 (0x80 * (x)))
#define RCANFD_F_RFDF(x, df)		(RCANFD_F_RFOFFSET + 0x0c + \
					 (0x80 * (x)) + (0x04 * (df)))

/* RSCFDnCFDCFXXk -> RCANFD_F_CFXX(ch, k) */
#define RCANFD_F_CFOFFSET		(0x3400)
#define RCANFD_F_CFID(ch, idx)		(RCANFD_F_CFOFFSET + (0x180 * (ch)) + \
					 (0x80 * (idx)))
#define RCANFD_F_CFPTR(ch, idx)		(RCANFD_F_CFOFFSET + 0x04 + \
					 (0x180 * (ch)) + (0x80 * (idx)))
#define RCANFD_F_CFFDCSTS(ch, idx)	(RCANFD_F_CFOFFSET + 0x08 + \
					 (0x180 * (ch)) + (0x80 * (idx)))
#define RCANFD_F_CFDF(ch, idx, df)	(RCANFD_F_CFOFFSET + 0x0c + \
					 (0x180 * (ch)) + (0x80 * (idx)) + \
					 (0x04 * (df)))

/* RSCFDnCFDTMXXp -> RCANFD_F_TMXX(p) */
#define RCANFD_F_TMID(p)		(0x4000 + (0x20 * (p)))
#define RCANFD_F_TMPTR(p)		(0x4004 + (0x20 * (p)))
#define RCANFD_F_TMFDCTR(p)		(0x4008 + (0x20 * (p)))
#define RCANFD_F_TMDF(p, b)		(0x400c + (0x20 * (p)) + (0x04 * (b)))

/* RSCFDnCFDTHLACCm */
#define RCANFD_F_THLACC(m)		(0x6000 + (0x04 * (m)))
/* RSCFDnCFDRPGACCr */
#define RCANFD_F_RPGACC(r)		(0x6400 + (0x04 * (r)))

/* Constants */
#define RCANFD_FIFO_DEPTH		8	/* Tx FIFO depth */
#define RCANFD_NAPI_WEIGHT		8	/* Rx poll quota */

#define RCANFD_NUM_CHANNELS		2	/* Two channels max */
#define RCANFD_CHANNELS_MASK		BIT((RCANFD_NUM_CHANNELS) - 1)

#define RCANFD_GAFL_PAGENUM(entry)	((entry) / 16)
#define RCANFD_CHANNEL_NUMRULES		1	/* only one rule per channel */

/* Rx FIFO is a global resource of the controller. There are 8 such FIFOs
 * available. Each channel gets a dedicated Rx FIFO (i.e.) the channel
 * number is added to RFFIFO index.
 */
#define RCANFD_RFFIFO_IDX		0

/* Tx/Rx or Common FIFO is a per channel resource. Each channel has 3 Common
 * FIFOs dedicated to them. Use the first (index 0) FIFO out of the 3 for Tx.
 */
#define RCANFD_CFFIFO_IDX		0

/* fCAN clock select register settings */
enum rcar_canfd_fcanclk {
	RCANFD_CANFDCLK = 0,		/* CANFD clock */
	RCANFD_EXTCLK,			/* Externally input clock */
};

struct rcar_canfd_global;

/* Channel priv data */
struct rcar_canfd_channel {
	struct can_priv can;			/* Must be the first member */
	struct net_device *ndev;
	struct rcar_canfd_global *gpriv;	/* Controller reference */
	void __iomem *base;			/* Register base address */
	struct napi_struct napi;
	u8  tx_len[RCANFD_FIFO_DEPTH];		/* For net stats */
	u32 tx_head;				/* Incremented on xmit */
	u32 tx_tail;				/* Incremented on xmit done */
	u32 channel;				/* Channel number */
	spinlock_t tx_lock;			/* To protect tx path */
};

/* Global priv data */
struct rcar_canfd_global {
	struct rcar_canfd_channel *ch[RCANFD_NUM_CHANNELS];
	void __iomem *base;		/* Register base address */
	struct platform_device *pdev;	/* Respective platform device */
	struct clk *clkp;		/* Peripheral clock */
	struct clk *can_clk;		/* fCAN clock */
	enum rcar_canfd_fcanclk fcan;	/* CANFD or Ext clock */
	unsigned long channels_mask;	/* Enabled channels mask */
	bool fdmode;			/* CAN FD or Classical CAN only mode */
	struct reset_control *rstc1;
	struct reset_control *rstc2;
	enum rcanfd_chip_id chip_id;
};

/* CAN FD mode nominal rate constants */
static const struct can_bittiming_const rcar_canfd_nom_bittiming_const = {
	.name = RCANFD_DRV_NAME,
	.tseg1_min = 2,
	.tseg1_max = 128,
	.tseg2_min = 2,
	.tseg2_max = 32,
	.sjw_max = 32,
	.brp_min = 1,
	.brp_max = 1024,
	.brp_inc = 1,
};

/* CAN FD mode data rate constants */
static const struct can_bittiming_const rcar_canfd_data_bittiming_const = {
	.name = RCANFD_DRV_NAME,
	.tseg1_min = 2,
	.tseg1_max = 16,
	.tseg2_min = 2,
	.tseg2_max = 8,
	.sjw_max = 8,
	.brp_min = 1,
	.brp_max = 256,
	.brp_inc = 1,
};

/* Classical CAN mode bitrate constants */
static const struct can_bittiming_const rcar_canfd_bittiming_const = {
	.name = RCANFD_DRV_NAME,
	.tseg1_min = 4,
	.tseg1_max = 16,
	.tseg2_min = 2,
	.tseg2_max = 8,
	.sjw_max = 4,
	.brp_min = 1,
	.brp_max = 1024,
	.brp_inc = 1,
};

/* Helper functions */
static inline void rcar_canfd_update(u32 mask, u32 val, u32 __iomem *reg)
{
	u32 data = readl(reg);

	data &= ~mask;
	data |= (val & mask);
	writel(data, reg);
}

static inline u32 rcar_canfd_read(void __iomem *base, u32 offset)
{
	return readl(base + (offset));
}

static inline void rcar_canfd_write(void __iomem *base, u32 offset, u32 val)
{
	writel(val, base + (offset));
}

static void rcar_canfd_set_bit(void __iomem *base, u32 reg, u32 val)
{
	rcar_canfd_update(val, val, base + (reg));
}

static void rcar_canfd_clear_bit(void __iomem *base, u32 reg, u32 val)
{
	rcar_canfd_update(val, 0, base + (reg));
}

static void rcar_canfd_update_bit(void __iomem *base, u32 reg,
				  u32 mask, u32 val)
{
	rcar_canfd_update(mask, val, base + (reg));
}

static void rcar_canfd_get_data(struct rcar_canfd_channel *priv,
				struct canfd_frame *cf, u32 off)
{
	u32 i, lwords;

	lwords = DIV_ROUND_UP(cf->len, sizeof(u32));
	for (i = 0; i < lwords; i++)
		*((u32 *)cf->data + i) =
			rcar_canfd_read(priv->base, off + (i * sizeof(u32)));
}

static void rcar_canfd_put_data(struct rcar_canfd_channel *priv,
				struct canfd_frame *cf, u32 off)
{
	u32 i, lwords;

	lwords = DIV_ROUND_UP(cf->len, sizeof(u32));
	for (i = 0; i < lwords; i++)
		rcar_canfd_write(priv->base, off + (i * sizeof(u32)),
				 *((u32 *)cf->data + i));
}

static void rcar_canfd_tx_failure_cleanup(struct net_device *ndev)
{
	u32 i;

	for (i = 0; i < RCANFD_FIFO_DEPTH; i++)
		can_free_echo_skb(ndev, i);
}

static int rcar_canfd_reset_controller(struct rcar_canfd_global *gpriv)
{
	u32 sts, ch;
	int err;

	/* Check RAMINIT flag as CAN RAM initialization takes place
	 * after the MCU reset
	 */
	err = readl_poll_timeout((gpriv->base + RCANFD_GSTS), sts,
				 !(sts & RCANFD_GSTS_GRAMINIT), 2, 500000);
	if (err) {
		dev_dbg(&gpriv->pdev->dev, "global raminit failed\n");
		return err;
	}

	/* Transition to Global Reset mode */
	rcar_canfd_clear_bit(gpriv->base, RCANFD_GCTR, RCANFD_GCTR_GSLPR);
	rcar_canfd_update_bit(gpriv->base, RCANFD_GCTR,
			      RCANFD_GCTR_GMDC_MASK, RCANFD_GCTR_GMDC_GRESET);

	/* Ensure Global reset mode */
	err = readl_poll_timeout((gpriv->base + RCANFD_GSTS), sts,
				 (sts & RCANFD_GSTS_GRSTSTS), 2, 500000);
	if (err) {
		dev_dbg(&gpriv->pdev->dev, "global reset failed\n");
		return err;
	}

	/* Reset Global error flags */
	rcar_canfd_write(gpriv->base, RCANFD_GERFL, 0x0);

	/* Set the controller into appropriate mode */
	if (gpriv->fdmode)
		rcar_canfd_set_bit(gpriv->base, RCANFD_GRMCFG,
				   RCANFD_GRMCFG_RCMC);
	else
		rcar_canfd_clear_bit(gpriv->base, RCANFD_GRMCFG,
				     RCANFD_GRMCFG_RCMC);

	/* Transition all Channels to reset mode */
	for_each_set_bit(ch, &gpriv->channels_mask, RCANFD_NUM_CHANNELS) {
		rcar_canfd_clear_bit(gpriv->base,
				     RCANFD_CCTR(ch), RCANFD_CCTR_CSLPR);

		rcar_canfd_update_bit(gpriv->base, RCANFD_CCTR(ch),
				      RCANFD_CCTR_CHMDC_MASK,
				      RCANFD_CCTR_CHDMC_CRESET);

		/* Ensure Channel reset mode */
		err = readl_poll_timeout((gpriv->base + RCANFD_CSTS(ch)), sts,
					 (sts & RCANFD_CSTS_CRSTSTS),
					 2, 500000);
		if (err) {
			dev_dbg(&gpriv->pdev->dev,
				"channel %u reset failed\n", ch);
			return err;
		}
	}
	return 0;
}

static void rcar_canfd_configure_controller(struct rcar_canfd_global *gpriv)
{
	u32 cfg, ch;

	/* Global configuration settings */

	/* ECC Error flag Enable */
	cfg = RCANFD_GCFG_EEFE;

	if (gpriv->fdmode)
		/* Truncate payload to configured message size RFPLS */
		cfg |= RCANFD_GCFG_CMPOC;

	/* Set External Clock if selected */
	if (gpriv->fcan != RCANFD_CANFDCLK)
		cfg |= RCANFD_GCFG_DCS;

	rcar_canfd_set_bit(gpriv->base, RCANFD_GCFG, cfg);

	/* Channel configuration settings */
	for_each_set_bit(ch, &gpriv->channels_mask, RCANFD_NUM_CHANNELS) {
		rcar_canfd_set_bit(gpriv->base, RCANFD_CCTR(ch),
				   RCANFD_CCTR_ERRD);
		rcar_canfd_update_bit(gpriv->base, RCANFD_CCTR(ch),
				      RCANFD_CCTR_BOM_MASK,
				      RCANFD_CCTR_BOM_BENTRY);
	}
}

static void rcar_canfd_configure_afl_rules(struct rcar_canfd_global *gpriv,
					   u32 ch)
{
	u32 cfg;
	int offset, start, page, num_rules = RCANFD_CHANNEL_NUMRULES;
	u32 ridx = ch + RCANFD_RFFIFO_IDX;

	if (ch == 0) {
		start = 0; /* Channel 0 always starts from 0th rule */
	} else {
		/* Get number of Channel 0 rules and adjust */
		cfg = rcar_canfd_read(gpriv->base, RCANFD_GAFLCFG0);
		start = RCANFD_GAFLCFG_GETRNC(0, cfg);
	}

	/* Enable write access to entry */
	page = RCANFD_GAFL_PAGENUM(start);
	rcar_canfd_set_bit(gpriv->base, RCANFD_GAFLECTR,
			   (RCANFD_GAFLECTR_AFLPN(page) |
			    RCANFD_GAFLECTR_AFLDAE));

	/* Write number of rules for channel */
	rcar_canfd_set_bit(gpriv->base, RCANFD_GAFLCFG0,
			   RCANFD_GAFLCFG_SETRNC(ch, num_rules));
	if (gpriv->fdmode)
		offset = RCANFD_F_GAFL_OFFSET;
	else
		offset = RCANFD_C_GAFL_OFFSET;

	/* Accept all IDs */
	rcar_canfd_write(gpriv->base, RCANFD_GAFLID(offset, start), 0);
	/* IDE or RTR is not considered for matching */
	rcar_canfd_write(gpriv->base, RCANFD_GAFLM(offset, start), 0);
	/* Any data length accepted */
	rcar_canfd_write(gpriv->base, RCANFD_GAFLP0(offset, start), 0);
	/* Place the msg in corresponding Rx FIFO entry */
	rcar_canfd_write(gpriv->base, RCANFD_GAFLP1(offset, start),
			 RCANFD_GAFLP1_GAFLFDP(ridx));

	/* Disable write access to page */
	rcar_canfd_clear_bit(gpriv->base,
			     RCANFD_GAFLECTR, RCANFD_GAFLECTR_AFLDAE);
}

static void rcar_canfd_configure_rx(struct rcar_canfd_global *gpriv, u32 ch)
{
	/* Rx FIFO is used for reception */
	u32 cfg;
	u16 rfdc, rfpls;

	/* Select Rx FIFO based on channel */
	u32 ridx = ch + RCANFD_RFFIFO_IDX;

	rfdc = 2;		/* b010 - 8 messages Rx FIFO depth */
	if (gpriv->fdmode)
		rfpls = 7;	/* b111 - Max 64 bytes payload */
	else
		rfpls = 0;	/* b000 - Max 8 bytes payload */

	cfg = (RCANFD_RFCC_RFIM | RCANFD_RFCC_RFDC(rfdc) |
		RCANFD_RFCC_RFPLS(rfpls) | RCANFD_RFCC_RFIE);
	rcar_canfd_write(gpriv->base, RCANFD_RFCC(ridx), cfg);
}

static void rcar_canfd_configure_tx(struct rcar_canfd_global *gpriv, u32 ch)
{
	/* Tx/Rx(Common) FIFO configured in Tx mode is
	 * used for transmission
	 *
	 * Each channel has 3 Common FIFO dedicated to them.
	 * Use the 1st (index 0) out of 3
	 */
	u32 cfg;
	u16 cftml, cfm, cfdc, cfpls;

	cftml = 0;		/* 0th buffer */
	cfm = 1;		/* b01 - Transmit mode */
	cfdc = 2;		/* b010 - 8 messages Tx FIFO depth */
	if (gpriv->fdmode)
		cfpls = 7;	/* b111 - Max 64 bytes payload */
	else
		cfpls = 0;	/* b000 - Max 8 bytes payload */

	cfg = (RCANFD_CFCC_CFTML(cftml) | RCANFD_CFCC_CFM(cfm) |
		RCANFD_CFCC_CFIM | RCANFD_CFCC_CFDC(cfdc) |
		RCANFD_CFCC_CFPLS(cfpls) | RCANFD_CFCC_CFTXIE);
	rcar_canfd_write(gpriv->base, RCANFD_CFCC(ch, RCANFD_CFFIFO_IDX), cfg);

	if (gpriv->fdmode)
		/* Clear FD mode specific control/status register */
		rcar_canfd_write(gpriv->base,
				 RCANFD_F_CFFDCSTS(ch, RCANFD_CFFIFO_IDX), 0);
}

static void rcar_canfd_enable_global_interrupts(struct rcar_canfd_global *gpriv)
{
	u32 ctr;

	/* Clear any stray error interrupt flags */
	rcar_canfd_write(gpriv->base, RCANFD_GERFL, 0);

	/* Global interrupts setup */
	ctr = RCANFD_GCTR_MEIE;
	if (gpriv->fdmode)
		ctr |= RCANFD_GCTR_CFMPOFIE;

	rcar_canfd_set_bit(gpriv->base, RCANFD_GCTR, ctr);
}

static void rcar_canfd_disable_global_interrupts(struct rcar_canfd_global
						 *gpriv)
{
	/* Disable all interrupts */
	rcar_canfd_write(gpriv->base, RCANFD_GCTR, 0);

	/* Clear any stray error interrupt flags */
	rcar_canfd_write(gpriv->base, RCANFD_GERFL, 0);
}

static void rcar_canfd_enable_channel_interrupts(struct rcar_canfd_channel
						 *priv)
{
	u32 ctr, ch = priv->channel;

	/* Clear any stray error flags */
	rcar_canfd_write(priv->base, RCANFD_CERFL(ch), 0);

	/* Channel interrupts setup */
	ctr = (RCANFD_CCTR_TAIE |
	       RCANFD_CCTR_ALIE | RCANFD_CCTR_BLIE |
	       RCANFD_CCTR_OLIE | RCANFD_CCTR_BORIE |
	       RCANFD_CCTR_BOEIE | RCANFD_CCTR_EPIE |
	       RCANFD_CCTR_EWIE | RCANFD_CCTR_BEIE);
	rcar_canfd_set_bit(priv->base, RCANFD_CCTR(ch), ctr);
}

static void rcar_canfd_disable_channel_interrupts(struct rcar_canfd_channel
						  *priv)
{
	u32 ctr, ch = priv->channel;

	ctr = (RCANFD_CCTR_TAIE |
	       RCANFD_CCTR_ALIE | RCANFD_CCTR_BLIE |
	       RCANFD_CCTR_OLIE | RCANFD_CCTR_BORIE |
	       RCANFD_CCTR_BOEIE | RCANFD_CCTR_EPIE |
	       RCANFD_CCTR_EWIE | RCANFD_CCTR_BEIE);
	rcar_canfd_clear_bit(priv->base, RCANFD_CCTR(ch), ctr);

	/* Clear any stray error flags */
	rcar_canfd_write(priv->base, RCANFD_CERFL(ch), 0);
}

static void rcar_canfd_global_error(struct net_device *ndev)
{
	struct rcar_canfd_channel *priv = netdev_priv(ndev);
	struct rcar_canfd_global *gpriv = priv->gpriv;
	struct net_device_stats *stats = &ndev->stats;
	u32 ch = priv->channel;
	u32 gerfl, sts;
	u32 ridx = ch + RCANFD_RFFIFO_IDX;

	gerfl = rcar_canfd_read(priv->base, RCANFD_GERFL);
	if ((gerfl & RCANFD_GERFL_EEF0) && (ch == 0)) {
		netdev_dbg(ndev, "Ch0: ECC Error flag\n");
		stats->tx_dropped++;
	}
	if ((gerfl & RCANFD_GERFL_EEF1) && (ch == 1)) {
		netdev_dbg(ndev, "Ch1: ECC Error flag\n");
		stats->tx_dropped++;
	}
	if (gerfl & RCANFD_GERFL_MES) {
		sts = rcar_canfd_read(priv->base,
				      RCANFD_CFSTS(ch, RCANFD_CFFIFO_IDX));
		if (sts & RCANFD_CFSTS_CFMLT) {
			netdev_dbg(ndev, "Tx Message Lost flag\n");
			stats->tx_dropped++;
			rcar_canfd_write(priv->base,
					 RCANFD_CFSTS(ch, RCANFD_CFFIFO_IDX),
					 sts & ~RCANFD_CFSTS_CFMLT);
		}

		sts = rcar_canfd_read(priv->base, RCANFD_RFSTS(ridx));
		if (sts & RCANFD_RFSTS_RFMLT) {
			netdev_dbg(ndev, "Rx Message Lost flag\n");
			stats->rx_dropped++;
			rcar_canfd_write(priv->base, RCANFD_RFSTS(ridx),
					 sts & ~RCANFD_RFSTS_RFMLT);
		}
	}
	if (gpriv->fdmode && gerfl & RCANFD_GERFL_CMPOF) {
		/* Message Lost flag will be set for respective channel
		 * when this condition happens with counters and flags
		 * already updated.
		 */
		netdev_dbg(ndev, "global payload overflow interrupt\n");
	}

	/* Clear all global error interrupts. Only affected channels bits
	 * get cleared
	 */
	rcar_canfd_write(priv->base, RCANFD_GERFL, 0);
}

static void rcar_canfd_error(struct net_device *ndev, u32 cerfl,
			     u16 txerr, u16 rxerr)
{
	struct rcar_canfd_channel *priv = netdev_priv(ndev);
	struct net_device_stats *stats = &ndev->stats;
	struct can_frame *cf;
	struct sk_buff *skb;
	u32 ch = priv->channel;

	netdev_dbg(ndev, "ch erfl %x txerr %u rxerr %u\n", cerfl, txerr, rxerr);

	/* Propagate the error condition to the CAN stack */
	skb = alloc_can_err_skb(ndev, &cf);
	if (!skb) {
		stats->rx_dropped++;
		return;
	}

	/* Channel error interrupts */
	if (cerfl & RCANFD_CERFL_BEF) {
		netdev_dbg(ndev, "Bus error\n");
		cf->can_id |= CAN_ERR_BUSERROR | CAN_ERR_PROT;
		cf->data[2] = CAN_ERR_PROT_UNSPEC;
		priv->can.can_stats.bus_error++;
	}
	if (cerfl & RCANFD_CERFL_ADERR) {
		netdev_dbg(ndev, "ACK Delimiter Error\n");
		stats->tx_errors++;
		cf->data[3] |= CAN_ERR_PROT_LOC_ACK_DEL;
	}
	if (cerfl & RCANFD_CERFL_B0ERR) {
		netdev_dbg(ndev, "Bit Error (dominant)\n");
		stats->tx_errors++;
		cf->data[2] |= CAN_ERR_PROT_BIT0;
	}
	if (cerfl & RCANFD_CERFL_B1ERR) {
		netdev_dbg(ndev, "Bit Error (recessive)\n");
		stats->tx_errors++;
		cf->data[2] |= CAN_ERR_PROT_BIT1;
	}
	if (cerfl & RCANFD_CERFL_CERR) {
		netdev_dbg(ndev, "CRC Error\n");
		stats->rx_errors++;
		cf->data[3] |= CAN_ERR_PROT_LOC_CRC_SEQ;
	}
	if (cerfl & RCANFD_CERFL_AERR) {
		netdev_dbg(ndev, "ACK Error\n");
		stats->tx_errors++;
		cf->can_id |= CAN_ERR_ACK;
		cf->data[3] |= CAN_ERR_PROT_LOC_ACK;
	}
	if (cerfl & RCANFD_CERFL_FERR) {
		netdev_dbg(ndev, "Form Error\n");
		stats->rx_errors++;
		cf->data[2] |= CAN_ERR_PROT_FORM;
	}
	if (cerfl & RCANFD_CERFL_SERR) {
		netdev_dbg(ndev, "Stuff Error\n");
		stats->rx_errors++;
		cf->data[2] |= CAN_ERR_PROT_STUFF;
	}
	if (cerfl & RCANFD_CERFL_ALF) {
		netdev_dbg(ndev, "Arbitration lost Error\n");
		priv->can.can_stats.arbitration_lost++;
		cf->can_id |= CAN_ERR_LOSTARB;
		cf->data[0] |= CAN_ERR_LOSTARB_UNSPEC;
	}
	if (cerfl & RCANFD_CERFL_BLF) {
		netdev_dbg(ndev, "Bus Lock Error\n");
		stats->rx_errors++;
		cf->can_id |= CAN_ERR_BUSERROR;
	}
	if (cerfl & RCANFD_CERFL_EWF) {
		netdev_dbg(ndev, "Error warning interrupt\n");
		priv->can.state = CAN_STATE_ERROR_WARNING;
		priv->can.can_stats.error_warning++;
		cf->can_id |= CAN_ERR_CRTL;
		cf->data[1] = txerr > rxerr ? CAN_ERR_CRTL_TX_WARNING :
			CAN_ERR_CRTL_RX_WARNING;
		cf->data[6] = txerr;
		cf->data[7] = rxerr;
	}
	if (cerfl & RCANFD_CERFL_EPF) {
		netdev_dbg(ndev, "Error passive interrupt\n");
		priv->can.state = CAN_STATE_ERROR_PASSIVE;
		priv->can.can_stats.error_passive++;
		cf->can_id |= CAN_ERR_CRTL;
		cf->data[1] = txerr > rxerr ? CAN_ERR_CRTL_TX_PASSIVE :
			CAN_ERR_CRTL_RX_PASSIVE;
		cf->data[6] = txerr;
		cf->data[7] = rxerr;
	}
	if (cerfl & RCANFD_CERFL_BOEF) {
		netdev_dbg(ndev, "Bus-off entry interrupt\n");
		rcar_canfd_tx_failure_cleanup(ndev);
		priv->can.state = CAN_STATE_BUS_OFF;
		priv->can.can_stats.bus_off++;
		can_bus_off(ndev);
		cf->can_id |= CAN_ERR_BUSOFF;
	}
	if (cerfl & RCANFD_CERFL_OVLF) {
		netdev_dbg(ndev,
			   "Overload Frame Transmission error interrupt\n");
		stats->tx_errors++;
		cf->can_id |= CAN_ERR_PROT;
		cf->data[2] |= CAN_ERR_PROT_OVERLOAD;
	}

	/* Clear channel error interrupts that are handled */
	rcar_canfd_write(priv->base, RCANFD_CERFL(ch),
			 RCANFD_CERFL_ERR(~cerfl));
	stats->rx_packets++;
	stats->rx_bytes += cf->can_dlc;
	netif_rx(skb);
}

static void rcar_canfd_tx_done(struct net_device *ndev)
{
	struct rcar_canfd_channel *priv = netdev_priv(ndev);
	struct net_device_stats *stats = &ndev->stats;
	u32 sts;
	unsigned long flags;
	u32 ch = priv->channel;

	do {
		u8 unsent, sent;

		sent = priv->tx_tail % RCANFD_FIFO_DEPTH;
		stats->tx_packets++;
		stats->tx_bytes += priv->tx_len[sent];
		priv->tx_len[sent] = 0;
		can_get_echo_skb(ndev, sent);

		spin_lock_irqsave(&priv->tx_lock, flags);
		priv->tx_tail++;
		sts = rcar_canfd_read(priv->base,
				      RCANFD_CFSTS(ch, RCANFD_CFFIFO_IDX));
		unsent = RCANFD_CFSTS_CFMC(sts);

		/* Wake producer only when there is room */
		if (unsent != RCANFD_FIFO_DEPTH)
			netif_wake_queue(ndev);

		if (priv->tx_head - priv->tx_tail <= unsent) {
			spin_unlock_irqrestore(&priv->tx_lock, flags);
			break;
		}
		spin_unlock_irqrestore(&priv->tx_lock, flags);

	} while (1);

	/* Clear interrupt */
	rcar_canfd_write(priv->base, RCANFD_CFSTS(ch, RCANFD_CFFIFO_IDX),
			 sts & ~RCANFD_CFSTS_CFTXIF);
	can_led_event(ndev, CAN_LED_EVENT_TX);
}

static void rcar_canfd_handle_global_err(struct rcar_canfd_global *gpriv, u32 ch)
{
	struct rcar_canfd_channel *priv = gpriv->ch[ch];
	struct net_device *ndev = priv->ndev;
	u32 gerfl;

	/* Handle global error interrupts */
	gerfl = rcar_canfd_read(priv->base, RCANFD_GERFL);
	if (unlikely(RCANFD_GERFL_ERR(gpriv, gerfl)))
		rcar_canfd_global_error(ndev);
}

static irqreturn_t rcar_canfd_global_err_interrupt(int irq, void *dev_id)
{
	struct rcar_canfd_global *gpriv = dev_id;
	u32 ch;

	for_each_set_bit(ch, &gpriv->channels_mask, RCANFD_NUM_CHANNELS)
		rcar_canfd_handle_global_err(gpriv, ch);

	return IRQ_HANDLED;
}

static void rcar_canfd_handle_global_receive(struct rcar_canfd_global *gpriv, u32 ch)
{
	struct rcar_canfd_channel *priv = gpriv->ch[ch];
	u32 ridx = ch + RCANFD_RFFIFO_IDX;
	u32 sts;

	/* Handle Rx interrupts */
	sts = rcar_canfd_read(priv->base, RCANFD_RFSTS(ridx));
	if (likely(sts & RCANFD_RFSTS_RFIF)) {
		if (napi_schedule_prep(&priv->napi)) {
			/* Disable Rx FIFO interrupts */
			rcar_canfd_clear_bit(priv->base,
					     RCANFD_RFCC(ridx),
					     RCANFD_RFCC_RFIE);
			__napi_schedule(&priv->napi);
		}
	}
}

static irqreturn_t rcar_canfd_global_receive_fifo_interrupt(int irq, void *dev_id)
{
	struct rcar_canfd_global *gpriv = dev_id;
	u32 ch;

	for_each_set_bit(ch, &gpriv->channels_mask, RCANFD_NUM_CHANNELS)
		rcar_canfd_handle_global_receive(gpriv, ch);

	return IRQ_HANDLED;
}

static irqreturn_t rcar_canfd_global_interrupt(int irq, void *dev_id)
{
	struct rcar_canfd_global *gpriv = dev_id;
	u32 ch;

	/* Global error interrupts still indicate a condition specific
	 * to a channel. RxFIFO interrupt is a global interrupt.
	 */
	for_each_set_bit(ch, &gpriv->channels_mask, RCANFD_NUM_CHANNELS) {
		rcar_canfd_handle_global_err(gpriv, ch);
		rcar_canfd_handle_global_receive(gpriv, ch);
	}
	return IRQ_HANDLED;
}

static void rcar_canfd_state_change(struct net_device *ndev,
				    u16 txerr, u16 rxerr)
{
	struct rcar_canfd_channel *priv = netdev_priv(ndev);
	struct net_device_stats *stats = &ndev->stats;
	enum can_state rx_state, tx_state, state = priv->can.state;
	struct can_frame *cf;
	struct sk_buff *skb;

	/* Handle transition from error to normal states */
	if (txerr < 96 && rxerr < 96)
		state = CAN_STATE_ERROR_ACTIVE;
	else if (txerr < 128 && rxerr < 128)
		state = CAN_STATE_ERROR_WARNING;

	if (state != priv->can.state) {
		netdev_dbg(ndev, "state: new %d, old %d: txerr %u, rxerr %u\n",
			   state, priv->can.state, txerr, rxerr);
		skb = alloc_can_err_skb(ndev, &cf);
		if (!skb) {
			stats->rx_dropped++;
			return;
		}
		tx_state = txerr >= rxerr ? state : 0;
		rx_state = txerr <= rxerr ? state : 0;

		can_change_state(ndev, cf, tx_state, rx_state);
		stats->rx_packets++;
		stats->rx_bytes += cf->can_dlc;
		netif_rx(skb);
	}
}

static void rcar_canfd_handle_channel_tx(struct rcar_canfd_global *gpriv, u32 ch)
{
<<<<<<< HEAD
	struct rcar_canfd_channel *priv = priv = gpriv->ch[ch];
=======
	struct rcar_canfd_channel *priv = gpriv->ch[ch];
>>>>>>> 811c07d2
	struct net_device *ndev = priv->ndev;
	u32 sts;

	/* Handle Tx interrupts */
	sts = rcar_canfd_read(priv->base,
			      RCANFD_CFSTS(ch, RCANFD_CFFIFO_IDX));
	if (likely(sts & RCANFD_CFSTS_CFTXIF))
		rcar_canfd_tx_done(ndev);
}

static irqreturn_t rcar_canfd_channel_tx_interrupt(int irq, void *dev_id)
{
	struct rcar_canfd_global *gpriv = dev_id;
	u32 ch;

	for_each_set_bit(ch, &gpriv->channels_mask, RCANFD_NUM_CHANNELS)
		rcar_canfd_handle_channel_tx(gpriv, ch);

	return IRQ_HANDLED;
}

static void rcar_canfd_handle_channel_err(struct rcar_canfd_global *gpriv, u32 ch)
{
	struct rcar_canfd_channel *priv = gpriv->ch[ch];
	struct net_device *ndev = priv->ndev;
	u16 txerr, rxerr;
	u32 sts, cerfl;

	/* Handle channel error interrupts */
	cerfl = rcar_canfd_read(priv->base, RCANFD_CERFL(ch));
	sts = rcar_canfd_read(priv->base, RCANFD_CSTS(ch));
	txerr = RCANFD_CSTS_TECCNT(sts);
	rxerr = RCANFD_CSTS_RECCNT(sts);
	if (unlikely(RCANFD_CERFL_ERR(cerfl)))
		rcar_canfd_error(ndev, cerfl, txerr, rxerr);

	/* Handle state change to lower states */
	if (unlikely(priv->can.state != CAN_STATE_ERROR_ACTIVE &&
		     priv->can.state != CAN_STATE_BUS_OFF))
		rcar_canfd_state_change(ndev, txerr, rxerr);
}

static irqreturn_t rcar_canfd_channel_err_interrupt(int irq, void *dev_id)
{
	struct rcar_canfd_global *gpriv = dev_id;
	u32 ch;

	for_each_set_bit(ch, &gpriv->channels_mask, RCANFD_NUM_CHANNELS)
		rcar_canfd_handle_channel_err(gpriv, ch);

	return IRQ_HANDLED;
}

static irqreturn_t rcar_canfd_channel_interrupt(int irq, void *dev_id)
{
	struct rcar_canfd_global *gpriv = dev_id;
	u32 ch;

	/* Common FIFO is a per channel resource */
	for_each_set_bit(ch, &gpriv->channels_mask, RCANFD_NUM_CHANNELS) {
		rcar_canfd_handle_channel_err(gpriv, ch);
		rcar_canfd_handle_channel_tx(gpriv, ch);
	}

	return IRQ_HANDLED;
}

static void rcar_canfd_set_bittiming(struct net_device *dev)
{
	struct rcar_canfd_channel *priv = netdev_priv(dev);
	const struct can_bittiming *bt = &priv->can.bittiming;
	const struct can_bittiming *dbt = &priv->can.data_bittiming;
	u16 brp, sjw, tseg1, tseg2;
	u32 cfg;
	u32 ch = priv->channel;

	/* Nominal bit timing settings */
	brp = bt->brp - 1;
	sjw = bt->sjw - 1;
	tseg1 = bt->prop_seg + bt->phase_seg1 - 1;
	tseg2 = bt->phase_seg2 - 1;

	if (priv->can.ctrlmode & CAN_CTRLMODE_FD) {
		/* CAN FD only mode */
		cfg = (RCANFD_NCFG_NTSEG1(tseg1) | RCANFD_NCFG_NBRP(brp) |
		       RCANFD_NCFG_NSJW(sjw) | RCANFD_NCFG_NTSEG2(tseg2));

		rcar_canfd_write(priv->base, RCANFD_CCFG(ch), cfg);
		netdev_dbg(priv->ndev, "nrate: brp %u, sjw %u, tseg1 %u, tseg2 %u\n",
			   brp, sjw, tseg1, tseg2);

		/* Data bit timing settings */
		brp = dbt->brp - 1;
		sjw = dbt->sjw - 1;
		tseg1 = dbt->prop_seg + dbt->phase_seg1 - 1;
		tseg2 = dbt->phase_seg2 - 1;

		cfg = (RCANFD_DCFG_DTSEG1(tseg1) | RCANFD_DCFG_DBRP(brp) |
		       RCANFD_DCFG_DSJW(sjw) | RCANFD_DCFG_DTSEG2(tseg2));

		rcar_canfd_write(priv->base, RCANFD_F_DCFG(ch), cfg);
		netdev_dbg(priv->ndev, "drate: brp %u, sjw %u, tseg1 %u, tseg2 %u\n",
			   brp, sjw, tseg1, tseg2);
	} else {
		/* Classical CAN only mode */
		cfg = (RCANFD_CFG_TSEG1(tseg1) | RCANFD_CFG_BRP(brp) |
			RCANFD_CFG_SJW(sjw) | RCANFD_CFG_TSEG2(tseg2));

		rcar_canfd_write(priv->base, RCANFD_CCFG(ch), cfg);
		netdev_dbg(priv->ndev,
			   "rate: brp %u, sjw %u, tseg1 %u, tseg2 %u\n",
			   brp, sjw, tseg1, tseg2);
	}
}

static int rcar_canfd_start(struct net_device *ndev)
{
	struct rcar_canfd_channel *priv = netdev_priv(ndev);
	int err = -EOPNOTSUPP;
	u32 sts, ch = priv->channel;
	u32 ridx = ch + RCANFD_RFFIFO_IDX;

	rcar_canfd_set_bittiming(ndev);

	rcar_canfd_enable_channel_interrupts(priv);

	/* Set channel to Operational mode */
	rcar_canfd_update_bit(priv->base, RCANFD_CCTR(ch),
			      RCANFD_CCTR_CHMDC_MASK, RCANFD_CCTR_CHDMC_COPM);

	/* Verify channel mode change */
	err = readl_poll_timeout((priv->base + RCANFD_CSTS(ch)), sts,
				 (sts & RCANFD_CSTS_COMSTS), 2, 500000);
	if (err) {
		netdev_err(ndev, "channel %u communication state failed\n", ch);
		goto fail_mode_change;
	}

	/* Enable Common & Rx FIFO */
	rcar_canfd_set_bit(priv->base, RCANFD_CFCC(ch, RCANFD_CFFIFO_IDX),
			   RCANFD_CFCC_CFE);
	rcar_canfd_set_bit(priv->base, RCANFD_RFCC(ridx), RCANFD_RFCC_RFE);

	priv->can.state = CAN_STATE_ERROR_ACTIVE;
	return 0;

fail_mode_change:
	rcar_canfd_disable_channel_interrupts(priv);
	return err;
}

static int rcar_canfd_open(struct net_device *ndev)
{
	struct rcar_canfd_channel *priv = netdev_priv(ndev);
	struct rcar_canfd_global *gpriv = priv->gpriv;
	int err;

	/* Peripheral clock is already enabled in probe */
	err = clk_prepare_enable(gpriv->can_clk);
	if (err) {
		netdev_err(ndev, "failed to enable CAN clock, error %d\n", err);
		goto out_clock;
	}

	err = open_candev(ndev);
	if (err) {
		netdev_err(ndev, "open_candev() failed, error %d\n", err);
		goto out_can_clock;
	}

	napi_enable(&priv->napi);
	err = rcar_canfd_start(ndev);
	if (err)
		goto out_close;
	netif_start_queue(ndev);
	can_led_event(ndev, CAN_LED_EVENT_OPEN);
	return 0;
out_close:
	napi_disable(&priv->napi);
	close_candev(ndev);
out_can_clock:
	clk_disable_unprepare(gpriv->can_clk);
out_clock:
	return err;
}

static void rcar_canfd_stop(struct net_device *ndev)
{
	struct rcar_canfd_channel *priv = netdev_priv(ndev);
	int err;
	u32 sts, ch = priv->channel;
	u32 ridx = ch + RCANFD_RFFIFO_IDX;

	/* Transition to channel reset mode  */
	rcar_canfd_update_bit(priv->base, RCANFD_CCTR(ch),
			      RCANFD_CCTR_CHMDC_MASK, RCANFD_CCTR_CHDMC_CRESET);

	/* Check Channel reset mode */
	err = readl_poll_timeout((priv->base + RCANFD_CSTS(ch)), sts,
				 (sts & RCANFD_CSTS_CRSTSTS), 2, 500000);
	if (err)
		netdev_err(ndev, "channel %u reset failed\n", ch);

	rcar_canfd_disable_channel_interrupts(priv);

	/* Disable Common & Rx FIFO */
	rcar_canfd_clear_bit(priv->base, RCANFD_CFCC(ch, RCANFD_CFFIFO_IDX),
			     RCANFD_CFCC_CFE);
	rcar_canfd_clear_bit(priv->base, RCANFD_RFCC(ridx), RCANFD_RFCC_RFE);

	/* Set the state as STOPPED */
	priv->can.state = CAN_STATE_STOPPED;
}

static int rcar_canfd_close(struct net_device *ndev)
{
	struct rcar_canfd_channel *priv = netdev_priv(ndev);
	struct rcar_canfd_global *gpriv = priv->gpriv;

	netif_stop_queue(ndev);
	rcar_canfd_stop(ndev);
	napi_disable(&priv->napi);
	clk_disable_unprepare(gpriv->can_clk);
	close_candev(ndev);
	can_led_event(ndev, CAN_LED_EVENT_STOP);
	return 0;
}

static netdev_tx_t rcar_canfd_start_xmit(struct sk_buff *skb,
					 struct net_device *ndev)
{
	struct rcar_canfd_channel *priv = netdev_priv(ndev);
	struct canfd_frame *cf = (struct canfd_frame *)skb->data;
	u32 sts = 0, id, dlc;
	unsigned long flags;
	u32 ch = priv->channel;

	if (can_dropped_invalid_skb(ndev, skb))
		return NETDEV_TX_OK;

	if (cf->can_id & CAN_EFF_FLAG) {
		id = cf->can_id & CAN_EFF_MASK;
		id |= RCANFD_CFID_CFIDE;
	} else {
		id = cf->can_id & CAN_SFF_MASK;
	}

	if (cf->can_id & CAN_RTR_FLAG)
		id |= RCANFD_CFID_CFRTR;

	dlc = RCANFD_CFPTR_CFDLC(can_len2dlc(cf->len));

	if (priv->can.ctrlmode & CAN_CTRLMODE_FD) {
		rcar_canfd_write(priv->base,
				 RCANFD_F_CFID(ch, RCANFD_CFFIFO_IDX), id);
		rcar_canfd_write(priv->base,
				 RCANFD_F_CFPTR(ch, RCANFD_CFFIFO_IDX), dlc);

		if (can_is_canfd_skb(skb)) {
			/* CAN FD frame format */
			sts |= RCANFD_CFFDCSTS_CFFDF;
			if (cf->flags & CANFD_BRS)
				sts |= RCANFD_CFFDCSTS_CFBRS;

			if (priv->can.state == CAN_STATE_ERROR_PASSIVE)
				sts |= RCANFD_CFFDCSTS_CFESI;
		}

		rcar_canfd_write(priv->base,
				 RCANFD_F_CFFDCSTS(ch, RCANFD_CFFIFO_IDX), sts);

		rcar_canfd_put_data(priv, cf,
				    RCANFD_F_CFDF(ch, RCANFD_CFFIFO_IDX, 0));
	} else {
		rcar_canfd_write(priv->base,
				 RCANFD_C_CFID(ch, RCANFD_CFFIFO_IDX), id);
		rcar_canfd_write(priv->base,
				 RCANFD_C_CFPTR(ch, RCANFD_CFFIFO_IDX), dlc);
		rcar_canfd_put_data(priv, cf,
				    RCANFD_C_CFDF(ch, RCANFD_CFFIFO_IDX, 0));
	}

	priv->tx_len[priv->tx_head % RCANFD_FIFO_DEPTH] = cf->len;
	can_put_echo_skb(skb, ndev, priv->tx_head % RCANFD_FIFO_DEPTH);

	spin_lock_irqsave(&priv->tx_lock, flags);
	priv->tx_head++;

	/* Stop the queue if we've filled all FIFO entries */
	if (priv->tx_head - priv->tx_tail >= RCANFD_FIFO_DEPTH)
		netif_stop_queue(ndev);

	/* Start Tx: Write 0xff to CFPC to increment the CPU-side
	 * pointer for the Common FIFO
	 */
	rcar_canfd_write(priv->base,
			 RCANFD_CFPCTR(ch, RCANFD_CFFIFO_IDX), 0xff);

	spin_unlock_irqrestore(&priv->tx_lock, flags);
	return NETDEV_TX_OK;
}

static void rcar_canfd_rx_pkt(struct rcar_canfd_channel *priv)
{
	struct net_device_stats *stats = &priv->ndev->stats;
	struct canfd_frame *cf;
	struct sk_buff *skb;
	u32 sts = 0, id, dlc;
	u32 ch = priv->channel;
	u32 ridx = ch + RCANFD_RFFIFO_IDX;

	if (priv->can.ctrlmode & CAN_CTRLMODE_FD) {
		id = rcar_canfd_read(priv->base, RCANFD_F_RFID(ridx));
		dlc = rcar_canfd_read(priv->base, RCANFD_F_RFPTR(ridx));

		sts = rcar_canfd_read(priv->base, RCANFD_F_RFFDSTS(ridx));
		if (sts & RCANFD_RFFDSTS_RFFDF)
			skb = alloc_canfd_skb(priv->ndev, &cf);
		else
			skb = alloc_can_skb(priv->ndev,
					    (struct can_frame **)&cf);
	} else {
		id = rcar_canfd_read(priv->base, RCANFD_C_RFID(ridx));
		dlc = rcar_canfd_read(priv->base, RCANFD_C_RFPTR(ridx));
		skb = alloc_can_skb(priv->ndev, (struct can_frame **)&cf);
	}

	if (!skb) {
		stats->rx_dropped++;
		return;
	}

	if (id & RCANFD_RFID_RFIDE)
		cf->can_id = (id & CAN_EFF_MASK) | CAN_EFF_FLAG;
	else
		cf->can_id = id & CAN_SFF_MASK;

	if (priv->can.ctrlmode & CAN_CTRLMODE_FD) {
		if (sts & RCANFD_RFFDSTS_RFFDF)
			cf->len = can_dlc2len(RCANFD_RFPTR_RFDLC(dlc));
		else
			cf->len = get_can_dlc(RCANFD_RFPTR_RFDLC(dlc));

		if (sts & RCANFD_RFFDSTS_RFESI) {
			cf->flags |= CANFD_ESI;
			netdev_dbg(priv->ndev, "ESI Error\n");
		}

		if (!(sts & RCANFD_RFFDSTS_RFFDF) && (id & RCANFD_RFID_RFRTR)) {
			cf->can_id |= CAN_RTR_FLAG;
		} else {
			if (sts & RCANFD_RFFDSTS_RFBRS)
				cf->flags |= CANFD_BRS;

			rcar_canfd_get_data(priv, cf, RCANFD_F_RFDF(ridx, 0));
		}
	} else {
		cf->len = get_can_dlc(RCANFD_RFPTR_RFDLC(dlc));
		if (id & RCANFD_RFID_RFRTR)
			cf->can_id |= CAN_RTR_FLAG;
		else
			rcar_canfd_get_data(priv, cf, RCANFD_C_RFDF(ridx, 0));
	}

	/* Write 0xff to RFPC to increment the CPU-side
	 * pointer of the Rx FIFO
	 */
	rcar_canfd_write(priv->base, RCANFD_RFPCTR(ridx), 0xff);

	can_led_event(priv->ndev, CAN_LED_EVENT_RX);

	stats->rx_bytes += cf->len;
	stats->rx_packets++;
	netif_receive_skb(skb);
}

static int rcar_canfd_rx_poll(struct napi_struct *napi, int quota)
{
	struct rcar_canfd_channel *priv =
		container_of(napi, struct rcar_canfd_channel, napi);
	int num_pkts;
	u32 sts;
	u32 ch = priv->channel;
	u32 ridx = ch + RCANFD_RFFIFO_IDX;

	for (num_pkts = 0; num_pkts < quota; num_pkts++) {
		sts = rcar_canfd_read(priv->base, RCANFD_RFSTS(ridx));
		/* Check FIFO empty condition */
		if (sts & RCANFD_RFSTS_RFEMP)
			break;

		rcar_canfd_rx_pkt(priv);

		/* Clear interrupt bit */
		if (sts & RCANFD_RFSTS_RFIF)
			rcar_canfd_write(priv->base, RCANFD_RFSTS(ridx),
					 sts & ~RCANFD_RFSTS_RFIF);
	}

	/* All packets processed */
	if (num_pkts < quota) {
		if (napi_complete_done(napi, num_pkts)) {
			/* Enable Rx FIFO interrupts */
			rcar_canfd_set_bit(priv->base, RCANFD_RFCC(ridx),
					   RCANFD_RFCC_RFIE);
		}
	}
	return num_pkts;
}

static int rcar_canfd_do_set_mode(struct net_device *ndev, enum can_mode mode)
{
	int err;

	switch (mode) {
	case CAN_MODE_START:
		err = rcar_canfd_start(ndev);
		if (err)
			return err;
		netif_wake_queue(ndev);
		return 0;
	default:
		return -EOPNOTSUPP;
	}
}

static int rcar_canfd_get_berr_counter(const struct net_device *dev,
				       struct can_berr_counter *bec)
{
	struct rcar_canfd_channel *priv = netdev_priv(dev);
	u32 val, ch = priv->channel;

	/* Peripheral clock is already enabled in probe */
	val = rcar_canfd_read(priv->base, RCANFD_CSTS(ch));
	bec->txerr = RCANFD_CSTS_TECCNT(val);
	bec->rxerr = RCANFD_CSTS_RECCNT(val);
	return 0;
}

static const struct net_device_ops rcar_canfd_netdev_ops = {
	.ndo_open = rcar_canfd_open,
	.ndo_stop = rcar_canfd_close,
	.ndo_start_xmit = rcar_canfd_start_xmit,
	.ndo_change_mtu = can_change_mtu,
};

static int rcar_canfd_channel_probe(struct rcar_canfd_global *gpriv, u32 ch,
				    u32 fcan_freq)
{
	struct platform_device *pdev = gpriv->pdev;
	struct rcar_canfd_channel *priv;
	struct net_device *ndev;
	int err = -ENODEV;

	ndev = alloc_candev(sizeof(*priv), RCANFD_FIFO_DEPTH);
	if (!ndev) {
		dev_err(&pdev->dev, "alloc_candev() failed\n");
		return -ENOMEM;
	}
	priv = netdev_priv(ndev);

	ndev->netdev_ops = &rcar_canfd_netdev_ops;
	ndev->flags |= IFF_ECHO;
	priv->ndev = ndev;
	priv->base = gpriv->base;
	priv->channel = ch;
	priv->can.clock.freq = fcan_freq;
	dev_info(&pdev->dev, "can_clk rate is %u\n", priv->can.clock.freq);

	if (gpriv->chip_id == RENESAS_RZG2L) {
		char *irq_name;
		int err_irq;
		int tx_irq;

		err_irq = platform_get_irq_byname(pdev, ch == 0 ? "ch0_err" : "ch1_err");
		if (err_irq < 0) {
			err = err_irq;
			goto fail;
		}

		tx_irq = platform_get_irq_byname(pdev, ch == 0 ? "ch0_trx" : "ch1_trx");
		if (tx_irq < 0) {
			err = tx_irq;
			goto fail;
		}

		irq_name = devm_kasprintf(&pdev->dev, GFP_KERNEL,
					  "canfd.ch%d_err", ch);
		if (!irq_name) {
			err = -ENOMEM;
			goto fail;
		}
		err = devm_request_irq(&pdev->dev, err_irq,
				       rcar_canfd_channel_err_interrupt, 0,
				       irq_name, gpriv);
		if (err) {
			dev_err(&pdev->dev, "devm_request_irq CH Err(%d) failed, error %d\n",
				err_irq, err);
			goto fail;
		}
		irq_name = devm_kasprintf(&pdev->dev, GFP_KERNEL,
					  "canfd.ch%d_trx", ch);
		if (!irq_name) {
			err = -ENOMEM;
			goto fail;
		}
		err = devm_request_irq(&pdev->dev, tx_irq,
				       rcar_canfd_channel_tx_interrupt, 0,
				       irq_name, gpriv);
		if (err) {
			dev_err(&pdev->dev, "devm_request_irq Tx (%d) failed, error %d\n",
				tx_irq, err);
			goto fail;
		}
	}

	if (gpriv->fdmode) {
		priv->can.bittiming_const = &rcar_canfd_nom_bittiming_const;
		priv->can.data_bittiming_const =
			&rcar_canfd_data_bittiming_const;

		/* Controller starts in CAN FD only mode */
		can_set_static_ctrlmode(ndev, CAN_CTRLMODE_FD);
		priv->can.ctrlmode_supported = CAN_CTRLMODE_BERR_REPORTING;
	} else {
		/* Controller starts in Classical CAN only mode */
		priv->can.bittiming_const = &rcar_canfd_bittiming_const;
		priv->can.ctrlmode_supported = CAN_CTRLMODE_BERR_REPORTING;
	}

	priv->can.do_set_mode = rcar_canfd_do_set_mode;
	priv->can.do_get_berr_counter = rcar_canfd_get_berr_counter;
	priv->gpriv = gpriv;
	SET_NETDEV_DEV(ndev, &pdev->dev);

	netif_napi_add(ndev, &priv->napi, rcar_canfd_rx_poll,
		       RCANFD_NAPI_WEIGHT);
	err = register_candev(ndev);
	if (err) {
		dev_err(&pdev->dev,
			"register_candev() failed, error %d\n", err);
		goto fail_candev;
	}
	spin_lock_init(&priv->tx_lock);
	devm_can_led_init(ndev);
	gpriv->ch[priv->channel] = priv;
	dev_info(&pdev->dev, "device registered (channel %u)\n", priv->channel);
	return 0;

fail_candev:
	netif_napi_del(&priv->napi);
fail:
	free_candev(ndev);
	return err;
}

static void rcar_canfd_channel_remove(struct rcar_canfd_global *gpriv, u32 ch)
{
	struct rcar_canfd_channel *priv = gpriv->ch[ch];

	if (priv) {
		unregister_candev(priv->ndev);
		netif_napi_del(&priv->napi);
		free_candev(priv->ndev);
	}
}

static int rcar_canfd_probe(struct platform_device *pdev)
{
	void __iomem *addr;
	u32 sts, ch, fcan_freq;
	struct rcar_canfd_global *gpriv;
	struct device_node *of_child;
	unsigned long channels_mask = 0;
	int err, ch_irq, g_irq;
	int g_err_irq, g_recc_irq;
	bool fdmode = true;			/* CAN FD only mode - default */
	enum rcanfd_chip_id chip_id;

	chip_id = (uintptr_t)of_device_get_match_data(&pdev->dev);

	if (of_property_read_bool(pdev->dev.of_node, "renesas,no-can-fd"))
		fdmode = false;			/* Classical CAN only mode */

	of_child = of_get_child_by_name(pdev->dev.of_node, "channel0");
	if (of_child && of_device_is_available(of_child))
		channels_mask |= BIT(0);	/* Channel 0 */

	of_child = of_get_child_by_name(pdev->dev.of_node, "channel1");
	if (of_child && of_device_is_available(of_child))
		channels_mask |= BIT(1);	/* Channel 1 */

	if (chip_id == RENESAS_RCAR_GEN3) {
		ch_irq = platform_get_irq_byname_optional(pdev, "ch_int");
		if (ch_irq < 0) {
			/* For backward compatibility get irq by index */
			ch_irq = platform_get_irq(pdev, 0);
			if (ch_irq < 0)
				return ch_irq;
		}

		g_irq = platform_get_irq_byname_optional(pdev, "g_int");
		if (g_irq < 0) {
			/* For backward compatibility get irq by index */
			g_irq = platform_get_irq(pdev, 1);
			if (g_irq < 0)
				return g_irq;
		}
	} else {
		g_err_irq = platform_get_irq_byname(pdev, "g_err");
		if (g_err_irq < 0)
			return g_err_irq;

		g_recc_irq = platform_get_irq_byname(pdev, "g_recc");
		if (g_recc_irq < 0)
			return g_recc_irq;
	}

	/* Global controller context */
	gpriv = devm_kzalloc(&pdev->dev, sizeof(*gpriv), GFP_KERNEL);
	if (!gpriv) {
		err = -ENOMEM;
		goto fail_dev;
	}
	gpriv->pdev = pdev;
	gpriv->channels_mask = channels_mask;
	gpriv->fdmode = fdmode;
	gpriv->chip_id = chip_id;

	if (gpriv->chip_id == RENESAS_RZG2L) {
		gpriv->rstc1 = devm_reset_control_get_exclusive(&pdev->dev, "rstp_n");
		if (IS_ERR(gpriv->rstc1))
			return dev_err_probe(&pdev->dev, PTR_ERR(gpriv->rstc1),
					     "failed to get rstp_n\n");

		gpriv->rstc2 = devm_reset_control_get_exclusive(&pdev->dev, "rstc_n");
		if (IS_ERR(gpriv->rstc2))
			return dev_err_probe(&pdev->dev, PTR_ERR(gpriv->rstc2),
					     "failed to get rstc_n\n");
	}

	/* Peripheral clock */
	gpriv->clkp = devm_clk_get(&pdev->dev, "fck");
	if (IS_ERR(gpriv->clkp)) {
		err = PTR_ERR(gpriv->clkp);
		dev_err(&pdev->dev, "cannot get peripheral clock, error %d\n",
			err);
		goto fail_dev;
	}

	/* fCAN clock: Pick External clock. If not available fallback to
	 * CANFD clock
	 */
	gpriv->can_clk = devm_clk_get(&pdev->dev, "can_clk");
	if (IS_ERR(gpriv->can_clk) || (clk_get_rate(gpriv->can_clk) == 0)) {
		gpriv->can_clk = devm_clk_get(&pdev->dev, "canfd");
		if (IS_ERR(gpriv->can_clk)) {
			err = PTR_ERR(gpriv->can_clk);
			dev_err(&pdev->dev,
				"cannot get canfd clock, error %d\n", err);
			goto fail_dev;
		}
		gpriv->fcan = RCANFD_CANFDCLK;

	} else {
		gpriv->fcan = RCANFD_EXTCLK;
	}
	fcan_freq = clk_get_rate(gpriv->can_clk);

	if (gpriv->fcan == RCANFD_CANFDCLK && gpriv->chip_id == RENESAS_RCAR_GEN3)
		/* CANFD clock is further divided by (1/2) within the IP */
		fcan_freq /= 2;

	addr = devm_platform_ioremap_resource(pdev, 0);
	if (IS_ERR(addr)) {
		err = PTR_ERR(addr);
		goto fail_dev;
	}
	gpriv->base = addr;

	/* Request IRQ that's common for both channels */
	if (gpriv->chip_id == RENESAS_RCAR_GEN3) {
		err = devm_request_irq(&pdev->dev, ch_irq,
				       rcar_canfd_channel_interrupt, 0,
				       "canfd.ch_int", gpriv);
		if (err) {
			dev_err(&pdev->dev, "devm_request_irq(%d) failed, error %d\n",
				ch_irq, err);
			goto fail_dev;
		}

		err = devm_request_irq(&pdev->dev, g_irq,
				       rcar_canfd_global_interrupt, 0,
				       "canfd.g_int", gpriv);
		if (err) {
			dev_err(&pdev->dev, "devm_request_irq(%d) failed, error %d\n",
				g_irq, err);
			goto fail_dev;
		}
	} else {
		err = devm_request_irq(&pdev->dev, g_recc_irq,
				       rcar_canfd_global_receive_fifo_interrupt, 0,
				       "canfd.g_recc", gpriv);

		if (err) {
			dev_err(&pdev->dev, "devm_request_irq(%d) failed, error %d\n",
				g_recc_irq, err);
			goto fail_dev;
		}

		err = devm_request_irq(&pdev->dev, g_err_irq,
				       rcar_canfd_global_err_interrupt, 0,
				       "canfd.g_err", gpriv);
		if (err) {
			dev_err(&pdev->dev, "devm_request_irq(%d) failed, error %d\n",
				g_err_irq, err);
			goto fail_dev;
		}
	}

	err = reset_control_reset(gpriv->rstc1);
	if (err)
		goto fail_dev;
	err = reset_control_reset(gpriv->rstc2);
	if (err) {
		reset_control_assert(gpriv->rstc1);
		goto fail_dev;
	}

	/* Enable peripheral clock for register access */
	err = clk_prepare_enable(gpriv->clkp);
	if (err) {
		dev_err(&pdev->dev,
			"failed to enable peripheral clock, error %d\n", err);
		goto fail_reset;
	}

	err = rcar_canfd_reset_controller(gpriv);
	if (err) {
		dev_err(&pdev->dev, "reset controller failed\n");
		goto fail_clk;
	}

	/* Controller in Global reset & Channel reset mode */
	rcar_canfd_configure_controller(gpriv);

	/* Configure per channel attributes */
	for_each_set_bit(ch, &gpriv->channels_mask, RCANFD_NUM_CHANNELS) {
		/* Configure Channel's Rx fifo */
		rcar_canfd_configure_rx(gpriv, ch);

		/* Configure Channel's Tx (Common) fifo */
		rcar_canfd_configure_tx(gpriv, ch);

		/* Configure receive rules */
		rcar_canfd_configure_afl_rules(gpriv, ch);
	}

	/* Configure common interrupts */
	rcar_canfd_enable_global_interrupts(gpriv);

	/* Start Global operation mode */
	rcar_canfd_update_bit(gpriv->base, RCANFD_GCTR, RCANFD_GCTR_GMDC_MASK,
			      RCANFD_GCTR_GMDC_GOPM);

	/* Verify mode change */
	err = readl_poll_timeout((gpriv->base + RCANFD_GSTS), sts,
				 !(sts & RCANFD_GSTS_GNOPM), 2, 500000);
	if (err) {
		dev_err(&pdev->dev, "global operational mode failed\n");
		goto fail_mode;
	}

	for_each_set_bit(ch, &gpriv->channels_mask, RCANFD_NUM_CHANNELS) {
		err = rcar_canfd_channel_probe(gpriv, ch, fcan_freq);
		if (err)
			goto fail_channel;
	}

	platform_set_drvdata(pdev, gpriv);
	dev_info(&pdev->dev, "global operational state (clk %d, fdmode %d)\n",
		 gpriv->fcan, gpriv->fdmode);
	return 0;

fail_channel:
	for_each_set_bit(ch, &gpriv->channels_mask, RCANFD_NUM_CHANNELS)
		rcar_canfd_channel_remove(gpriv, ch);
fail_mode:
	rcar_canfd_disable_global_interrupts(gpriv);
fail_clk:
	clk_disable_unprepare(gpriv->clkp);
fail_reset:
	reset_control_assert(gpriv->rstc1);
	reset_control_assert(gpriv->rstc2);
fail_dev:
	return err;
}

static int rcar_canfd_remove(struct platform_device *pdev)
{
	struct rcar_canfd_global *gpriv = platform_get_drvdata(pdev);
	u32 ch;

	rcar_canfd_reset_controller(gpriv);
	rcar_canfd_disable_global_interrupts(gpriv);

	for_each_set_bit(ch, &gpriv->channels_mask, RCANFD_NUM_CHANNELS) {
		rcar_canfd_disable_channel_interrupts(gpriv->ch[ch]);
		rcar_canfd_channel_remove(gpriv, ch);
	}

	/* Enter global sleep mode */
	rcar_canfd_set_bit(gpriv->base, RCANFD_GCTR, RCANFD_GCTR_GSLPR);
	clk_disable_unprepare(gpriv->clkp);
	reset_control_assert(gpriv->rstc1);
	reset_control_assert(gpriv->rstc2);

	return 0;
}

static int __maybe_unused rcar_canfd_suspend(struct device *dev)
{
	return 0;
}

static int __maybe_unused rcar_canfd_resume(struct device *dev)
{
	return 0;
}

static SIMPLE_DEV_PM_OPS(rcar_canfd_pm_ops, rcar_canfd_suspend,
			 rcar_canfd_resume);

static const struct of_device_id rcar_canfd_of_table[] = {
	{ .compatible = "renesas,rcar-gen3-canfd", .data = (void *)RENESAS_RCAR_GEN3 },
	{ .compatible = "renesas,rzg2l-canfd", .data = (void *)RENESAS_RZG2L },
	{ }
};

MODULE_DEVICE_TABLE(of, rcar_canfd_of_table);

static struct platform_driver rcar_canfd_driver = {
	.driver = {
		.name = RCANFD_DRV_NAME,
		.of_match_table = of_match_ptr(rcar_canfd_of_table),
		.pm = &rcar_canfd_pm_ops,
	},
	.probe = rcar_canfd_probe,
	.remove = rcar_canfd_remove,
};

module_platform_driver(rcar_canfd_driver);

MODULE_AUTHOR("Ramesh Shanmugasundaram <ramesh.shanmugasundaram@bp.renesas.com>");
MODULE_LICENSE("GPL");
MODULE_DESCRIPTION("CAN FD driver for Renesas R-Car SoC");
MODULE_ALIAS("platform:" RCANFD_DRV_NAME);<|MERGE_RESOLUTION|>--- conflicted
+++ resolved
@@ -1182,11 +1182,7 @@
 
 static void rcar_canfd_handle_channel_tx(struct rcar_canfd_global *gpriv, u32 ch)
 {
-<<<<<<< HEAD
-	struct rcar_canfd_channel *priv = priv = gpriv->ch[ch];
-=======
 	struct rcar_canfd_channel *priv = gpriv->ch[ch];
->>>>>>> 811c07d2
 	struct net_device *ndev = priv->ndev;
 	u32 sts;
 
