/* Kernel thread helper functions.
 *   Copyright (C) 2004 IBM Corporation, Rusty Russell.
 *
 * Creation is done via kthreadd, so that we get a clean environment
 * even if we're invoked from userspace (think modprobe, hotplug cpu,
 * etc.).
 */
#include <uapi/linux/sched/types.h>
#include <linux/sched.h>
#include <linux/sched/task.h>
#include <linux/kthread.h>
#include <linux/completion.h>
#include <linux/err.h>
#include <linux/cpuset.h>
#include <linux/unistd.h>
#include <linux/file.h>
#include <linux/export.h>
#include <linux/mutex.h>
#include <linux/slab.h>
#include <linux/freezer.h>
#include <linux/ptrace.h>
#include <linux/uaccess.h>
#include <trace/events/sched.h>

static DEFINE_SPINLOCK(kthread_create_lock);
static LIST_HEAD(kthread_create_list);
struct task_struct *kthreadd_task;

struct kthread_create_info
{
	/* Information passed to kthread() from kthreadd. */
	int (*threadfn)(void *data);
	void *data;
	int node;

	/* Result passed back to kthread_create() from kthreadd. */
	struct task_struct *result;
	struct completion *done;

	struct list_head list;
};

struct kthread {
	unsigned long flags;
	unsigned int cpu;
	void *data;
	struct completion parked;
	struct completion exited;
#ifdef CONFIG_BLK_CGROUP
	struct cgroup_subsys_state *blkcg_css;
#endif
};

enum KTHREAD_BITS {
	KTHREAD_IS_PER_CPU = 0,
	KTHREAD_SHOULD_STOP,
	KTHREAD_SHOULD_PARK,
};

static inline void set_kthread_struct(void *kthread)
{
	/*
	 * We abuse ->set_child_tid to avoid the new member and because it
	 * can't be wrongly copied by copy_process(). We also rely on fact
	 * that the caller can't exec, so PF_KTHREAD can't be cleared.
	 */
	current->set_child_tid = (__force void __user *)kthread;
}

static inline struct kthread *to_kthread(struct task_struct *k)
{
	WARN_ON(!(k->flags & PF_KTHREAD));
	return (__force void *)k->set_child_tid;
}

void free_kthread_struct(struct task_struct *k)
{
	struct kthread *kthread;

	/*
	 * Can be NULL if this kthread was created by kernel_thread()
	 * or if kmalloc() in kthread() failed.
	 */
	kthread = to_kthread(k);
#ifdef CONFIG_BLK_CGROUP
	WARN_ON_ONCE(kthread && kthread->blkcg_css);
#endif
	kfree(kthread);
}

/**
 * kthread_should_stop - should this kthread return now?
 *
 * When someone calls kthread_stop() on your kthread, it will be woken
 * and this will return true.  You should then return, and your return
 * value will be passed through to kthread_stop().
 */
bool kthread_should_stop(void)
{
	return test_bit(KTHREAD_SHOULD_STOP, &to_kthread(current)->flags);
}
EXPORT_SYMBOL(kthread_should_stop);

/**
 * kthread_should_park - should this kthread park now?
 *
 * When someone calls kthread_park() on your kthread, it will be woken
 * and this will return true.  You should then do the necessary
 * cleanup and call kthread_parkme()
 *
 * Similar to kthread_should_stop(), but this keeps the thread alive
 * and in a park position. kthread_unpark() "restarts" the thread and
 * calls the thread function again.
 */
bool kthread_should_park(void)
{
	return test_bit(KTHREAD_SHOULD_PARK, &to_kthread(current)->flags);
}
EXPORT_SYMBOL_GPL(kthread_should_park);

/**
 * kthread_freezable_should_stop - should this freezable kthread return now?
 * @was_frozen: optional out parameter, indicates whether %current was frozen
 *
 * kthread_should_stop() for freezable kthreads, which will enter
 * refrigerator if necessary.  This function is safe from kthread_stop() /
 * freezer deadlock and freezable kthreads should use this function instead
 * of calling try_to_freeze() directly.
 */
bool kthread_freezable_should_stop(bool *was_frozen)
{
	bool frozen = false;

	might_sleep();

	if (unlikely(freezing(current)))
		frozen = __refrigerator(true);

	if (was_frozen)
		*was_frozen = frozen;

	return kthread_should_stop();
}
EXPORT_SYMBOL_GPL(kthread_freezable_should_stop);

/**
 * kthread_data - return data value specified on kthread creation
 * @task: kthread task in question
 *
 * Return the data value specified when kthread @task was created.
 * The caller is responsible for ensuring the validity of @task when
 * calling this function.
 */
void *kthread_data(struct task_struct *task)
{
	return to_kthread(task)->data;
}

/**
 * kthread_probe_data - speculative version of kthread_data()
 * @task: possible kthread task in question
 *
 * @task could be a kthread task.  Return the data value specified when it
 * was created if accessible.  If @task isn't a kthread task or its data is
 * inaccessible for any reason, %NULL is returned.  This function requires
 * that @task itself is safe to dereference.
 */
void *kthread_probe_data(struct task_struct *task)
{
	struct kthread *kthread = to_kthread(task);
	void *data = NULL;

	probe_kernel_read(&data, &kthread->data, sizeof(data));
	return data;
}

static void __kthread_parkme(struct kthread *self)
{
	for (;;) {
		/*
		 * TASK_PARKED is a special state; we must serialize against
		 * possible pending wakeups to avoid store-store collisions on
		 * task->state.
		 *
		 * Such a collision might possibly result in the task state
		 * changin from TASK_PARKED and us failing the
		 * wait_task_inactive() in kthread_park().
		 */
		set_special_state(TASK_PARKED);
		if (!test_bit(KTHREAD_SHOULD_PARK, &self->flags))
			break;

		/*
		 * Thread is going to call schedule(), do not preempt it,
		 * or the caller of kthread_park() may spend more time in
		 * wait_task_inactive().
		 */
		preempt_disable();
		complete(&self->parked);
		schedule_preempt_disabled();
		preempt_enable();
	}
	__set_current_state(TASK_RUNNING);
}

void kthread_parkme(void)
{
	__kthread_parkme(to_kthread(current));
}
EXPORT_SYMBOL_GPL(kthread_parkme);

static int kthread(void *_create)
{
	/* Copy data: it's on kthread's stack */
	struct kthread_create_info *create = _create;
	int (*threadfn)(void *data) = create->threadfn;
	void *data = create->data;
	struct completion *done;
	struct kthread *self;
	int ret;

	self = kzalloc(sizeof(*self), GFP_KERNEL);
	set_kthread_struct(self);

	/* If user was SIGKILLed, I release the structure. */
	done = xchg(&create->done, NULL);
	if (!done) {
		kfree(create);
		do_exit(-EINTR);
	}

	if (!self) {
		create->result = ERR_PTR(-ENOMEM);
		complete(done);
		do_exit(-ENOMEM);
	}

	self->data = data;
	init_completion(&self->exited);
	init_completion(&self->parked);
	current->vfork_done = &self->exited;

	/* OK, tell user we're spawned, wait for stop or wakeup */
	__set_current_state(TASK_UNINTERRUPTIBLE);
	create->result = current;
	/*
	 * Thread is going to call schedule(), do not preempt it,
	 * or the creator may spend more time in wait_task_inactive().
	 */
	preempt_disable();
	complete(done);
	schedule_preempt_disabled();
	preempt_enable();

	ret = -EINTR;
	if (!test_bit(KTHREAD_SHOULD_STOP, &self->flags)) {
		cgroup_kthread_ready();
		__kthread_parkme(self);
		ret = threadfn(data);
	}
	do_exit(ret);
}

/* called from do_fork() to get node information for about to be created task */
int tsk_fork_get_node(struct task_struct *tsk)
{
#ifdef CONFIG_NUMA
	if (tsk == kthreadd_task)
		return tsk->pref_node_fork;
#endif
	return NUMA_NO_NODE;
}

static void create_kthread(struct kthread_create_info *create)
{
	int pid;

#ifdef CONFIG_NUMA
	current->pref_node_fork = create->node;
#endif
	/* We want our own signal handler (we take no signals by default). */
	pid = kernel_thread(kthread, create, CLONE_FS | CLONE_FILES | SIGCHLD);
	if (pid < 0) {
		/* If user was SIGKILLed, I release the structure. */
		struct completion *done = xchg(&create->done, NULL);

		if (!done) {
			kfree(create);
			return;
		}
		create->result = ERR_PTR(pid);
		complete(done);
	}
}

static __printf(4, 0)
struct task_struct *__kthread_create_on_node(int (*threadfn)(void *data),
						    void *data, int node,
						    const char namefmt[],
						    va_list args)
{
	DECLARE_COMPLETION_ONSTACK(done);
	struct task_struct *task;
	struct kthread_create_info *create = kmalloc(sizeof(*create),
						     GFP_KERNEL);

	if (!create)
		return ERR_PTR(-ENOMEM);
	create->threadfn = threadfn;
	create->data = data;
	create->node = node;
	create->done = &done;

	spin_lock(&kthread_create_lock);
	list_add_tail(&create->list, &kthread_create_list);
	spin_unlock(&kthread_create_lock);

	wake_up_process(kthreadd_task);
	/*
	 * Wait for completion in killable state, for I might be chosen by
	 * the OOM killer while kthreadd is trying to allocate memory for
	 * new kernel thread.
	 */
	if (unlikely(wait_for_completion_killable(&done))) {
		/*
		 * If I was SIGKILLed before kthreadd (or new kernel thread)
		 * calls complete(), leave the cleanup of this structure to
		 * that thread.
		 */
		if (xchg(&create->done, NULL))
			return ERR_PTR(-EINTR);
		/*
		 * kthreadd (or new kernel thread) will call complete()
		 * shortly.
		 */
		wait_for_completion(&done);
	}
	task = create->result;
	if (!IS_ERR(task)) {
		static const struct sched_param param = { .sched_priority = 0 };
		char name[TASK_COMM_LEN];

		/*
		 * task is already visible to other tasks, so updating
		 * COMM must be protected.
		 */
		vsnprintf(name, sizeof(name), namefmt, args);
		set_task_comm(task, name);
		/*
		 * root may have changed our (kthreadd's) priority or CPU mask.
		 * The kernel thread should not inherit these properties.
		 */
		sched_setscheduler_nocheck(task, SCHED_NORMAL, &param);
		set_cpus_allowed_ptr(task, cpu_all_mask);
	}
	kfree(create);
	return task;
}

/**
 * kthread_create_on_node - create a kthread.
 * @threadfn: the function to run until signal_pending(current).
 * @data: data ptr for @threadfn.
 * @node: task and thread structures for the thread are allocated on this node
 * @namefmt: printf-style name for the thread.
 *
 * Description: This helper function creates and names a kernel
 * thread.  The thread will be stopped: use wake_up_process() to start
 * it.  See also kthread_run().  The new thread has SCHED_NORMAL policy and
 * is affine to all CPUs.
 *
 * If thread is going to be bound on a particular cpu, give its node
 * in @node, to get NUMA affinity for kthread stack, or else give NUMA_NO_NODE.
 * When woken, the thread will run @threadfn() with @data as its
 * argument. @threadfn() can either call do_exit() directly if it is a
 * standalone thread for which no one will call kthread_stop(), or
 * return when 'kthread_should_stop()' is true (which means
 * kthread_stop() has been called).  The return value should be zero
 * or a negative error number; it will be passed to kthread_stop().
 *
 * Returns a task_struct or ERR_PTR(-ENOMEM) or ERR_PTR(-EINTR).
 */
struct task_struct *kthread_create_on_node(int (*threadfn)(void *data),
					   void *data, int node,
					   const char namefmt[],
					   ...)
{
	struct task_struct *task;
	va_list args;

	va_start(args, namefmt);
	task = __kthread_create_on_node(threadfn, data, node, namefmt, args);
	va_end(args);

	return task;
}
EXPORT_SYMBOL(kthread_create_on_node);

static void __kthread_bind_mask(struct task_struct *p, const struct cpumask *mask, long state)
{
	unsigned long flags;

	if (!wait_task_inactive(p, state)) {
		WARN_ON(1);
		return;
	}

	/* It's safe because the task is inactive. */
	raw_spin_lock_irqsave(&p->pi_lock, flags);
	do_set_cpus_allowed(p, mask);
	p->flags |= PF_NO_SETAFFINITY;
	raw_spin_unlock_irqrestore(&p->pi_lock, flags);
}

static void __kthread_bind(struct task_struct *p, unsigned int cpu, long state)
{
	__kthread_bind_mask(p, cpumask_of(cpu), state);
}

void kthread_bind_mask(struct task_struct *p, const struct cpumask *mask)
{
	__kthread_bind_mask(p, mask, TASK_UNINTERRUPTIBLE);
}

/**
 * kthread_bind - bind a just-created kthread to a cpu.
 * @p: thread created by kthread_create().
 * @cpu: cpu (might not be online, must be possible) for @k to run on.
 *
 * Description: This function is equivalent to set_cpus_allowed(),
 * except that @cpu doesn't need to be online, and the thread must be
 * stopped (i.e., just returned from kthread_create()).
 */
void kthread_bind(struct task_struct *p, unsigned int cpu)
{
	__kthread_bind(p, cpu, TASK_UNINTERRUPTIBLE);
}
EXPORT_SYMBOL(kthread_bind);

/**
 * kthread_create_on_cpu - Create a cpu bound kthread
 * @threadfn: the function to run until signal_pending(current).
 * @data: data ptr for @threadfn.
 * @cpu: The cpu on which the thread should be bound,
 * @namefmt: printf-style name for the thread. Format is restricted
 *	     to "name.*%u". Code fills in cpu number.
 *
 * Description: This helper function creates and names a kernel thread
 * The thread will be woken and put into park mode.
 */
struct task_struct *kthread_create_on_cpu(int (*threadfn)(void *data),
					  void *data, unsigned int cpu,
					  const char *namefmt)
{
	struct task_struct *p;

	p = kthread_create_on_node(threadfn, data, cpu_to_node(cpu), namefmt,
				   cpu);
	if (IS_ERR(p))
		return p;
	kthread_bind(p, cpu);
	/* CPU hotplug need to bind once again when unparking the thread. */
	to_kthread(p)->cpu = cpu;
	return p;
}

void kthread_set_per_cpu(struct task_struct *k, int cpu)
{
	struct kthread *kthread = to_kthread(k);
	if (!kthread)
		return;

	WARN_ON_ONCE(!(k->flags & PF_NO_SETAFFINITY));

	if (cpu < 0) {
		clear_bit(KTHREAD_IS_PER_CPU, &kthread->flags);
		return;
	}

	kthread->cpu = cpu;
	set_bit(KTHREAD_IS_PER_CPU, &kthread->flags);
}

bool kthread_is_per_cpu(struct task_struct *k)
{
	struct kthread *kthread = to_kthread(k);
	if (!kthread)
		return false;

	return test_bit(KTHREAD_IS_PER_CPU, &kthread->flags);
}

/**
 * kthread_unpark - unpark a thread created by kthread_create().
 * @k:		thread created by kthread_create().
 *
 * Sets kthread_should_park() for @k to return false, wakes it, and
 * waits for it to return. If the thread is marked percpu then its
 * bound to the cpu again.
 */
void kthread_unpark(struct task_struct *k)
{
	struct kthread *kthread = to_kthread(k);

	/*
	 * Newly created kthread was parked when the CPU was offline.
	 * The binding was lost and we need to set it again.
	 */
	if (test_bit(KTHREAD_IS_PER_CPU, &kthread->flags))
		__kthread_bind(k, kthread->cpu, TASK_PARKED);

	clear_bit(KTHREAD_SHOULD_PARK, &kthread->flags);
	/*
	 * __kthread_parkme() will either see !SHOULD_PARK or get the wakeup.
	 */
	wake_up_state(k, TASK_PARKED);
}
EXPORT_SYMBOL_GPL(kthread_unpark);

/**
 * kthread_park - park a thread created by kthread_create().
 * @k: thread created by kthread_create().
 *
 * Sets kthread_should_park() for @k to return true, wakes it, and
 * waits for it to return. This can also be called after kthread_create()
 * instead of calling wake_up_process(): the thread will park without
 * calling threadfn().
 *
 * Returns 0 if the thread is parked, -ENOSYS if the thread exited.
 * If called by the kthread itself just the park bit is set.
 */
int kthread_park(struct task_struct *k)
{
	struct kthread *kthread = to_kthread(k);

	if (WARN_ON(k->flags & PF_EXITING))
		return -ENOSYS;

	if (WARN_ON_ONCE(test_bit(KTHREAD_SHOULD_PARK, &kthread->flags)))
		return -EBUSY;

	set_bit(KTHREAD_SHOULD_PARK, &kthread->flags);
	if (k != current) {
		wake_up_process(k);
		/*
		 * Wait for __kthread_parkme() to complete(), this means we
		 * _will_ have TASK_PARKED and are about to call schedule().
		 */
		wait_for_completion(&kthread->parked);
		/*
		 * Now wait for that schedule() to complete and the task to
		 * get scheduled out.
		 */
		WARN_ON_ONCE(!wait_task_inactive(k, TASK_PARKED));
	}

	return 0;
}
EXPORT_SYMBOL_GPL(kthread_park);

/**
 * kthread_stop - stop a thread created by kthread_create().
 * @k: thread created by kthread_create().
 *
 * Sets kthread_should_stop() for @k to return true, wakes it, and
 * waits for it to exit. This can also be called after kthread_create()
 * instead of calling wake_up_process(): the thread will exit without
 * calling threadfn().
 *
 * If threadfn() may call do_exit() itself, the caller must ensure
 * task_struct can't go away.
 *
 * Returns the result of threadfn(), or %-EINTR if wake_up_process()
 * was never called.
 */
int kthread_stop(struct task_struct *k)
{
	struct kthread *kthread;
	int ret;

	trace_sched_kthread_stop(k);

	get_task_struct(k);
	kthread = to_kthread(k);
	set_bit(KTHREAD_SHOULD_STOP, &kthread->flags);
	kthread_unpark(k);
	wake_up_process(k);
	wait_for_completion(&kthread->exited);
	ret = k->exit_code;
	put_task_struct(k);

	trace_sched_kthread_stop_ret(ret);
	return ret;
}
EXPORT_SYMBOL(kthread_stop);

int kthreadd(void *unused)
{
	struct task_struct *tsk = current;

	/* Setup a clean context for our children to inherit. */
	set_task_comm(tsk, "kthreadd");
	ignore_signals(tsk);
	set_cpus_allowed_ptr(tsk, cpu_all_mask);
	set_mems_allowed(node_states[N_MEMORY]);

	current->flags |= PF_NOFREEZE;
	cgroup_init_kthreadd();

	for (;;) {
		set_current_state(TASK_INTERRUPTIBLE);
		if (list_empty(&kthread_create_list))
			schedule();
		__set_current_state(TASK_RUNNING);

		spin_lock(&kthread_create_lock);
		while (!list_empty(&kthread_create_list)) {
			struct kthread_create_info *create;

			create = list_entry(kthread_create_list.next,
					    struct kthread_create_info, list);
			list_del_init(&create->list);
			spin_unlock(&kthread_create_lock);

			create_kthread(create);

			spin_lock(&kthread_create_lock);
		}
		spin_unlock(&kthread_create_lock);
	}

	return 0;
}

void __kthread_init_worker(struct kthread_worker *worker,
				const char *name,
				struct lock_class_key *key)
{
	memset(worker, 0, sizeof(struct kthread_worker));
	raw_spin_lock_init(&worker->lock);
	lockdep_set_class_and_name(&worker->lock, key, name);
	INIT_LIST_HEAD(&worker->work_list);
	INIT_LIST_HEAD(&worker->delayed_work_list);
}
EXPORT_SYMBOL_GPL(__kthread_init_worker);

/**
 * kthread_worker_fn - kthread function to process kthread_worker
 * @worker_ptr: pointer to initialized kthread_worker
 *
 * This function implements the main cycle of kthread worker. It processes
 * work_list until it is stopped with kthread_stop(). It sleeps when the queue
 * is empty.
 *
 * The works are not allowed to keep any locks, disable preemption or interrupts
 * when they finish. There is defined a safe point for freezing when one work
 * finishes and before a new one is started.
 *
 * Also the works must not be handled by more than one worker at the same time,
 * see also kthread_queue_work().
 */
int kthread_worker_fn(void *worker_ptr)
{
	struct kthread_worker *worker = worker_ptr;
	struct kthread_work *work;

	/*
	 * FIXME: Update the check and remove the assignment when all kthread
	 * worker users are created using kthread_create_worker*() functions.
	 */
	WARN_ON(worker->task && worker->task != current);
	worker->task = current;

	if (worker->flags & KTW_FREEZABLE)
		set_freezable();

repeat:
	set_current_state(TASK_INTERRUPTIBLE);	/* mb paired w/ kthread_stop */

	if (kthread_should_stop()) {
		__set_current_state(TASK_RUNNING);
		raw_spin_lock_irq(&worker->lock);
		worker->task = NULL;
		raw_spin_unlock_irq(&worker->lock);
		return 0;
	}

	work = NULL;
	raw_spin_lock_irq(&worker->lock);
	if (!list_empty(&worker->work_list)) {
		work = list_first_entry(&worker->work_list,
					struct kthread_work, node);
		list_del_init(&work->node);
	}
	worker->current_work = work;
	raw_spin_unlock_irq(&worker->lock);

	if (work) {
		__set_current_state(TASK_RUNNING);
		work->func(work);
	} else if (!freezing(current))
		schedule();

	try_to_freeze();
	cond_resched();
	goto repeat;
}
EXPORT_SYMBOL_GPL(kthread_worker_fn);

static __printf(3, 0) struct kthread_worker *
__kthread_create_worker(int cpu, unsigned int flags,
			const char namefmt[], va_list args)
{
	struct kthread_worker *worker;
	struct task_struct *task;
	int node = -1;

	worker = kzalloc(sizeof(*worker), GFP_KERNEL);
	if (!worker)
		return ERR_PTR(-ENOMEM);

	kthread_init_worker(worker);

	if (cpu >= 0)
		node = cpu_to_node(cpu);

	task = __kthread_create_on_node(kthread_worker_fn, worker,
						node, namefmt, args);
	if (IS_ERR(task))
		goto fail_task;

	if (cpu >= 0)
		kthread_bind(task, cpu);

	worker->flags = flags;
	worker->task = task;
	wake_up_process(task);
	return worker;

fail_task:
	kfree(worker);
	return ERR_CAST(task);
}

/**
 * kthread_create_worker - create a kthread worker
 * @flags: flags modifying the default behavior of the worker
 * @namefmt: printf-style name for the kthread worker (task).
 *
 * Returns a pointer to the allocated worker on success, ERR_PTR(-ENOMEM)
 * when the needed structures could not get allocated, and ERR_PTR(-EINTR)
 * when the worker was SIGKILLed.
 */
struct kthread_worker *
kthread_create_worker(unsigned int flags, const char namefmt[], ...)
{
	struct kthread_worker *worker;
	va_list args;

	va_start(args, namefmt);
	worker = __kthread_create_worker(-1, flags, namefmt, args);
	va_end(args);

	return worker;
}
EXPORT_SYMBOL(kthread_create_worker);

/**
 * kthread_create_worker_on_cpu - create a kthread worker and bind it
 *	it to a given CPU and the associated NUMA node.
 * @cpu: CPU number
 * @flags: flags modifying the default behavior of the worker
 * @namefmt: printf-style name for the kthread worker (task).
 *
 * Use a valid CPU number if you want to bind the kthread worker
 * to the given CPU and the associated NUMA node.
 *
 * A good practice is to add the cpu number also into the worker name.
 * For example, use kthread_create_worker_on_cpu(cpu, "helper/%d", cpu).
 *
 * Returns a pointer to the allocated worker on success, ERR_PTR(-ENOMEM)
 * when the needed structures could not get allocated, and ERR_PTR(-EINTR)
 * when the worker was SIGKILLed.
 */
struct kthread_worker *
kthread_create_worker_on_cpu(int cpu, unsigned int flags,
			     const char namefmt[], ...)
{
	struct kthread_worker *worker;
	va_list args;

	va_start(args, namefmt);
	worker = __kthread_create_worker(cpu, flags, namefmt, args);
	va_end(args);

	return worker;
}
EXPORT_SYMBOL(kthread_create_worker_on_cpu);

/*
 * Returns true when the work could not be queued at the moment.
 * It happens when it is already pending in a worker list
 * or when it is being cancelled.
 */
static inline bool queuing_blocked(struct kthread_worker *worker,
				   struct kthread_work *work)
{
	lockdep_assert_held(&worker->lock);

	return !list_empty(&work->node) || work->canceling;
}

static void kthread_insert_work_sanity_check(struct kthread_worker *worker,
					     struct kthread_work *work)
{
	lockdep_assert_held(&worker->lock);
	WARN_ON_ONCE(!list_empty(&work->node));
	/* Do not use a work with >1 worker, see kthread_queue_work() */
	WARN_ON_ONCE(work->worker && work->worker != worker);
}

/* insert @work before @pos in @worker */
static void kthread_insert_work(struct kthread_worker *worker,
				struct kthread_work *work,
				struct list_head *pos)
{
	kthread_insert_work_sanity_check(worker, work);

	list_add_tail(&work->node, pos);
	work->worker = worker;
	if (!worker->current_work && likely(worker->task))
		wake_up_process(worker->task);
}

/**
 * kthread_queue_work - queue a kthread_work
 * @worker: target kthread_worker
 * @work: kthread_work to queue
 *
 * Queue @work to work processor @task for async execution.  @task
 * must have been created with kthread_worker_create().  Returns %true
 * if @work was successfully queued, %false if it was already pending.
 *
 * Reinitialize the work if it needs to be used by another worker.
 * For example, when the worker was stopped and started again.
 */
bool kthread_queue_work(struct kthread_worker *worker,
			struct kthread_work *work)
{
	bool ret = false;
	unsigned long flags;

	raw_spin_lock_irqsave(&worker->lock, flags);
	if (!queuing_blocked(worker, work)) {
		kthread_insert_work(worker, work, &worker->work_list);
		ret = true;
	}
	raw_spin_unlock_irqrestore(&worker->lock, flags);
	return ret;
}
EXPORT_SYMBOL_GPL(kthread_queue_work);

/**
 * kthread_delayed_work_timer_fn - callback that queues the associated kthread
 *	delayed work when the timer expires.
 * @t: pointer to the expired timer
 *
 * The format of the function is defined by struct timer_list.
 * It should have been called from irqsafe timer with irq already off.
 */
void kthread_delayed_work_timer_fn(struct timer_list *t)
{
	struct kthread_delayed_work *dwork = from_timer(dwork, t, timer);
	struct kthread_work *work = &dwork->work;
	struct kthread_worker *worker = work->worker;

	/*
	 * This might happen when a pending work is reinitialized.
	 * It means that it is used a wrong way.
	 */
	if (WARN_ON_ONCE(!worker))
		return;

	raw_spin_lock(&worker->lock);
	/* Work must not be used with >1 worker, see kthread_queue_work(). */
	WARN_ON_ONCE(work->worker != worker);

	/* Move the work from worker->delayed_work_list. */
	WARN_ON_ONCE(list_empty(&work->node));
	list_del_init(&work->node);
	if (!work->canceling)
		kthread_insert_work(worker, work, &worker->work_list);

	raw_spin_unlock(&worker->lock);
}
EXPORT_SYMBOL(kthread_delayed_work_timer_fn);

void __kthread_queue_delayed_work(struct kthread_worker *worker,
				  struct kthread_delayed_work *dwork,
				  unsigned long delay)
{
	struct timer_list *timer = &dwork->timer;
	struct kthread_work *work = &dwork->work;

	WARN_ON_ONCE(timer->function != kthread_delayed_work_timer_fn);

	/*
	 * If @delay is 0, queue @dwork->work immediately.  This is for
	 * both optimization and correctness.  The earliest @timer can
	 * expire is on the closest next tick and delayed_work users depend
	 * on that there's no such delay when @delay is 0.
	 */
	if (!delay) {
		kthread_insert_work(worker, work, &worker->work_list);
		return;
	}

	/* Be paranoid and try to detect possible races already now. */
	kthread_insert_work_sanity_check(worker, work);

	list_add(&work->node, &worker->delayed_work_list);
	work->worker = worker;
	timer->expires = jiffies + delay;
	add_timer(timer);
}

/**
 * kthread_queue_delayed_work - queue the associated kthread work
 *	after a delay.
 * @worker: target kthread_worker
 * @dwork: kthread_delayed_work to queue
 * @delay: number of jiffies to wait before queuing
 *
 * If the work has not been pending it starts a timer that will queue
 * the work after the given @delay. If @delay is zero, it queues the
 * work immediately.
 *
 * Return: %false if the @work has already been pending. It means that
 * either the timer was running or the work was queued. It returns %true
 * otherwise.
 */
bool kthread_queue_delayed_work(struct kthread_worker *worker,
				struct kthread_delayed_work *dwork,
				unsigned long delay)
{
	struct kthread_work *work = &dwork->work;
	unsigned long flags;
	bool ret = false;

	raw_spin_lock_irqsave(&worker->lock, flags);

	if (!queuing_blocked(worker, work)) {
		__kthread_queue_delayed_work(worker, dwork, delay);
		ret = true;
	}

	raw_spin_unlock_irqrestore(&worker->lock, flags);
	return ret;
}
EXPORT_SYMBOL_GPL(kthread_queue_delayed_work);

struct kthread_flush_work {
	struct kthread_work	work;
	struct completion	done;
};

static void kthread_flush_work_fn(struct kthread_work *work)
{
	struct kthread_flush_work *fwork =
		container_of(work, struct kthread_flush_work, work);
	complete(&fwork->done);
}

/**
 * kthread_flush_work - flush a kthread_work
 * @work: work to flush
 *
 * If @work is queued or executing, wait for it to finish execution.
 */
void kthread_flush_work(struct kthread_work *work)
{
	struct kthread_flush_work fwork = {
		KTHREAD_WORK_INIT(fwork.work, kthread_flush_work_fn),
		COMPLETION_INITIALIZER_ONSTACK(fwork.done),
	};
	struct kthread_worker *worker;
	bool noop = false;

	worker = work->worker;
	if (!worker)
		return;

	raw_spin_lock_irq(&worker->lock);
	/* Work must not be used with >1 worker, see kthread_queue_work(). */
	WARN_ON_ONCE(work->worker != worker);

	if (!list_empty(&work->node))
		kthread_insert_work(worker, &fwork.work, work->node.next);
	else if (worker->current_work == work)
		kthread_insert_work(worker, &fwork.work,
				    worker->work_list.next);
	else
		noop = true;

	raw_spin_unlock_irq(&worker->lock);

	if (!noop)
		wait_for_completion(&fwork.done);
}
EXPORT_SYMBOL_GPL(kthread_flush_work);

/*
 * Make sure that the timer is neither set nor running and could
 * not manipulate the work list_head any longer.
 *
 * The function is called under worker->lock. The lock is temporary
 * released but the timer can't be set again in the meantime.
 */
static void kthread_cancel_delayed_work_timer(struct kthread_work *work,
					      unsigned long *flags)
{
	struct kthread_delayed_work *dwork =
		container_of(work, struct kthread_delayed_work, work);
	struct kthread_worker *worker = work->worker;

	/*
	 * del_timer_sync() must be called to make sure that the timer
	 * callback is not running. The lock must be temporary released
	 * to avoid a deadlock with the callback. In the meantime,
	 * any queuing is blocked by setting the canceling counter.
	 */
	work->canceling++;
	spin_unlock_irqrestore(&worker->lock, *flags);
	del_timer_sync(&dwork->timer);
	spin_lock_irqsave(&worker->lock, *flags);
	work->canceling--;
}

/*
 * This function removes the work from the worker queue.
 *
 * It is called under worker->lock. The caller must make sure that
 * the timer used by delayed work is not running, e.g. by calling
 * kthread_cancel_delayed_work_timer().
 *
 * The work might still be in use when this function finishes. See the
 * current_work proceed by the worker.
 *
 * Return: %true if @work was pending and successfully canceled,
 *	%false if @work was not pending
 */
static bool __kthread_cancel_work(struct kthread_work *work)
{
<<<<<<< HEAD
	/* Try to cancel the timer if exists. */
	if (is_dwork) {
		struct kthread_delayed_work *dwork =
			container_of(work, struct kthread_delayed_work, work);
		struct kthread_worker *worker = work->worker;

		/*
		 * del_timer_sync() must be called to make sure that the timer
		 * callback is not running. The lock must be temporary released
		 * to avoid a deadlock with the callback. In the meantime,
		 * any queuing is blocked by setting the canceling counter.
		 */
		work->canceling++;
		raw_spin_unlock_irqrestore(&worker->lock, *flags);
		del_timer_sync(&dwork->timer);
		raw_spin_lock_irqsave(&worker->lock, *flags);
		work->canceling--;
	}

=======
>>>>>>> fcfbdfe9
	/*
	 * Try to remove the work from a worker list. It might either
	 * be from worker->work_list or from worker->delayed_work_list.
	 */
	if (!list_empty(&work->node)) {
		list_del_init(&work->node);
		return true;
	}

	return false;
}

/**
 * kthread_mod_delayed_work - modify delay of or queue a kthread delayed work
 * @worker: kthread worker to use
 * @dwork: kthread delayed work to queue
 * @delay: number of jiffies to wait before queuing
 *
 * If @dwork is idle, equivalent to kthread_queue_delayed_work(). Otherwise,
 * modify @dwork's timer so that it expires after @delay. If @delay is zero,
 * @work is guaranteed to be queued immediately.
 *
 * Return: %true if @dwork was pending and its timer was modified,
 * %false otherwise.
 *
 * A special case is when the work is being canceled in parallel.
 * It might be caused either by the real kthread_cancel_delayed_work_sync()
 * or yet another kthread_mod_delayed_work() call. We let the other command
 * win and return %false here. The caller is supposed to synchronize these
 * operations a reasonable way.
 *
 * This function is safe to call from any context including IRQ handler.
 * See __kthread_cancel_work() and kthread_delayed_work_timer_fn()
 * for details.
 */
bool kthread_mod_delayed_work(struct kthread_worker *worker,
			      struct kthread_delayed_work *dwork,
			      unsigned long delay)
{
	struct kthread_work *work = &dwork->work;
	unsigned long flags;
	int ret = false;

	raw_spin_lock_irqsave(&worker->lock, flags);

	/* Do not bother with canceling when never queued. */
	if (!work->worker)
		goto fast_queue;

	/* Work must not be used with >1 worker, see kthread_queue_work() */
	WARN_ON_ONCE(work->worker != worker);

	/*
	 * Temporary cancel the work but do not fight with another command
	 * that is canceling the work as well.
	 *
	 * It is a bit tricky because of possible races with another
	 * mod_delayed_work() and cancel_delayed_work() callers.
	 *
	 * The timer must be canceled first because worker->lock is released
	 * when doing so. But the work can be removed from the queue (list)
	 * only when it can be queued again so that the return value can
	 * be used for reference counting.
	 */
	kthread_cancel_delayed_work_timer(work, &flags);
	if (work->canceling)
		goto out;
	ret = __kthread_cancel_work(work);

fast_queue:
	__kthread_queue_delayed_work(worker, dwork, delay);
out:
	raw_spin_unlock_irqrestore(&worker->lock, flags);
	return ret;
}
EXPORT_SYMBOL_GPL(kthread_mod_delayed_work);

static bool __kthread_cancel_work_sync(struct kthread_work *work, bool is_dwork)
{
	struct kthread_worker *worker = work->worker;
	unsigned long flags;
	int ret = false;

	if (!worker)
		goto out;

	raw_spin_lock_irqsave(&worker->lock, flags);
	/* Work must not be used with >1 worker, see kthread_queue_work(). */
	WARN_ON_ONCE(work->worker != worker);

	if (is_dwork)
		kthread_cancel_delayed_work_timer(work, &flags);

	ret = __kthread_cancel_work(work);

	if (worker->current_work != work)
		goto out_fast;

	/*
	 * The work is in progress and we need to wait with the lock released.
	 * In the meantime, block any queuing by setting the canceling counter.
	 */
	work->canceling++;
	raw_spin_unlock_irqrestore(&worker->lock, flags);
	kthread_flush_work(work);
	raw_spin_lock_irqsave(&worker->lock, flags);
	work->canceling--;

out_fast:
	raw_spin_unlock_irqrestore(&worker->lock, flags);
out:
	return ret;
}

/**
 * kthread_cancel_work_sync - cancel a kthread work and wait for it to finish
 * @work: the kthread work to cancel
 *
 * Cancel @work and wait for its execution to finish.  This function
 * can be used even if the work re-queues itself. On return from this
 * function, @work is guaranteed to be not pending or executing on any CPU.
 *
 * kthread_cancel_work_sync(&delayed_work->work) must not be used for
 * delayed_work's. Use kthread_cancel_delayed_work_sync() instead.
 *
 * The caller must ensure that the worker on which @work was last
 * queued can't be destroyed before this function returns.
 *
 * Return: %true if @work was pending, %false otherwise.
 */
bool kthread_cancel_work_sync(struct kthread_work *work)
{
	return __kthread_cancel_work_sync(work, false);
}
EXPORT_SYMBOL_GPL(kthread_cancel_work_sync);

/**
 * kthread_cancel_delayed_work_sync - cancel a kthread delayed work and
 *	wait for it to finish.
 * @dwork: the kthread delayed work to cancel
 *
 * This is kthread_cancel_work_sync() for delayed works.
 *
 * Return: %true if @dwork was pending, %false otherwise.
 */
bool kthread_cancel_delayed_work_sync(struct kthread_delayed_work *dwork)
{
	return __kthread_cancel_work_sync(&dwork->work, true);
}
EXPORT_SYMBOL_GPL(kthread_cancel_delayed_work_sync);

/**
 * kthread_flush_worker - flush all current works on a kthread_worker
 * @worker: worker to flush
 *
 * Wait until all currently executing or pending works on @worker are
 * finished.
 */
void kthread_flush_worker(struct kthread_worker *worker)
{
	struct kthread_flush_work fwork = {
		KTHREAD_WORK_INIT(fwork.work, kthread_flush_work_fn),
		COMPLETION_INITIALIZER_ONSTACK(fwork.done),
	};

	kthread_queue_work(worker, &fwork.work);
	wait_for_completion(&fwork.done);
}
EXPORT_SYMBOL_GPL(kthread_flush_worker);

/**
 * kthread_destroy_worker - destroy a kthread worker
 * @worker: worker to be destroyed
 *
 * Flush and destroy @worker.  The simple flush is enough because the kthread
 * worker API is used only in trivial scenarios.  There are no multi-step state
 * machines needed.
 */
void kthread_destroy_worker(struct kthread_worker *worker)
{
	struct task_struct *task;

	task = worker->task;
	if (WARN_ON(!task))
		return;

	kthread_flush_worker(worker);
	kthread_stop(task);
	WARN_ON(!list_empty(&worker->work_list));
	kfree(worker);
}
EXPORT_SYMBOL(kthread_destroy_worker);

#ifdef CONFIG_BLK_CGROUP
/**
 * kthread_associate_blkcg - associate blkcg to current kthread
 * @css: the cgroup info
 *
 * Current thread must be a kthread. The thread is running jobs on behalf of
 * other threads. In some cases, we expect the jobs attach cgroup info of
 * original threads instead of that of current thread. This function stores
 * original thread's cgroup info in current kthread context for later
 * retrieval.
 */
void kthread_associate_blkcg(struct cgroup_subsys_state *css)
{
	struct kthread *kthread;

	if (!(current->flags & PF_KTHREAD))
		return;
	kthread = to_kthread(current);
	if (!kthread)
		return;

	if (kthread->blkcg_css) {
		css_put(kthread->blkcg_css);
		kthread->blkcg_css = NULL;
	}
	if (css) {
		css_get(css);
		kthread->blkcg_css = css;
	}
}
EXPORT_SYMBOL(kthread_associate_blkcg);

/**
 * kthread_blkcg - get associated blkcg css of current kthread
 *
 * Current thread must be a kthread.
 */
struct cgroup_subsys_state *kthread_blkcg(void)
{
	struct kthread *kthread;

	if (current->flags & PF_KTHREAD) {
		kthread = to_kthread(current);
		if (kthread)
			return kthread->blkcg_css;
	}
	return NULL;
}
EXPORT_SYMBOL(kthread_blkcg);
#endif<|MERGE_RESOLUTION|>--- conflicted
+++ resolved
@@ -1030,9 +1030,9 @@
 	 * any queuing is blocked by setting the canceling counter.
 	 */
 	work->canceling++;
-	spin_unlock_irqrestore(&worker->lock, *flags);
+	raw_spin_unlock_irqrestore(&worker->lock, *flags);
 	del_timer_sync(&dwork->timer);
-	spin_lock_irqsave(&worker->lock, *flags);
+	raw_spin_lock_irqsave(&worker->lock, *flags);
 	work->canceling--;
 }
 
@@ -1051,28 +1051,6 @@
  */
 static bool __kthread_cancel_work(struct kthread_work *work)
 {
-<<<<<<< HEAD
-	/* Try to cancel the timer if exists. */
-	if (is_dwork) {
-		struct kthread_delayed_work *dwork =
-			container_of(work, struct kthread_delayed_work, work);
-		struct kthread_worker *worker = work->worker;
-
-		/*
-		 * del_timer_sync() must be called to make sure that the timer
-		 * callback is not running. The lock must be temporary released
-		 * to avoid a deadlock with the callback. In the meantime,
-		 * any queuing is blocked by setting the canceling counter.
-		 */
-		work->canceling++;
-		raw_spin_unlock_irqrestore(&worker->lock, *flags);
-		del_timer_sync(&dwork->timer);
-		raw_spin_lock_irqsave(&worker->lock, *flags);
-		work->canceling--;
-	}
-
-=======
->>>>>>> fcfbdfe9
 	/*
 	 * Try to remove the work from a worker list. It might either
 	 * be from worker->work_list or from worker->delayed_work_list.
