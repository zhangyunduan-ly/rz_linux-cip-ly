/*
 * RT-Mutexes: simple blocking mutual exclusion locks with PI support
 *
 * started by Ingo Molnar and Thomas Gleixner.
 *
 *  Copyright (C) 2004-2006 Red Hat, Inc., Ingo Molnar <mingo@redhat.com>
 *  Copyright (C) 2005-2006 Timesys Corp., Thomas Gleixner <tglx@timesys.com>
 *  Copyright (C) 2005 Kihon Technologies Inc., Steven Rostedt
 *  Copyright (C) 2006 Esben Nielsen
 *  Adaptive Spinlocks:
 *  Copyright (C) 2008 Novell, Inc., Gregory Haskins, Sven Dietrich,
 *				     and Peter Morreale,
 * Adaptive Spinlocks simplification:
 *  Copyright (C) 2008 Red Hat, Inc., Steven Rostedt <srostedt@redhat.com>
 *
 *  See Documentation/locking/rt-mutex-design.txt for details.
 */
#include <linux/spinlock.h>
#include <linux/export.h>
#include <linux/sched.h>
#include <linux/sched/rt.h>
#include <linux/sched/deadline.h>
#include <linux/timer.h>
#include <linux/ww_mutex.h>
#include <linux/blkdev.h>

#include "rtmutex_common.h"

/*
 * lock->owner state tracking:
 *
 * lock->owner holds the task_struct pointer of the owner. Bit 0
 * is used to keep track of the "lock has waiters" state.
 *
 * owner	bit0
 * NULL		0	lock is free (fast acquire possible)
 * NULL		1	lock is free and has waiters and the top waiter
 *				is going to take the lock*
 * taskpointer	0	lock is held (fast release possible)
 * taskpointer	1	lock is held and has waiters**
 *
 * The fast atomic compare exchange based acquire and release is only
 * possible when bit 0 of lock->owner is 0.
 *
 * (*) It also can be a transitional state when grabbing the lock
 * with ->wait_lock is held. To prevent any fast path cmpxchg to the lock,
 * we need to set the bit0 before looking at the lock, and the owner may be
 * NULL in this small time, hence this can be a transitional state.
 *
 * (**) There is a small time when bit 0 is set but there are no
 * waiters. This can happen when grabbing the lock in the slow path.
 * To prevent a cmpxchg of the owner releasing the lock, we need to
 * set this bit before looking at the lock.
 */

static void
rt_mutex_set_owner(struct rt_mutex *lock, struct task_struct *owner)
{
	unsigned long val = (unsigned long)owner;

	if (rt_mutex_has_waiters(lock))
		val |= RT_MUTEX_HAS_WAITERS;

	lock->owner = (struct task_struct *)val;
}

static inline void clear_rt_mutex_waiters(struct rt_mutex *lock)
{
	lock->owner = (struct task_struct *)
			((unsigned long)lock->owner & ~RT_MUTEX_HAS_WAITERS);
}

static void fixup_rt_mutex_waiters(struct rt_mutex *lock)
{
	unsigned long owner, *p = (unsigned long *) &lock->owner;

	if (rt_mutex_has_waiters(lock))
		return;

	/*
	 * The rbtree has no waiters enqueued, now make sure that the
	 * lock->owner still has the waiters bit set, otherwise the
	 * following can happen:
	 *
	 * CPU 0	CPU 1		CPU2
	 * l->owner=T1
	 *		rt_mutex_lock(l)
	 *		lock(l->lock)
	 *		l->owner = T1 | HAS_WAITERS;
	 *		enqueue(T2)
	 *		boost()
	 *		  unlock(l->lock)
	 *		block()
	 *
	 *				rt_mutex_lock(l)
	 *				lock(l->lock)
	 *				l->owner = T1 | HAS_WAITERS;
	 *				enqueue(T3)
	 *				boost()
	 *				  unlock(l->lock)
	 *				block()
	 *		signal(->T2)	signal(->T3)
	 *		lock(l->lock)
	 *		dequeue(T2)
	 *		deboost()
	 *		  unlock(l->lock)
	 *				lock(l->lock)
	 *				dequeue(T3)
	 *				 ==> wait list is empty
	 *				deboost()
	 *				 unlock(l->lock)
	 *		lock(l->lock)
	 *		fixup_rt_mutex_waiters()
	 *		  if (wait_list_empty(l) {
	 *		    l->owner = owner
	 *		    owner = l->owner & ~HAS_WAITERS;
	 *		      ==> l->owner = T1
	 *		  }
	 *				lock(l->lock)
	 * rt_mutex_unlock(l)		fixup_rt_mutex_waiters()
	 *				  if (wait_list_empty(l) {
	 *				    owner = l->owner & ~HAS_WAITERS;
	 * cmpxchg(l->owner, T1, NULL)
	 *  ===> Success (l->owner = NULL)
	 *
	 *				    l->owner = owner
	 *				      ==> l->owner = T1
	 *				  }
	 *
	 * With the check for the waiter bit in place T3 on CPU2 will not
	 * overwrite. All tasks fiddling with the waiters bit are
	 * serialized by l->lock, so nothing else can modify the waiters
	 * bit. If the bit is set then nothing can change l->owner either
	 * so the simple RMW is safe. The cmpxchg() will simply fail if it
	 * happens in the middle of the RMW because the waiters bit is
	 * still set.
	 */
	owner = READ_ONCE(*p);
	if (owner & RT_MUTEX_HAS_WAITERS)
		WRITE_ONCE(*p, owner & ~RT_MUTEX_HAS_WAITERS);
}

static int rt_mutex_real_waiter(struct rt_mutex_waiter *waiter)
{
	return waiter && waiter != PI_WAKEUP_INPROGRESS &&
		waiter != PI_REQUEUE_INPROGRESS;
}

/*
 * We can speed up the acquire/release, if there's no debugging state to be
 * set up.
 */
#ifndef CONFIG_DEBUG_RT_MUTEXES
# define rt_mutex_cmpxchg_relaxed(l,c,n) (cmpxchg_relaxed(&l->owner, c, n) == c)
# define rt_mutex_cmpxchg_acquire(l,c,n) (cmpxchg_acquire(&l->owner, c, n) == c)
# define rt_mutex_cmpxchg_release(l,c,n) (cmpxchg_release(&l->owner, c, n) == c)

/*
 * Callers must hold the ->wait_lock -- which is the whole purpose as we force
 * all future threads that attempt to [Rmw] the lock to the slowpath. As such
 * relaxed semantics suffice.
 */
static inline void mark_rt_mutex_waiters(struct rt_mutex *lock)
{
	unsigned long owner, *p = (unsigned long *) &lock->owner;

	do {
		owner = *p;
	} while (cmpxchg_relaxed(p, owner,
				 owner | RT_MUTEX_HAS_WAITERS) != owner);
}

/*
 * Safe fastpath aware unlock:
 * 1) Clear the waiters bit
 * 2) Drop lock->wait_lock
 * 3) Try to unlock the lock with cmpxchg
 */
static inline bool unlock_rt_mutex_safe(struct rt_mutex *lock,
					unsigned long flags)
	__releases(lock->wait_lock)
{
	struct task_struct *owner = rt_mutex_owner(lock);

	clear_rt_mutex_waiters(lock);
	raw_spin_unlock_irqrestore(&lock->wait_lock, flags);
	/*
	 * If a new waiter comes in between the unlock and the cmpxchg
	 * we have two situations:
	 *
	 * unlock(wait_lock);
	 *					lock(wait_lock);
	 * cmpxchg(p, owner, 0) == owner
	 *					mark_rt_mutex_waiters(lock);
	 *					acquire(lock);
	 * or:
	 *
	 * unlock(wait_lock);
	 *					lock(wait_lock);
	 *					mark_rt_mutex_waiters(lock);
	 *
	 * cmpxchg(p, owner, 0) != owner
	 *					enqueue_waiter();
	 *					unlock(wait_lock);
	 * lock(wait_lock);
	 * wake waiter();
	 * unlock(wait_lock);
	 *					lock(wait_lock);
	 *					acquire(lock);
	 */
	return rt_mutex_cmpxchg_release(lock, owner, NULL);
}

#else
# define rt_mutex_cmpxchg_relaxed(l,c,n)	(0)
# define rt_mutex_cmpxchg_acquire(l,c,n)	(0)
# define rt_mutex_cmpxchg_release(l,c,n)	(0)

static inline void mark_rt_mutex_waiters(struct rt_mutex *lock)
{
	lock->owner = (struct task_struct *)
			((unsigned long)lock->owner | RT_MUTEX_HAS_WAITERS);
}

/*
 * Simple slow path only version: lock->owner is protected by lock->wait_lock.
 */
static inline bool unlock_rt_mutex_safe(struct rt_mutex *lock,
					unsigned long flags)
	__releases(lock->wait_lock)
{
	lock->owner = NULL;
	raw_spin_unlock_irqrestore(&lock->wait_lock, flags);
	return true;
}
#endif

static inline int
rt_mutex_waiter_less(struct rt_mutex_waiter *left,
		     struct rt_mutex_waiter *right)
{
	if (left->prio < right->prio)
		return 1;

	/*
	 * If both waiters have dl_prio(), we check the deadlines of the
	 * associated tasks.
	 * If left waiter has a dl_prio(), and we didn't return 1 above,
	 * then right waiter has a dl_prio() too.
	 */
	if (dl_prio(left->prio))
		return dl_time_before(left->task->dl.deadline,
				      right->task->dl.deadline);

	return 0;
}

static void
rt_mutex_enqueue(struct rt_mutex *lock, struct rt_mutex_waiter *waiter)
{
	struct rb_node **link = &lock->waiters.rb_node;
	struct rb_node *parent = NULL;
	struct rt_mutex_waiter *entry;
	int leftmost = 1;

	while (*link) {
		parent = *link;
		entry = rb_entry(parent, struct rt_mutex_waiter, tree_entry);
		if (rt_mutex_waiter_less(waiter, entry)) {
			link = &parent->rb_left;
		} else {
			link = &parent->rb_right;
			leftmost = 0;
		}
	}

	if (leftmost)
		lock->waiters_leftmost = &waiter->tree_entry;

	rb_link_node(&waiter->tree_entry, parent, link);
	rb_insert_color(&waiter->tree_entry, &lock->waiters);
}

static void
rt_mutex_dequeue(struct rt_mutex *lock, struct rt_mutex_waiter *waiter)
{
	if (RB_EMPTY_NODE(&waiter->tree_entry))
		return;

	if (lock->waiters_leftmost == &waiter->tree_entry)
		lock->waiters_leftmost = rb_next(&waiter->tree_entry);

	rb_erase(&waiter->tree_entry, &lock->waiters);
	RB_CLEAR_NODE(&waiter->tree_entry);
}

static void
rt_mutex_enqueue_pi(struct task_struct *task, struct rt_mutex_waiter *waiter)
{
	struct rb_node **link = &task->pi_waiters.rb_node;
	struct rb_node *parent = NULL;
	struct rt_mutex_waiter *entry;
	int leftmost = 1;

	while (*link) {
		parent = *link;
		entry = rb_entry(parent, struct rt_mutex_waiter, pi_tree_entry);
		if (rt_mutex_waiter_less(waiter, entry)) {
			link = &parent->rb_left;
		} else {
			link = &parent->rb_right;
			leftmost = 0;
		}
	}

	if (leftmost)
		task->pi_waiters_leftmost = &waiter->pi_tree_entry;

	rb_link_node(&waiter->pi_tree_entry, parent, link);
	rb_insert_color(&waiter->pi_tree_entry, &task->pi_waiters);
}

static void
rt_mutex_dequeue_pi(struct task_struct *task, struct rt_mutex_waiter *waiter)
{
	if (RB_EMPTY_NODE(&waiter->pi_tree_entry))
		return;

	if (task->pi_waiters_leftmost == &waiter->pi_tree_entry)
		task->pi_waiters_leftmost = rb_next(&waiter->pi_tree_entry);

	rb_erase(&waiter->pi_tree_entry, &task->pi_waiters);
	RB_CLEAR_NODE(&waiter->pi_tree_entry);
}

/*
 * Calculate task priority from the waiter tree priority
 *
 * Return task->normal_prio when the waiter tree is empty or when
 * the waiter is not allowed to do priority boosting
 */
int rt_mutex_getprio(struct task_struct *task)
{
	if (likely(!task_has_pi_waiters(task)))
		return task->normal_prio;

	return min(task_top_pi_waiter(task)->prio,
		   task->normal_prio);
}

struct task_struct *rt_mutex_get_top_task(struct task_struct *task)
{
	if (likely(!task_has_pi_waiters(task)))
		return NULL;

	return task_top_pi_waiter(task)->task;
}

/*
 * Called by sched_setscheduler() to get the priority which will be
 * effective after the change.
 */
int rt_mutex_get_effective_prio(struct task_struct *task, int newprio)
{
	if (!task_has_pi_waiters(task))
		return newprio;

	if (task_top_pi_waiter(task)->task->prio <= newprio)
		return task_top_pi_waiter(task)->task->prio;
	return newprio;
}

/*
 * Adjust the priority of a task, after its pi_waiters got modified.
 *
 * This can be both boosting and unboosting. task->pi_lock must be held.
 */
static void __rt_mutex_adjust_prio(struct task_struct *task)
{
	int prio = rt_mutex_getprio(task);

	if (task->prio != prio || dl_prio(prio))
		rt_mutex_setprio(task, prio);
}

/*
 * Adjust task priority (undo boosting). Called from the exit path of
 * rt_mutex_slowunlock() and rt_mutex_slowlock().
 *
 * (Note: We do this outside of the protection of lock->wait_lock to
 * allow the lock to be taken while or before we readjust the priority
 * of task. We do not use the spin_xx_mutex() variants here as we are
 * outside of the debug path.)
 */
void rt_mutex_adjust_prio(struct task_struct *task)
{
	unsigned long flags;

	raw_spin_lock_irqsave(&task->pi_lock, flags);
	__rt_mutex_adjust_prio(task);
	raw_spin_unlock_irqrestore(&task->pi_lock, flags);
}

/*
 * Deadlock detection is conditional:
 *
 * If CONFIG_DEBUG_RT_MUTEXES=n, deadlock detection is only conducted
 * if the detect argument is == RT_MUTEX_FULL_CHAINWALK.
 *
 * If CONFIG_DEBUG_RT_MUTEXES=y, deadlock detection is always
 * conducted independent of the detect argument.
 *
 * If the waiter argument is NULL this indicates the deboost path and
 * deadlock detection is disabled independent of the detect argument
 * and the config settings.
 */
static bool rt_mutex_cond_detect_deadlock(struct rt_mutex_waiter *waiter,
					  enum rtmutex_chainwalk chwalk)
{
	/*
	 * This is just a wrapper function for the following call,
	 * because debug_rt_mutex_detect_deadlock() smells like a magic
	 * debug feature and I wanted to keep the cond function in the
	 * main source file along with the comments instead of having
	 * two of the same in the headers.
	 */
	return debug_rt_mutex_detect_deadlock(waiter, chwalk);
}

static void rt_mutex_wake_waiter(struct rt_mutex_waiter *waiter)
{
	if (waiter->savestate)
		wake_up_lock_sleeper(waiter->task);
	else
		wake_up_process(waiter->task);
}

/*
 * Max number of times we'll walk the boosting chain:
 */
int max_lock_depth = 1024;

static inline struct rt_mutex *task_blocked_on_lock(struct task_struct *p)
{
	return rt_mutex_real_waiter(p->pi_blocked_on) ?
		p->pi_blocked_on->lock : NULL;
}

/*
 * Adjust the priority chain. Also used for deadlock detection.
 * Decreases task's usage by one - may thus free the task.
 *
 * @task:	the task owning the mutex (owner) for which a chain walk is
 *		probably needed
 * @chwalk:	do we have to carry out deadlock detection?
 * @orig_lock:	the mutex (can be NULL if we are walking the chain to recheck
 *		things for a task that has just got its priority adjusted, and
 *		is waiting on a mutex)
 * @next_lock:	the mutex on which the owner of @orig_lock was blocked before
 *		we dropped its pi_lock. Is never dereferenced, only used for
 *		comparison to detect lock chain changes.
 * @orig_waiter: rt_mutex_waiter struct for the task that has just donated
 *		its priority to the mutex owner (can be NULL in the case
 *		depicted above or if the top waiter is gone away and we are
 *		actually deboosting the owner)
 * @top_task:	the current top waiter
 *
 * Returns 0 or -EDEADLK.
 *
 * Chain walk basics and protection scope
 *
 * [R] refcount on task
 * [P] task->pi_lock held
 * [L] rtmutex->wait_lock held
 *
 * Step	Description				Protected by
 *	function arguments:
 *	@task					[R]
 *	@orig_lock if != NULL			@top_task is blocked on it
 *	@next_lock				Unprotected. Cannot be
 *						dereferenced. Only used for
 *						comparison.
 *	@orig_waiter if != NULL			@top_task is blocked on it
 *	@top_task				current, or in case of proxy
 *						locking protected by calling
 *						code
 *	again:
 *	  loop_sanity_check();
 *	retry:
 * [1]	  lock(task->pi_lock);			[R] acquire [P]
 * [2]	  waiter = task->pi_blocked_on;		[P]
 * [3]	  check_exit_conditions_1();		[P]
 * [4]	  lock = waiter->lock;			[P]
 * [5]	  if (!try_lock(lock->wait_lock)) {	[P] try to acquire [L]
 *	    unlock(task->pi_lock);		release [P]
 *	    goto retry;
 *	  }
 * [6]	  check_exit_conditions_2();		[P] + [L]
 * [7]	  requeue_lock_waiter(lock, waiter);	[P] + [L]
 * [8]	  unlock(task->pi_lock);		release [P]
 *	  put_task_struct(task);		release [R]
 * [9]	  check_exit_conditions_3();		[L]
 * [10]	  task = owner(lock);			[L]
 *	  get_task_struct(task);		[L] acquire [R]
 *	  lock(task->pi_lock);			[L] acquire [P]
 * [11]	  requeue_pi_waiter(tsk, waiters(lock));[P] + [L]
 * [12]	  check_exit_conditions_4();		[P] + [L]
 * [13]	  unlock(task->pi_lock);		release [P]
 *	  unlock(lock->wait_lock);		release [L]
 *	  goto again;
 */
static int rt_mutex_adjust_prio_chain(struct task_struct *task,
				      enum rtmutex_chainwalk chwalk,
				      struct rt_mutex *orig_lock,
				      struct rt_mutex *next_lock,
				      struct rt_mutex_waiter *orig_waiter,
				      struct task_struct *top_task)
{
	struct rt_mutex_waiter *waiter, *top_waiter = orig_waiter;
	struct rt_mutex_waiter *prerequeue_top_waiter;
	int ret = 0, depth = 0;
	struct rt_mutex *lock;
	bool detect_deadlock;
	bool requeue = true;

	detect_deadlock = rt_mutex_cond_detect_deadlock(orig_waiter, chwalk);

	/*
	 * The (de)boosting is a step by step approach with a lot of
	 * pitfalls. We want this to be preemptible and we want hold a
	 * maximum of two locks per step. So we have to check
	 * carefully whether things change under us.
	 */
 again:
	/*
	 * We limit the lock chain length for each invocation.
	 */
	if (++depth > max_lock_depth) {
		static int prev_max;

		/*
		 * Print this only once. If the admin changes the limit,
		 * print a new message when reaching the limit again.
		 */
		if (prev_max != max_lock_depth) {
			prev_max = max_lock_depth;
			printk(KERN_WARNING "Maximum lock depth %d reached "
			       "task: %s (%d)\n", max_lock_depth,
			       top_task->comm, task_pid_nr(top_task));
		}
		put_task_struct(task);

		return -EDEADLK;
	}

	/*
	 * We are fully preemptible here and only hold the refcount on
	 * @task. So everything can have changed under us since the
	 * caller or our own code below (goto retry/again) dropped all
	 * locks.
	 */
 retry:
	/*
	 * [1] Task cannot go away as we did a get_task() before !
	 */
	raw_spin_lock_irq(&task->pi_lock);

	/*
	 * [2] Get the waiter on which @task is blocked on.
	 */
	waiter = task->pi_blocked_on;

	/*
	 * [3] check_exit_conditions_1() protected by task->pi_lock.
	 */

	/*
	 * Check whether the end of the boosting chain has been
	 * reached or the state of the chain has changed while we
	 * dropped the locks.
	 */
	if (!rt_mutex_real_waiter(waiter))
		goto out_unlock_pi;

	/*
	 * Check the orig_waiter state. After we dropped the locks,
	 * the previous owner of the lock might have released the lock.
	 */
	if (orig_waiter && !rt_mutex_owner(orig_lock))
		goto out_unlock_pi;

	/*
	 * We dropped all locks after taking a refcount on @task, so
	 * the task might have moved on in the lock chain or even left
	 * the chain completely and blocks now on an unrelated lock or
	 * on @orig_lock.
	 *
	 * We stored the lock on which @task was blocked in @next_lock,
	 * so we can detect the chain change.
	 */
	if (next_lock != waiter->lock)
		goto out_unlock_pi;

	/*
	 * Drop out, when the task has no waiters. Note,
	 * top_waiter can be NULL, when we are in the deboosting
	 * mode!
	 */
	if (top_waiter) {
		if (!task_has_pi_waiters(task))
			goto out_unlock_pi;
		/*
		 * If deadlock detection is off, we stop here if we
		 * are not the top pi waiter of the task. If deadlock
		 * detection is enabled we continue, but stop the
		 * requeueing in the chain walk.
		 */
		if (top_waiter != task_top_pi_waiter(task)) {
			if (!detect_deadlock)
				goto out_unlock_pi;
			else
				requeue = false;
		}
	}

	/*
	 * If the waiter priority is the same as the task priority
	 * then there is no further priority adjustment necessary.  If
	 * deadlock detection is off, we stop the chain walk. If its
	 * enabled we continue, but stop the requeueing in the chain
	 * walk.
	 */
	if (waiter->prio == task->prio) {
		if (!detect_deadlock)
			goto out_unlock_pi;
		else
			requeue = false;
	}

	/*
	 * [4] Get the next lock
	 */
	lock = waiter->lock;
	/*
	 * [5] We need to trylock here as we are holding task->pi_lock,
	 * which is the reverse lock order versus the other rtmutex
	 * operations.
	 */
	if (!raw_spin_trylock(&lock->wait_lock)) {
		raw_spin_unlock_irq(&task->pi_lock);
		cpu_relax();
		goto retry;
	}

	/*
	 * [6] check_exit_conditions_2() protected by task->pi_lock and
	 * lock->wait_lock.
	 *
	 * Deadlock detection. If the lock is the same as the original
	 * lock which caused us to walk the lock chain or if the
	 * current lock is owned by the task which initiated the chain
	 * walk, we detected a deadlock.
	 */
	if (lock == orig_lock || rt_mutex_owner(lock) == top_task) {
		debug_rt_mutex_deadlock(chwalk, orig_waiter, lock);
		raw_spin_unlock(&lock->wait_lock);
		ret = -EDEADLK;
		goto out_unlock_pi;
	}

	/*
	 * If we just follow the lock chain for deadlock detection, no
	 * need to do all the requeue operations. To avoid a truckload
	 * of conditionals around the various places below, just do the
	 * minimum chain walk checks.
	 */
	if (!requeue) {
		/*
		 * No requeue[7] here. Just release @task [8]
		 */
		raw_spin_unlock(&task->pi_lock);
		put_task_struct(task);

		/*
		 * [9] check_exit_conditions_3 protected by lock->wait_lock.
		 * If there is no owner of the lock, end of chain.
		 */
		if (!rt_mutex_owner(lock)) {
			raw_spin_unlock_irq(&lock->wait_lock);
			return 0;
		}

		/* [10] Grab the next task, i.e. owner of @lock */
		task = rt_mutex_owner(lock);
		get_task_struct(task);
		raw_spin_lock(&task->pi_lock);

		/*
		 * No requeue [11] here. We just do deadlock detection.
		 *
		 * [12] Store whether owner is blocked
		 * itself. Decision is made after dropping the locks
		 */
		next_lock = task_blocked_on_lock(task);
		/*
		 * Get the top waiter for the next iteration
		 */
		top_waiter = rt_mutex_top_waiter(lock);

		/* [13] Drop locks */
		raw_spin_unlock(&task->pi_lock);
		raw_spin_unlock_irq(&lock->wait_lock);

		/* If owner is not blocked, end of chain. */
		if (!next_lock)
			goto out_put_task;
		goto again;
	}

	/*
	 * Store the current top waiter before doing the requeue
	 * operation on @lock. We need it for the boost/deboost
	 * decision below.
	 */
	prerequeue_top_waiter = rt_mutex_top_waiter(lock);

	/* [7] Requeue the waiter in the lock waiter tree. */
	rt_mutex_dequeue(lock, waiter);
	waiter->prio = task->prio;
	rt_mutex_enqueue(lock, waiter);

	/* [8] Release the task */
	raw_spin_unlock(&task->pi_lock);
	put_task_struct(task);

	/*
	 * [9] check_exit_conditions_3 protected by lock->wait_lock.
	 *
	 * We must abort the chain walk if there is no lock owner even
	 * in the dead lock detection case, as we have nothing to
	 * follow here. This is the end of the chain we are walking.
	 */
	if (!rt_mutex_owner(lock)) {
		struct rt_mutex_waiter *lock_top_waiter;

		/*
		 * If the requeue [7] above changed the top waiter,
		 * then we need to wake the new top waiter up to try
		 * to get the lock.
		 */
		lock_top_waiter = rt_mutex_top_waiter(lock);
		if (prerequeue_top_waiter != lock_top_waiter)
			rt_mutex_wake_waiter(lock_top_waiter);
		raw_spin_unlock_irq(&lock->wait_lock);
		return 0;
	}

	/* [10] Grab the next task, i.e. the owner of @lock */
	task = rt_mutex_owner(lock);
	get_task_struct(task);
	raw_spin_lock(&task->pi_lock);

	/* [11] requeue the pi waiters if necessary */
	if (waiter == rt_mutex_top_waiter(lock)) {
		/*
		 * The waiter became the new top (highest priority)
		 * waiter on the lock. Replace the previous top waiter
		 * in the owner tasks pi waiters tree with this waiter
		 * and adjust the priority of the owner.
		 */
		rt_mutex_dequeue_pi(task, prerequeue_top_waiter);
		rt_mutex_enqueue_pi(task, waiter);
		__rt_mutex_adjust_prio(task);

	} else if (prerequeue_top_waiter == waiter) {
		/*
		 * The waiter was the top waiter on the lock, but is
		 * no longer the top prority waiter. Replace waiter in
		 * the owner tasks pi waiters tree with the new top
		 * (highest priority) waiter and adjust the priority
		 * of the owner.
		 * The new top waiter is stored in @waiter so that
		 * @waiter == @top_waiter evaluates to true below and
		 * we continue to deboost the rest of the chain.
		 */
		rt_mutex_dequeue_pi(task, waiter);
		waiter = rt_mutex_top_waiter(lock);
		rt_mutex_enqueue_pi(task, waiter);
		__rt_mutex_adjust_prio(task);
	} else {
		/*
		 * Nothing changed. No need to do any priority
		 * adjustment.
		 */
	}

	/*
	 * [12] check_exit_conditions_4() protected by task->pi_lock
	 * and lock->wait_lock. The actual decisions are made after we
	 * dropped the locks.
	 *
	 * Check whether the task which owns the current lock is pi
	 * blocked itself. If yes we store a pointer to the lock for
	 * the lock chain change detection above. After we dropped
	 * task->pi_lock next_lock cannot be dereferenced anymore.
	 */
	next_lock = task_blocked_on_lock(task);
	/*
	 * Store the top waiter of @lock for the end of chain walk
	 * decision below.
	 */
	top_waiter = rt_mutex_top_waiter(lock);

	/* [13] Drop the locks */
	raw_spin_unlock(&task->pi_lock);
	raw_spin_unlock_irq(&lock->wait_lock);

	/*
	 * Make the actual exit decisions [12], based on the stored
	 * values.
	 *
	 * We reached the end of the lock chain. Stop right here. No
	 * point to go back just to figure that out.
	 */
	if (!next_lock)
		goto out_put_task;

	/*
	 * If the current waiter is not the top waiter on the lock,
	 * then we can stop the chain walk here if we are not in full
	 * deadlock detection mode.
	 */
	if (!detect_deadlock && waiter != top_waiter)
		goto out_put_task;

	goto again;

 out_unlock_pi:
	raw_spin_unlock_irq(&task->pi_lock);
 out_put_task:
	put_task_struct(task);

	return ret;
}


#define STEAL_NORMAL  0
#define STEAL_LATERAL 1

/*
 * Note that RT tasks are excluded from lateral-steals to prevent the
 * introduction of an unbounded latency
 */
static inline int lock_is_stealable(struct task_struct *task,
				    struct task_struct *pendowner, int mode)
{
    if (mode == STEAL_NORMAL || rt_task(task)) {
	    if (task->prio >= pendowner->prio)
		    return 0;
    } else if (task->prio > pendowner->prio)
	    return 0;
    return 1;
}

/*
 * Try to take an rt-mutex
 *
 * Must be called with lock->wait_lock held and interrupts disabled
 *
 * @lock:   The lock to be acquired.
 * @task:   The task which wants to acquire the lock
 * @waiter: The waiter that is queued to the lock's wait tree if the
 *	    callsite called task_blocked_on_lock(), otherwise NULL
 */
static int __try_to_take_rt_mutex(struct rt_mutex *lock,
				  struct task_struct *task,
				  struct rt_mutex_waiter *waiter, int mode)
{
	/*
	 * Before testing whether we can acquire @lock, we set the
	 * RT_MUTEX_HAS_WAITERS bit in @lock->owner. This forces all
	 * other tasks which try to modify @lock into the slow path
	 * and they serialize on @lock->wait_lock.
	 *
	 * The RT_MUTEX_HAS_WAITERS bit can have a transitional state
	 * as explained at the top of this file if and only if:
	 *
	 * - There is a lock owner. The caller must fixup the
	 *   transient state if it does a trylock or leaves the lock
	 *   function due to a signal or timeout.
	 *
	 * - @task acquires the lock and there are no other
	 *   waiters. This is undone in rt_mutex_set_owner(@task) at
	 *   the end of this function.
	 */
	mark_rt_mutex_waiters(lock);

	/*
	 * If @lock has an owner, give up.
	 */
	if (rt_mutex_owner(lock))
		return 0;

	/*
	 * If @waiter != NULL, @task has already enqueued the waiter
	 * into @lock waiter tree. If @waiter == NULL then this is a
	 * trylock attempt.
	 */
	if (waiter) {
		/*
		 * If waiter is not the highest priority waiter of
		 * @lock, give up.
		 */
		if (waiter != rt_mutex_top_waiter(lock)) {
			/* XXX lock_is_stealable() ? */
			return 0;
		}

		/*
		 * We can acquire the lock. Remove the waiter from the
		 * lock waiters tree.
		 */
		rt_mutex_dequeue(lock, waiter);

	} else {
		/*
		 * If the lock has waiters already we check whether @task is
		 * eligible to take over the lock.
		 *
		 * If there are no other waiters, @task can acquire
		 * the lock.  @task->pi_blocked_on is NULL, so it does
		 * not need to be dequeued.
		 */
		if (rt_mutex_has_waiters(lock)) {
			struct task_struct *pown = rt_mutex_top_waiter(lock)->task;

			if (task != pown && !lock_is_stealable(task, pown, mode))
				return 0;
			/*
			 * The current top waiter stays enqueued. We
			 * don't have to change anything in the lock
			 * waiters order.
			 */
		} else {
			/*
			 * No waiters. Take the lock without the
			 * pi_lock dance.@task->pi_blocked_on is NULL
			 * and we have no waiters to enqueue in @task
			 * pi waiters tree.
			 */
			goto takeit;
		}
	}

	/*
	 * Clear @task->pi_blocked_on. Requires protection by
	 * @task->pi_lock. Redundant operation for the @waiter == NULL
	 * case, but conditionals are more expensive than a redundant
	 * store.
	 */
	raw_spin_lock(&task->pi_lock);
	task->pi_blocked_on = NULL;
	/*
	 * Finish the lock acquisition. @task is the new owner. If
	 * other waiters exist we have to insert the highest priority
	 * waiter into @task->pi_waiters tree.
	 */
	if (rt_mutex_has_waiters(lock))
		rt_mutex_enqueue_pi(task, rt_mutex_top_waiter(lock));
	raw_spin_unlock(&task->pi_lock);

takeit:
	/* We got the lock. */
	debug_rt_mutex_lock(lock);

	/*
	 * This either preserves the RT_MUTEX_HAS_WAITERS bit if there
	 * are still waiters or clears it.
	 */
	rt_mutex_set_owner(lock, task);

	return 1;
}

#ifdef CONFIG_PREEMPT_RT_FULL
/*
 * preemptible spin_lock functions:
 */
static inline void rt_spin_lock_fastlock(struct rt_mutex *lock,
					 void  (*slowfn)(struct rt_mutex *lock,
							 bool mg_off),
					 bool do_mig_dis)
{
	might_sleep_no_state_check();

	if (do_mig_dis)
		migrate_disable();

	if (likely(rt_mutex_cmpxchg_acquire(lock, NULL, current)))
		rt_mutex_deadlock_account_lock(lock, current);
	else
		slowfn(lock, do_mig_dis);
}

static inline int rt_spin_lock_fastunlock(struct rt_mutex *lock,
					   int  (*slowfn)(struct rt_mutex *lock))
{
	if (likely(rt_mutex_cmpxchg_release(lock, current, NULL))) {
		rt_mutex_deadlock_account_unlock(current);
		return 0;
	}
	return slowfn(lock);
}
#ifdef CONFIG_SMP
/*
 * Note that owner is a speculative pointer and dereferencing relies
 * on rcu_read_lock() and the check against the lock owner.
 */
static int adaptive_wait(struct rt_mutex *lock,
			 struct task_struct *owner)
{
	int res = 0;

	rcu_read_lock();
	for (;;) {
		if (owner != rt_mutex_owner(lock))
			break;
		/*
		 * Ensure that owner->on_cpu is dereferenced _after_
		 * checking the above to be valid.
		 */
		barrier();
		if (!owner->on_cpu) {
			res = 1;
			break;
		}
		cpu_relax();
	}
	rcu_read_unlock();
	return res;
}
#else
static int adaptive_wait(struct rt_mutex *lock,
			 struct task_struct *orig_owner)
{
	return 1;
}
#endif

static int task_blocks_on_rt_mutex(struct rt_mutex *lock,
				   struct rt_mutex_waiter *waiter,
				   struct task_struct *task,
				   enum rtmutex_chainwalk chwalk);
/*
 * Slow path lock function spin_lock style: this variant is very
 * careful not to miss any non-lock wakeups.
 *
 * We store the current state under p->pi_lock in p->saved_state and
 * the try_to_wake_up() code handles this accordingly.
 */
static void  noinline __sched rt_spin_lock_slowlock(struct rt_mutex *lock,
						    bool mg_off)
{
	struct task_struct *lock_owner, *self = current;
	struct rt_mutex_waiter waiter, *top_waiter;
	unsigned long flags;
	int ret;

	rt_mutex_init_waiter(&waiter, true);

	raw_spin_lock_irqsave(&lock->wait_lock, flags);

	if (__try_to_take_rt_mutex(lock, self, NULL, STEAL_LATERAL)) {
		raw_spin_unlock_irqrestore(&lock->wait_lock, flags);
		return;
	}

	BUG_ON(rt_mutex_owner(lock) == self);

	/*
	 * We save whatever state the task is in and we'll restore it
	 * after acquiring the lock taking real wakeups into account
	 * as well. We are serialized via pi_lock against wakeups. See
	 * try_to_wake_up().
	 */
	raw_spin_lock(&self->pi_lock);
	self->saved_state = self->state;
	__set_current_state_no_track(TASK_UNINTERRUPTIBLE);
	raw_spin_unlock(&self->pi_lock);

	ret = task_blocks_on_rt_mutex(lock, &waiter, self, RT_MUTEX_MIN_CHAINWALK);
	BUG_ON(ret);

	for (;;) {
		/* Try to acquire the lock again. */
		if (__try_to_take_rt_mutex(lock, self, &waiter, STEAL_LATERAL))
			break;

		top_waiter = rt_mutex_top_waiter(lock);
		lock_owner = rt_mutex_owner(lock);

		raw_spin_unlock_irqrestore(&lock->wait_lock, flags);

		debug_rt_mutex_print_deadlock(&waiter);

		if (top_waiter != &waiter || adaptive_wait(lock, lock_owner)) {
			if (mg_off)
				migrate_enable();
			schedule();
			if (mg_off)
				migrate_disable();
		}

		raw_spin_lock_irqsave(&lock->wait_lock, flags);

		raw_spin_lock(&self->pi_lock);
		__set_current_state_no_track(TASK_UNINTERRUPTIBLE);
		raw_spin_unlock(&self->pi_lock);
	}

	/*
	 * Restore the task state to current->saved_state. We set it
	 * to the original state above and the try_to_wake_up() code
	 * has possibly updated it when a real (non-rtmutex) wakeup
	 * happened while we were blocked. Clear saved_state so
	 * try_to_wakeup() does not get confused.
	 */
	raw_spin_lock(&self->pi_lock);
	__set_current_state_no_track(self->saved_state);
	self->saved_state = TASK_RUNNING;
	raw_spin_unlock(&self->pi_lock);

	/*
	 * try_to_take_rt_mutex() sets the waiter bit
	 * unconditionally. We might have to fix that up:
	 */
	fixup_rt_mutex_waiters(lock);

	BUG_ON(rt_mutex_has_waiters(lock) && &waiter == rt_mutex_top_waiter(lock));
	BUG_ON(!RB_EMPTY_NODE(&waiter.tree_entry));

	raw_spin_unlock_irqrestore(&lock->wait_lock, flags);

	debug_rt_mutex_free_waiter(&waiter);
}

static void mark_wakeup_next_waiter(struct wake_q_head *wake_q,
				    struct wake_q_head *wake_sleeper_q,
				    struct rt_mutex *lock);
/*
 * Slow path to release a rt_mutex spin_lock style
 */
static int noinline __sched rt_spin_lock_slowunlock(struct rt_mutex *lock)
{
	unsigned long flags;
	WAKE_Q(wake_q);
	WAKE_Q(wake_sleeper_q);

	raw_spin_lock_irqsave(&lock->wait_lock, flags);

	debug_rt_mutex_unlock(lock);

	rt_mutex_deadlock_account_unlock(current);

	if (!rt_mutex_has_waiters(lock)) {
		lock->owner = NULL;
		raw_spin_unlock_irqrestore(&lock->wait_lock, flags);
		return 0;
	}

	mark_wakeup_next_waiter(&wake_q, &wake_sleeper_q, lock);

	raw_spin_unlock_irqrestore(&lock->wait_lock, flags);
	wake_up_q(&wake_q);
	wake_up_q_sleeper(&wake_sleeper_q);

	/* Undo pi boosting.when necessary */
	rt_mutex_adjust_prio(current);
	return 0;
}

static int noinline __sched rt_spin_lock_slowunlock_no_deboost(struct rt_mutex *lock)
{
	unsigned long flags;
	WAKE_Q(wake_q);
	WAKE_Q(wake_sleeper_q);

	raw_spin_lock_irqsave(&lock->wait_lock, flags);

	debug_rt_mutex_unlock(lock);

	rt_mutex_deadlock_account_unlock(current);

	if (!rt_mutex_has_waiters(lock)) {
		lock->owner = NULL;
		raw_spin_unlock_irqrestore(&lock->wait_lock, flags);
		return 0;
	}

	mark_wakeup_next_waiter(&wake_q, &wake_sleeper_q, lock);

	raw_spin_unlock_irqrestore(&lock->wait_lock, flags);
	wake_up_q(&wake_q);
	wake_up_q_sleeper(&wake_sleeper_q);
	return 1;
}

void __lockfunc rt_spin_lock__no_mg(spinlock_t *lock)
{
	rt_spin_lock_fastlock(&lock->lock, rt_spin_lock_slowlock, false);
	spin_acquire(&lock->dep_map, 0, 0, _RET_IP_);
}
EXPORT_SYMBOL(rt_spin_lock__no_mg);

void __lockfunc rt_spin_lock(spinlock_t *lock)
{
	rt_spin_lock_fastlock(&lock->lock, rt_spin_lock_slowlock, true);
	spin_acquire(&lock->dep_map, 0, 0, _RET_IP_);
}
EXPORT_SYMBOL(rt_spin_lock);

void __lockfunc __rt_spin_lock(struct rt_mutex *lock)
{
	rt_spin_lock_fastlock(lock, rt_spin_lock_slowlock, true);
}
EXPORT_SYMBOL(__rt_spin_lock);

void __lockfunc __rt_spin_lock__no_mg(struct rt_mutex *lock)
{
	rt_spin_lock_fastlock(lock, rt_spin_lock_slowlock, false);
}
EXPORT_SYMBOL(__rt_spin_lock__no_mg);

#ifdef CONFIG_DEBUG_LOCK_ALLOC
void __lockfunc rt_spin_lock_nested(spinlock_t *lock, int subclass)
{
	spin_acquire(&lock->dep_map, subclass, 0, _RET_IP_);
	rt_spin_lock_fastlock(&lock->lock, rt_spin_lock_slowlock, true);
}
EXPORT_SYMBOL(rt_spin_lock_nested);
#endif

void __lockfunc rt_spin_unlock__no_mg(spinlock_t *lock)
{
	/* NOTE: we always pass in '1' for nested, for simplicity */
	spin_release(&lock->dep_map, 1, _RET_IP_);
	rt_spin_lock_fastunlock(&lock->lock, rt_spin_lock_slowunlock);
}
EXPORT_SYMBOL(rt_spin_unlock__no_mg);

void __lockfunc rt_spin_unlock(spinlock_t *lock)
{
	/* NOTE: we always pass in '1' for nested, for simplicity */
	spin_release(&lock->dep_map, 1, _RET_IP_);
	rt_spin_lock_fastunlock(&lock->lock, rt_spin_lock_slowunlock);
	migrate_enable();
}
EXPORT_SYMBOL(rt_spin_unlock);

int __lockfunc rt_spin_unlock_no_deboost(spinlock_t *lock)
{
	int ret;

	/* NOTE: we always pass in '1' for nested, for simplicity */
	spin_release(&lock->dep_map, 1, _RET_IP_);
	ret = rt_spin_lock_fastunlock(&lock->lock, rt_spin_lock_slowunlock_no_deboost);
	migrate_enable();
	return ret;
}

void __lockfunc __rt_spin_unlock(struct rt_mutex *lock)
{
	rt_spin_lock_fastunlock(lock, rt_spin_lock_slowunlock);
}
EXPORT_SYMBOL(__rt_spin_unlock);

/*
 * Wait for the lock to get unlocked: instead of polling for an unlock
 * (like raw spinlocks do), we lock and unlock, to force the kernel to
 * schedule if there's contention:
 */
void __lockfunc rt_spin_unlock_wait(spinlock_t *lock)
{
	spin_lock(lock);
	spin_unlock(lock);
}
EXPORT_SYMBOL(rt_spin_unlock_wait);

int __lockfunc __rt_spin_trylock(struct rt_mutex *lock)
{
	return rt_mutex_trylock(lock);
}

int __lockfunc rt_spin_trylock__no_mg(spinlock_t *lock)
{
	int ret;

	ret = rt_mutex_trylock(&lock->lock);
	if (ret)
		spin_acquire(&lock->dep_map, 0, 1, _RET_IP_);
	return ret;
}
EXPORT_SYMBOL(rt_spin_trylock__no_mg);

int __lockfunc rt_spin_trylock(spinlock_t *lock)
{
	int ret;

	migrate_disable();
	ret = rt_mutex_trylock(&lock->lock);
	if (ret)
		spin_acquire(&lock->dep_map, 0, 1, _RET_IP_);
	else
		migrate_enable();
	return ret;
}
EXPORT_SYMBOL(rt_spin_trylock);

int __lockfunc rt_spin_trylock_bh(spinlock_t *lock)
{
	int ret;

	local_bh_disable();
	ret = rt_mutex_trylock(&lock->lock);
	if (ret) {
		migrate_disable();
		spin_acquire(&lock->dep_map, 0, 1, _RET_IP_);
	} else
		local_bh_enable();
	return ret;
}
EXPORT_SYMBOL(rt_spin_trylock_bh);

int __lockfunc rt_spin_trylock_irqsave(spinlock_t *lock, unsigned long *flags)
{
	int ret;

	*flags = 0;
	ret = rt_mutex_trylock(&lock->lock);
	if (ret) {
		migrate_disable();
		spin_acquire(&lock->dep_map, 0, 1, _RET_IP_);
	}
	return ret;
}
EXPORT_SYMBOL(rt_spin_trylock_irqsave);

int atomic_dec_and_spin_lock(atomic_t *atomic, spinlock_t *lock)
{
	/* Subtract 1 from counter unless that drops it to 0 (ie. it was 1) */
	if (atomic_add_unless(atomic, -1, 1))
		return 0;
	rt_spin_lock(lock);
	if (atomic_dec_and_test(atomic))
		return 1;
	rt_spin_unlock(lock);
	return 0;
}
EXPORT_SYMBOL(atomic_dec_and_spin_lock);

	void
__rt_spin_lock_init(spinlock_t *lock, char *name, struct lock_class_key *key)
{
#ifdef CONFIG_DEBUG_LOCK_ALLOC
	/*
	 * Make sure we are not reinitializing a held lock:
	 */
	debug_check_no_locks_freed((void *)lock, sizeof(*lock));
	lockdep_init_map(&lock->dep_map, name, key, 0);
#endif
}
EXPORT_SYMBOL(__rt_spin_lock_init);

#endif /* PREEMPT_RT_FULL */

#ifdef CONFIG_PREEMPT_RT_FULL
	static inline int __sched
__mutex_lock_check_stamp(struct rt_mutex *lock, struct ww_acquire_ctx *ctx)
{
	struct ww_mutex *ww = container_of(lock, struct ww_mutex, base.lock);
	struct ww_acquire_ctx *hold_ctx = ACCESS_ONCE(ww->ctx);

	if (!hold_ctx)
		return 0;

	if (unlikely(ctx == hold_ctx))
		return -EALREADY;

	if (ctx->stamp - hold_ctx->stamp <= LONG_MAX &&
	    (ctx->stamp != hold_ctx->stamp || ctx > hold_ctx)) {
#ifdef CONFIG_DEBUG_MUTEXES
		DEBUG_LOCKS_WARN_ON(ctx->contending_lock);
		ctx->contending_lock = ww;
#endif
		return -EDEADLK;
	}

	return 0;
}
#else
	static inline int __sched
__mutex_lock_check_stamp(struct rt_mutex *lock, struct ww_acquire_ctx *ctx)
{
	BUG();
	return 0;
}

#endif

static inline int
try_to_take_rt_mutex(struct rt_mutex *lock, struct task_struct *task,
		     struct rt_mutex_waiter *waiter)
{
	return __try_to_take_rt_mutex(lock, task, waiter, STEAL_NORMAL);
}

/*
 * Task blocks on lock.
 *
 * Prepare waiter and propagate pi chain
 *
 * This must be called with lock->wait_lock held and interrupts disabled
 */
static int task_blocks_on_rt_mutex(struct rt_mutex *lock,
				   struct rt_mutex_waiter *waiter,
				   struct task_struct *task,
				   enum rtmutex_chainwalk chwalk)
{
	struct task_struct *owner = rt_mutex_owner(lock);
	struct rt_mutex_waiter *top_waiter = waiter;
	struct rt_mutex *next_lock;
	int chain_walk = 0, res;

	/*
	 * Early deadlock detection. We really don't want the task to
	 * enqueue on itself just to untangle the mess later. It's not
	 * only an optimization. We drop the locks, so another waiter
	 * can come in before the chain walk detects the deadlock. So
	 * the other will detect the deadlock and return -EDEADLOCK,
	 * which is wrong, as the other waiter is not in a deadlock
	 * situation.
	 */
	if (owner == task)
		return -EDEADLK;

	raw_spin_lock(&task->pi_lock);

	/*
	 * In the case of futex requeue PI, this will be a proxy
	 * lock. The task will wake unaware that it is enqueueed on
	 * this lock. Avoid blocking on two locks and corrupting
	 * pi_blocked_on via the PI_WAKEUP_INPROGRESS
	 * flag. futex_wait_requeue_pi() sets this when it wakes up
	 * before requeue (due to a signal or timeout). Do not enqueue
	 * the task if PI_WAKEUP_INPROGRESS is set.
	 */
	if (task != current && task->pi_blocked_on == PI_WAKEUP_INPROGRESS) {
		raw_spin_unlock(&task->pi_lock);
		return -EAGAIN;
	}

	BUG_ON(rt_mutex_real_waiter(task->pi_blocked_on));

	__rt_mutex_adjust_prio(task);
	waiter->task = task;
	waiter->lock = lock;
	waiter->prio = task->prio;

	/* Get the top priority waiter on the lock */
	if (rt_mutex_has_waiters(lock))
		top_waiter = rt_mutex_top_waiter(lock);
	rt_mutex_enqueue(lock, waiter);

	task->pi_blocked_on = waiter;

	raw_spin_unlock(&task->pi_lock);

	if (!owner)
		return 0;

	raw_spin_lock(&owner->pi_lock);
	if (waiter == rt_mutex_top_waiter(lock)) {
		rt_mutex_dequeue_pi(owner, top_waiter);
		rt_mutex_enqueue_pi(owner, waiter);

		__rt_mutex_adjust_prio(owner);
		if (rt_mutex_real_waiter(owner->pi_blocked_on))
			chain_walk = 1;
	} else if (rt_mutex_cond_detect_deadlock(waiter, chwalk)) {
		chain_walk = 1;
	}

	/* Store the lock on which owner is blocked or NULL */
	next_lock = task_blocked_on_lock(owner);

	raw_spin_unlock(&owner->pi_lock);
	/*
	 * Even if full deadlock detection is on, if the owner is not
	 * blocked itself, we can avoid finding this out in the chain
	 * walk.
	 */
	if (!chain_walk || !next_lock)
		return 0;

	/*
	 * The owner can't disappear while holding a lock,
	 * so the owner struct is protected by wait_lock.
	 * Gets dropped in rt_mutex_adjust_prio_chain()!
	 */
	get_task_struct(owner);

	raw_spin_unlock_irq(&lock->wait_lock);

	res = rt_mutex_adjust_prio_chain(owner, chwalk, lock,
					 next_lock, waiter, task);

	raw_spin_lock_irq(&lock->wait_lock);

	return res;
}

/*
 * Remove the top waiter from the current tasks pi waiter tree and
 * queue it up.
 *
 * Called with lock->wait_lock held and interrupts disabled.
 */
static void mark_wakeup_next_waiter(struct wake_q_head *wake_q,
				    struct wake_q_head *wake_sleeper_q,
				    struct rt_mutex *lock)
{
	struct rt_mutex_waiter *waiter;

	raw_spin_lock(&current->pi_lock);

	waiter = rt_mutex_top_waiter(lock);

	/*
	 * Remove it from current->pi_waiters. We do not adjust a
	 * possible priority boost right now. We execute wakeup in the
	 * boosted mode and go back to normal after releasing
	 * lock->wait_lock.
	 */
	rt_mutex_dequeue_pi(current, waiter);

	/*
	 * As we are waking up the top waiter, and the waiter stays
	 * queued on the lock until it gets the lock, this lock
	 * obviously has waiters. Just set the bit here and this has
	 * the added benefit of forcing all new tasks into the
	 * slow path making sure no task of lower priority than
	 * the top waiter can steal this lock.
	 */
	lock->owner = (void *) RT_MUTEX_HAS_WAITERS;

	raw_spin_unlock(&current->pi_lock);

	if (waiter->savestate)
		wake_q_add_sleeper(wake_sleeper_q, waiter->task);
	else
		wake_q_add(wake_q, waiter->task);
}

/*
 * Remove a waiter from a lock and give up
 *
 * Must be called with lock->wait_lock held and interrupts disabled. I must
 * have just failed to try_to_take_rt_mutex().
 */
static void remove_waiter(struct rt_mutex *lock,
			  struct rt_mutex_waiter *waiter)
{
	bool is_top_waiter = (waiter == rt_mutex_top_waiter(lock));
	struct task_struct *owner = rt_mutex_owner(lock);
	struct rt_mutex *next_lock = NULL;

	raw_spin_lock(&current->pi_lock);
	rt_mutex_dequeue(lock, waiter);
	current->pi_blocked_on = NULL;
	raw_spin_unlock(&current->pi_lock);

	/*
	 * Only update priority if the waiter was the highest priority
	 * waiter of the lock and there is an owner to update.
	 */
	if (!owner || !is_top_waiter)
		return;

	raw_spin_lock(&owner->pi_lock);

	rt_mutex_dequeue_pi(owner, waiter);

	if (rt_mutex_has_waiters(lock))
		rt_mutex_enqueue_pi(owner, rt_mutex_top_waiter(lock));

	__rt_mutex_adjust_prio(owner);

	/* Store the lock on which owner is blocked or NULL */
	if (rt_mutex_real_waiter(owner->pi_blocked_on))
		next_lock = task_blocked_on_lock(owner);

	raw_spin_unlock(&owner->pi_lock);

	/*
	 * Don't walk the chain, if the owner task is not blocked
	 * itself.
	 */
	if (!next_lock)
		return;

	/* gets dropped in rt_mutex_adjust_prio_chain()! */
	get_task_struct(owner);

	raw_spin_unlock_irq(&lock->wait_lock);

	rt_mutex_adjust_prio_chain(owner, RT_MUTEX_MIN_CHAINWALK, lock,
				   next_lock, NULL, current);

	raw_spin_lock_irq(&lock->wait_lock);
}

/*
 * Recheck the pi chain, in case we got a priority setting
 *
 * Called from sched_setscheduler
 */
void rt_mutex_adjust_pi(struct task_struct *task)
{
	struct rt_mutex_waiter *waiter;
	struct rt_mutex *next_lock;
	unsigned long flags;

	raw_spin_lock_irqsave(&task->pi_lock, flags);

	waiter = task->pi_blocked_on;
	if (!rt_mutex_real_waiter(waiter) || (waiter->prio == task->prio &&
			!dl_prio(task->prio))) {
		raw_spin_unlock_irqrestore(&task->pi_lock, flags);
		return;
	}
	next_lock = waiter->lock;

	/* gets dropped in rt_mutex_adjust_prio_chain()! */
	get_task_struct(task);

	raw_spin_unlock_irqrestore(&task->pi_lock, flags);
	rt_mutex_adjust_prio_chain(task, RT_MUTEX_MIN_CHAINWALK, NULL,
				   next_lock, NULL, task);
}

/**
 * __rt_mutex_slowlock() - Perform the wait-wake-try-to-take loop
 * @lock:		 the rt_mutex to take
 * @state:		 the state the task should block in (TASK_INTERRUPTIBLE
 *			 or TASK_UNINTERRUPTIBLE)
 * @timeout:		 the pre-initialized and started timer, or NULL for none
 * @waiter:		 the pre-initialized rt_mutex_waiter
 *
 * Must be called with lock->wait_lock held and interrupts disabled
 */
static int __sched
__rt_mutex_slowlock(struct rt_mutex *lock, int state,
		    struct hrtimer_sleeper *timeout,
		    struct rt_mutex_waiter *waiter,
		    struct ww_acquire_ctx *ww_ctx)
{
	int ret = 0;

	for (;;) {
		/* Try to acquire the lock: */
		if (try_to_take_rt_mutex(lock, current, waiter))
			break;

		if (timeout && !timeout->task) {
			ret = -ETIMEDOUT;
			break;
		}
		if (signal_pending_state(state, current)) {
			ret = -EINTR;
			break;
		}

		if (ww_ctx && ww_ctx->acquired > 0) {
			ret = __mutex_lock_check_stamp(lock, ww_ctx);
			if (ret)
				break;
		}

		raw_spin_unlock_irq(&lock->wait_lock);

		debug_rt_mutex_print_deadlock(waiter);

		schedule();

		raw_spin_lock_irq(&lock->wait_lock);
		set_current_state(state);
	}

	__set_current_state(TASK_RUNNING);
	return ret;
}

static void rt_mutex_handle_deadlock(int res, int detect_deadlock,
				     struct rt_mutex_waiter *w)
{
	/*
	 * If the result is not -EDEADLOCK or the caller requested
	 * deadlock detection, nothing to do here.
	 */
	if (res != -EDEADLOCK || detect_deadlock)
		return;

	/*
	 * Yell lowdly and stop the task right here.
	 */
	rt_mutex_print_deadlock(w);
	while (1) {
		set_current_state(TASK_INTERRUPTIBLE);
		schedule();
	}
}

static __always_inline void ww_mutex_lock_acquired(struct ww_mutex *ww,
						   struct ww_acquire_ctx *ww_ctx)
{
#ifdef CONFIG_DEBUG_MUTEXES
	/*
	 * If this WARN_ON triggers, you used ww_mutex_lock to acquire,
	 * but released with a normal mutex_unlock in this call.
	 *
	 * This should never happen, always use ww_mutex_unlock.
	 */
	DEBUG_LOCKS_WARN_ON(ww->ctx);

	/*
	 * Not quite done after calling ww_acquire_done() ?
	 */
	DEBUG_LOCKS_WARN_ON(ww_ctx->done_acquire);

	if (ww_ctx->contending_lock) {
		/*
		 * After -EDEADLK you tried to
		 * acquire a different ww_mutex? Bad!
		 */
		DEBUG_LOCKS_WARN_ON(ww_ctx->contending_lock != ww);

		/*
		 * You called ww_mutex_lock after receiving -EDEADLK,
		 * but 'forgot' to unlock everything else first?
		 */
		DEBUG_LOCKS_WARN_ON(ww_ctx->acquired > 0);
		ww_ctx->contending_lock = NULL;
	}

	/*
	 * Naughty, using a different class will lead to undefined behavior!
	 */
	DEBUG_LOCKS_WARN_ON(ww_ctx->ww_class != ww->ww_class);
#endif
	ww_ctx->acquired++;
}

#ifdef CONFIG_PREEMPT_RT_FULL
static void ww_mutex_account_lock(struct rt_mutex *lock,
				  struct ww_acquire_ctx *ww_ctx)
{
	struct ww_mutex *ww = container_of(lock, struct ww_mutex, base.lock);
	struct rt_mutex_waiter *waiter, *n;

	/*
	 * This branch gets optimized out for the common case,
	 * and is only important for ww_mutex_lock.
	 */
	ww_mutex_lock_acquired(ww, ww_ctx);
	ww->ctx = ww_ctx;

	/*
	 * Give any possible sleeping processes the chance to wake up,
	 * so they can recheck if they have to back off.
	 */
	rbtree_postorder_for_each_entry_safe(waiter, n, &lock->waiters,
					     tree_entry) {
		/* XXX debug rt mutex waiter wakeup */

		BUG_ON(waiter->lock != lock);
		rt_mutex_wake_waiter(waiter);
	}
}

#else

static void ww_mutex_account_lock(struct rt_mutex *lock,
				  struct ww_acquire_ctx *ww_ctx)
{
	BUG();
}
#endif

/*
 * Slow path lock function:
 */
static int __sched
rt_mutex_slowlock(struct rt_mutex *lock, int state,
		  struct hrtimer_sleeper *timeout,
		  enum rtmutex_chainwalk chwalk,
		  struct ww_acquire_ctx *ww_ctx)
{
	struct rt_mutex_waiter waiter;
	unsigned long flags;
	int ret = 0;

	rt_mutex_init_waiter(&waiter, false);

	/*
	 * Technically we could use raw_spin_[un]lock_irq() here, but this can
	 * be called in early boot if the cmpxchg() fast path is disabled
	 * (debug, no architecture support). In this case we will acquire the
	 * rtmutex with lock->wait_lock held. But we cannot unconditionally
	 * enable interrupts in that early boot case. So we need to use the
	 * irqsave/restore variants.
	 */
	raw_spin_lock_irqsave(&lock->wait_lock, flags);

	/* Try to acquire the lock again: */
	if (try_to_take_rt_mutex(lock, current, NULL)) {
		if (ww_ctx)
			ww_mutex_account_lock(lock, ww_ctx);
		raw_spin_unlock_irqrestore(&lock->wait_lock, flags);
		return 0;
	}

	set_current_state(state);

	/* Setup the timer, when timeout != NULL */
	if (unlikely(timeout))
		hrtimer_start_expires(&timeout->timer, HRTIMER_MODE_ABS);

	ret = task_blocks_on_rt_mutex(lock, &waiter, current, chwalk);

	if (likely(!ret))
		/* sleep on the mutex */
		ret = __rt_mutex_slowlock(lock, state, timeout, &waiter,
					  ww_ctx);
	else if (ww_ctx) {
		/* ww_mutex received EDEADLK, let it become EALREADY */
		ret = __mutex_lock_check_stamp(lock, ww_ctx);
		BUG_ON(!ret);
	}

	if (unlikely(ret)) {
		__set_current_state(TASK_RUNNING);
		if (rt_mutex_has_waiters(lock))
			remove_waiter(lock, &waiter);
		/* ww_mutex want to report EDEADLK/EALREADY, let them */
		if (!ww_ctx)
			rt_mutex_handle_deadlock(ret, chwalk, &waiter);
	} else if (ww_ctx) {
		ww_mutex_account_lock(lock, ww_ctx);
	}

	/*
	 * try_to_take_rt_mutex() sets the waiter bit
	 * unconditionally. We might have to fix that up.
	 */
	fixup_rt_mutex_waiters(lock);

	raw_spin_unlock_irqrestore(&lock->wait_lock, flags);

	/* Remove pending timer: */
	if (unlikely(timeout))
		hrtimer_cancel(&timeout->timer);

	debug_rt_mutex_free_waiter(&waiter);

	return ret;
}

static inline int __rt_mutex_slowtrylock(struct rt_mutex *lock)
{
	int ret = try_to_take_rt_mutex(lock, current, NULL);

	/*
	 * try_to_take_rt_mutex() sets the lock waiters bit
	 * unconditionally. Clean this up.
	 */
	fixup_rt_mutex_waiters(lock);

	return ret;
}

/*
 * Slow path try-lock function:
 */
static inline int rt_mutex_slowtrylock(struct rt_mutex *lock)
{
	unsigned long flags;
	int ret;

	/*
	 * If the lock already has an owner we fail to get the lock.
	 * This can be done without taking the @lock->wait_lock as
	 * it is only being read, and this is a trylock anyway.
	 */
	if (rt_mutex_owner(lock))
		return 0;

	/*
	 * The mutex has currently no owner. Lock the wait lock and try to
	 * acquire the lock. We use irqsave here to support early boot calls.
	 */
	raw_spin_lock_irqsave(&lock->wait_lock, flags);

	ret = __rt_mutex_slowtrylock(lock);

	raw_spin_unlock_irqrestore(&lock->wait_lock, flags);

	return ret;
}

/*
 * Slow path to release a rt-mutex.
 * Return whether the current task needs to undo a potential priority boosting.
 */
static bool __sched rt_mutex_slowunlock(struct rt_mutex *lock,
					struct wake_q_head *wake_q,
					struct wake_q_head *wake_sleeper_q)
{
	unsigned long flags;

	/* irqsave required to support early boot calls */
	raw_spin_lock_irqsave(&lock->wait_lock, flags);

	debug_rt_mutex_unlock(lock);

	/*
	 * We must be careful here if the fast path is enabled. If we
	 * have no waiters queued we cannot set owner to NULL here
	 * because of:
	 *
	 * foo->lock->owner = NULL;
	 *			rtmutex_lock(foo->lock);   <- fast path
	 *			free = atomic_dec_and_test(foo->refcnt);
	 *			rtmutex_unlock(foo->lock); <- fast path
	 *			if (free)
	 *				kfree(foo);
	 * raw_spin_unlock(foo->lock->wait_lock);
	 *
	 * So for the fastpath enabled kernel:
	 *
	 * Nothing can set the waiters bit as long as we hold
	 * lock->wait_lock. So we do the following sequence:
	 *
	 *	owner = rt_mutex_owner(lock);
	 *	clear_rt_mutex_waiters(lock);
	 *	raw_spin_unlock(&lock->wait_lock);
	 *	if (cmpxchg(&lock->owner, owner, 0) == owner)
	 *		return;
	 *	goto retry;
	 *
	 * The fastpath disabled variant is simple as all access to
	 * lock->owner is serialized by lock->wait_lock:
	 *
	 *	lock->owner = NULL;
	 *	raw_spin_unlock(&lock->wait_lock);
	 */
	while (!rt_mutex_has_waiters(lock)) {
		/* Drops lock->wait_lock ! */
		if (unlock_rt_mutex_safe(lock, flags) == true)
			return false;
		/* Relock the rtmutex and try again */
		raw_spin_lock_irqsave(&lock->wait_lock, flags);
	}

	/*
	 * The wakeup next waiter path does not suffer from the above
	 * race. See the comments there.
	 *
	 * Queue the next waiter for wakeup once we release the wait_lock.
	 */
	mark_wakeup_next_waiter(wake_q, wake_sleeper_q, lock);

	raw_spin_unlock_irqrestore(&lock->wait_lock, flags);

	/* check PI boosting */
	return true;
}

/*
 * debug aware fast / slowpath lock,trylock,unlock
 *
 * The atomic acquire/release ops are compiled away, when either the
 * architecture does not support cmpxchg or when debugging is enabled.
 */
static inline int
rt_mutex_fastlock(struct rt_mutex *lock, int state,
		  struct ww_acquire_ctx *ww_ctx,
		  int (*slowfn)(struct rt_mutex *lock, int state,
				struct hrtimer_sleeper *timeout,
				enum rtmutex_chainwalk chwalk,
				struct ww_acquire_ctx *ww_ctx))
{
	if (likely(rt_mutex_cmpxchg_acquire(lock, NULL, current)))
		return 0;
<<<<<<< HEAD
	}

	/*
	 * If rt_mutex blocks, the function sched_submit_work will not call
	 * blk_schedule_flush_plug (because tsk_is_pi_blocked would be true).
	 * We must call blk_schedule_flush_plug here, if we don't call it,
	 * a deadlock in device mapper may happen.
	 */
	if (unlikely(blk_needs_flush_plug(current)))
		blk_schedule_flush_plug(current);

	return slowfn(lock, state, NULL, RT_MUTEX_MIN_CHAINWALK,
		      ww_ctx);
=======

	return slowfn(lock, state, NULL, RT_MUTEX_MIN_CHAINWALK);
>>>>>>> 788437ba
}

static inline int
rt_mutex_timed_fastlock(struct rt_mutex *lock, int state,
			struct hrtimer_sleeper *timeout,
			enum rtmutex_chainwalk chwalk,
			struct ww_acquire_ctx *ww_ctx,
			int (*slowfn)(struct rt_mutex *lock, int state,
				      struct hrtimer_sleeper *timeout,
				      enum rtmutex_chainwalk chwalk,
				      struct ww_acquire_ctx *ww_ctx))
{
	if (chwalk == RT_MUTEX_MIN_CHAINWALK &&
	    likely(rt_mutex_cmpxchg_acquire(lock, NULL, current)))
		return 0;
<<<<<<< HEAD
	}

	if (unlikely(blk_needs_flush_plug(current)))
		blk_schedule_flush_plug(current);

	return slowfn(lock, state, timeout, chwalk, ww_ctx);
=======

	return slowfn(lock, state, timeout, chwalk);
>>>>>>> 788437ba
}

static inline int
rt_mutex_fasttrylock(struct rt_mutex *lock,
		     int (*slowfn)(struct rt_mutex *lock))
{
	if (likely(rt_mutex_cmpxchg_acquire(lock, NULL, current)))
		return 1;

	return slowfn(lock);
}

static inline void
rt_mutex_fastunlock(struct rt_mutex *lock,
		    bool (*slowfn)(struct rt_mutex *lock,
				   struct wake_q_head *wqh,
				   struct wake_q_head *wq_sleeper))
{
	WAKE_Q(wake_q);
<<<<<<< HEAD
	WAKE_Q(wake_sleeper_q);
=======
	bool deboost;
>>>>>>> 788437ba

	if (likely(rt_mutex_cmpxchg_release(lock, current, NULL)))
		return;

<<<<<<< HEAD
	} else {
		bool deboost = slowfn(lock, &wake_q, &wake_sleeper_q);

		wake_up_q(&wake_q);
		wake_up_q_sleeper(&wake_sleeper_q);
=======
	deboost = slowfn(lock, &wake_q);

	wake_up_q(&wake_q);
>>>>>>> 788437ba

	/* Undo pi boosting if necessary: */
	if (deboost)
		rt_mutex_adjust_prio(current);
}

/**
 * rt_mutex_lock - lock a rt_mutex
 *
 * @lock: the rt_mutex to be locked
 */
void __sched rt_mutex_lock(struct rt_mutex *lock)
{
	might_sleep();

	rt_mutex_fastlock(lock, TASK_UNINTERRUPTIBLE, NULL, rt_mutex_slowlock);
}
EXPORT_SYMBOL_GPL(rt_mutex_lock);

/**
 * rt_mutex_lock_interruptible - lock a rt_mutex interruptible
 *
 * @lock:		the rt_mutex to be locked
 *
 * Returns:
 *  0		on success
 * -EINTR	when interrupted by a signal
 */
int __sched rt_mutex_lock_interruptible(struct rt_mutex *lock)
{
	might_sleep();

	return rt_mutex_fastlock(lock, TASK_INTERRUPTIBLE, NULL, rt_mutex_slowlock);
}
EXPORT_SYMBOL_GPL(rt_mutex_lock_interruptible);

/*
 * Futex variant with full deadlock detection.
 * Futex variants must not use the fast-path, see __rt_mutex_futex_unlock().
 */
int __sched rt_mutex_timed_futex_lock(struct rt_mutex *lock,
			      struct hrtimer_sleeper *timeout)
{
	might_sleep();

<<<<<<< HEAD
	return rt_mutex_timed_fastlock(lock, TASK_INTERRUPTIBLE, timeout,
				       RT_MUTEX_FULL_CHAINWALK, NULL,
				       rt_mutex_slowlock);
=======
	return rt_mutex_slowlock(lock, TASK_INTERRUPTIBLE,
				 timeout, RT_MUTEX_FULL_CHAINWALK);
}

/*
 * Futex variant, must not use fastpath.
 */
int __sched rt_mutex_futex_trylock(struct rt_mutex *lock)
{
	return rt_mutex_slowtrylock(lock);
}

int __sched __rt_mutex_futex_trylock(struct rt_mutex *lock)
{
	return __rt_mutex_slowtrylock(lock);
>>>>>>> 788437ba
}

/**
 * rt_mutex_lock_killable - lock a rt_mutex killable
 *
 * @lock:              the rt_mutex to be locked
 * @detect_deadlock:   deadlock detection on/off
 *
 * Returns:
 *  0          on success
 * -EINTR      when interrupted by a signal
 * -EDEADLK    when the lock would deadlock (when deadlock detection is on)
 */
int __sched rt_mutex_lock_killable(struct rt_mutex *lock)
{
	might_sleep();

	return rt_mutex_fastlock(lock, TASK_KILLABLE, NULL, rt_mutex_slowlock);
}
EXPORT_SYMBOL_GPL(rt_mutex_lock_killable);

/**
 * rt_mutex_timed_lock - lock a rt_mutex interruptible
 *			the timeout structure is provided
 *			by the caller
 *
 * @lock:		the rt_mutex to be locked
 * @timeout:		timeout structure or NULL (no timeout)
 *
 * Returns:
 *  0		on success
 * -EINTR	when interrupted by a signal
 * -ETIMEDOUT	when the timeout expired
 */
int
rt_mutex_timed_lock(struct rt_mutex *lock, struct hrtimer_sleeper *timeout)
{
	might_sleep();

	return rt_mutex_timed_fastlock(lock, TASK_INTERRUPTIBLE, timeout,
				       RT_MUTEX_MIN_CHAINWALK,
				       NULL,
				       rt_mutex_slowlock);
}
EXPORT_SYMBOL_GPL(rt_mutex_timed_lock);

/**
 * rt_mutex_trylock - try to lock a rt_mutex
 *
 * @lock:	the rt_mutex to be locked
 *
 * This function can only be called in thread context. It's safe to
 * call it from atomic regions, but not from hard interrupt or soft
 * interrupt context.
 *
 * Returns 1 on success and 0 on contention
 */
int __sched rt_mutex_trylock(struct rt_mutex *lock)
{
#ifdef CONFIG_PREEMPT_RT_FULL
	if (WARN_ON_ONCE(in_irq() || in_nmi()))
#else
	if (WARN_ON(in_irq() || in_nmi() || in_serving_softirq()))
#endif
		return 0;

	return rt_mutex_fasttrylock(lock, rt_mutex_slowtrylock);
}
EXPORT_SYMBOL_GPL(rt_mutex_trylock);

/**
 * rt_mutex_unlock - unlock a rt_mutex
 *
 * @lock: the rt_mutex to be unlocked
 */
void __sched rt_mutex_unlock(struct rt_mutex *lock)
{
	rt_mutex_fastunlock(lock, rt_mutex_slowunlock);
}
EXPORT_SYMBOL_GPL(rt_mutex_unlock);

/**
 * Futex variant, that since futex variants do not use the fast-path, can be
 * simple and will not need to retry.
 */
<<<<<<< HEAD
bool __sched rt_mutex_futex_unlock(struct rt_mutex *lock,
				   struct wake_q_head *wqh,
				   struct wake_q_head *wq_sleeper)
=======
bool __sched __rt_mutex_futex_unlock(struct rt_mutex *lock,
				    struct wake_q_head *wake_q)
>>>>>>> 788437ba
{
	lockdep_assert_held(&lock->wait_lock);

	debug_rt_mutex_unlock(lock);

	if (!rt_mutex_has_waiters(lock)) {
		lock->owner = NULL;
		return false; /* done */
	}

	mark_wakeup_next_waiter(wake_q, lock);
	return true; /* deboost and wakeups */
}

void __sched rt_mutex_futex_unlock(struct rt_mutex *lock)
{
	WAKE_Q(wake_q);
	bool deboost;

	raw_spin_lock_irq(&lock->wait_lock);
	deboost = __rt_mutex_futex_unlock(lock, &wake_q);
	raw_spin_unlock_irq(&lock->wait_lock);

	if (deboost) {
		wake_up_q(&wake_q);
		rt_mutex_adjust_prio(current);
	}
<<<<<<< HEAD
	return rt_mutex_slowunlock(lock, wqh, wq_sleeper);
=======
>>>>>>> 788437ba
}

/**
 * rt_mutex_destroy - mark a mutex unusable
 * @lock: the mutex to be destroyed
 *
 * This function marks the mutex uninitialized, and any subsequent
 * use of the mutex is forbidden. The mutex must not be locked when
 * this function is called.
 */
void rt_mutex_destroy(struct rt_mutex *lock)
{
	WARN_ON(rt_mutex_is_locked(lock));
#ifdef CONFIG_DEBUG_RT_MUTEXES
	lock->magic = NULL;
#endif
}

EXPORT_SYMBOL_GPL(rt_mutex_destroy);

/**
 * __rt_mutex_init - initialize the rt lock
 *
 * @lock: the rt lock to be initialized
 *
 * Initialize the rt lock to unlocked state.
 *
 * Initializing of a locked rt lock is not allowed
 */
void __rt_mutex_init(struct rt_mutex *lock, const char *name)
{
	lock->owner = NULL;
	lock->waiters = RB_ROOT;
	lock->waiters_leftmost = NULL;

	debug_rt_mutex_init(lock, name);
}
EXPORT_SYMBOL(__rt_mutex_init);

/**
 * rt_mutex_init_proxy_locked - initialize and lock a rt_mutex on behalf of a
 *				proxy owner
 *
 * @lock: 	the rt_mutex to be locked
 * @proxy_owner:the task to set as owner
 *
 * No locking. Caller has to do serializing itself
 * Special API call for PI-futex support
 */
void rt_mutex_init_proxy_locked(struct rt_mutex *lock,
				struct task_struct *proxy_owner)
{
	rt_mutex_init(lock);
	debug_rt_mutex_proxy_lock(lock, proxy_owner);
	rt_mutex_set_owner(lock, proxy_owner);
}

/**
 * rt_mutex_proxy_unlock - release a lock on behalf of owner
 *
 * @lock: 	the rt_mutex to be locked
 *
 * No locking. Caller has to do serializing itself
 * Special API call for PI-futex support
 */
void rt_mutex_proxy_unlock(struct rt_mutex *lock)
{
	debug_rt_mutex_proxy_unlock(lock);
	rt_mutex_set_owner(lock, NULL);
}

/**
 * rt_mutex_start_proxy_lock() - Start lock acquisition for another task
 * @lock:		the rt_mutex to take
 * @waiter:		the pre-initialized rt_mutex_waiter
 * @task:		the task to prepare
 *
 * Returns:
 *  0 - task blocked on lock
 *  1 - acquired the lock for task, caller should wake it up
 * <0 - error
 *
 * Special API call for FUTEX_REQUEUE_PI support.
 */
int rt_mutex_start_proxy_lock(struct rt_mutex *lock,
			      struct rt_mutex_waiter *waiter,
			      struct task_struct *task)
{
	int ret;

	raw_spin_lock_irq(&lock->wait_lock);

	if (try_to_take_rt_mutex(lock, task, NULL)) {
		raw_spin_unlock_irq(&lock->wait_lock);
		return 1;
	}

#ifdef CONFIG_PREEMPT_RT_FULL
	/*
	 * In PREEMPT_RT there's an added race.
	 * If the task, that we are about to requeue, times out,
	 * it can set the PI_WAKEUP_INPROGRESS. This tells the requeue
	 * to skip this task. But right after the task sets
	 * its pi_blocked_on to PI_WAKEUP_INPROGRESS it can then
	 * block on the spin_lock(&hb->lock), which in RT is an rtmutex.
	 * This will replace the PI_WAKEUP_INPROGRESS with the actual
	 * lock that it blocks on. We *must not* place this task
	 * on this proxy lock in that case.
	 *
	 * To prevent this race, we first take the task's pi_lock
	 * and check if it has updated its pi_blocked_on. If it has,
	 * we assume that it woke up and we return -EAGAIN.
	 * Otherwise, we set the task's pi_blocked_on to
	 * PI_REQUEUE_INPROGRESS, so that if the task is waking up
	 * it will know that we are in the process of requeuing it.
	 */
	raw_spin_lock(&task->pi_lock);
	if (task->pi_blocked_on) {
		raw_spin_unlock(&task->pi_lock);
		raw_spin_unlock_irq(&lock->wait_lock);
		return -EAGAIN;
	}
	task->pi_blocked_on = PI_REQUEUE_INPROGRESS;
	raw_spin_unlock(&task->pi_lock);
#endif

	/* We enforce deadlock detection for futexes */
	ret = task_blocks_on_rt_mutex(lock, waiter, task,
				      RT_MUTEX_FULL_CHAINWALK);

	if (ret && !rt_mutex_owner(lock)) {
		/*
		 * Reset the return value. We might have
		 * returned with -EDEADLK and the owner
		 * released the lock while we were walking the
		 * pi chain.  Let the waiter sort it out.
		 */
		ret = 0;
	}

	if (ret && rt_mutex_has_waiters(lock))
		remove_waiter(lock, waiter);

	raw_spin_unlock_irq(&lock->wait_lock);

	debug_rt_mutex_print_deadlock(waiter);

	return ret;
}

/**
 * rt_mutex_next_owner - return the next owner of the lock
 *
 * @lock: the rt lock query
 *
 * Returns the next owner of the lock or NULL
 *
 * Caller has to serialize against other accessors to the lock
 * itself.
 *
 * Special API call for PI-futex support
 */
struct task_struct *rt_mutex_next_owner(struct rt_mutex *lock)
{
	if (!rt_mutex_has_waiters(lock))
		return NULL;

	return rt_mutex_top_waiter(lock)->task;
}

/**
 * rt_mutex_wait_proxy_lock() - Wait for lock acquisition
 * @lock:		the rt_mutex we were woken on
 * @to:			the timeout, null if none. hrtimer should already have
 *			been started.
 * @waiter:		the pre-initialized rt_mutex_waiter
 *
 * Wait for the the lock acquisition started on our behalf by
 * rt_mutex_start_proxy_lock(). Upon failure, the caller must call
 * rt_mutex_cleanup_proxy_lock().
 *
 * Returns:
 *  0 - success
 * <0 - error, one of -EINTR, -ETIMEDOUT
 *
 * Special API call for PI-futex support
 */
int rt_mutex_wait_proxy_lock(struct rt_mutex *lock,
			       struct hrtimer_sleeper *to,
			       struct rt_mutex_waiter *waiter)
{
	int ret;

	raw_spin_lock_irq(&lock->wait_lock);

	set_current_state(TASK_INTERRUPTIBLE);

	/* sleep on the mutex */
	ret = __rt_mutex_slowlock(lock, TASK_INTERRUPTIBLE, to, waiter, NULL);

	/*
	 * try_to_take_rt_mutex() sets the waiter bit unconditionally. We might
	 * have to fix that up.
	 */
	fixup_rt_mutex_waiters(lock);

	raw_spin_unlock_irq(&lock->wait_lock);

	return ret;
}

/**
 * rt_mutex_cleanup_proxy_lock() - Cleanup failed lock acquisition
 * @lock:		the rt_mutex we were woken on
 * @waiter:		the pre-initialized rt_mutex_waiter
 *
 * Attempt to clean up after a failed rt_mutex_wait_proxy_lock().
 *
 * Unless we acquired the lock; we're still enqueued on the wait-list and can
 * in fact still be granted ownership until we're removed. Therefore we can
 * find we are in fact the owner and must disregard the
 * rt_mutex_wait_proxy_lock() failure.
 *
 * Returns:
 *  true  - did the cleanup, we done.
 *  false - we acquired the lock after rt_mutex_wait_proxy_lock() returned,
 *          caller should disregards its return value.
 *
 * Special API call for PI-futex support
 */
bool rt_mutex_cleanup_proxy_lock(struct rt_mutex *lock,
				 struct rt_mutex_waiter *waiter)
{
	bool cleanup = false;

	raw_spin_lock_irq(&lock->wait_lock);
	/*
	 * Unless we're the owner; we're still enqueued on the wait_list.
	 * So check if we became owner, if not, take us off the wait_list.
	 */
	if (rt_mutex_owner(lock) != current) {
		remove_waiter(lock, waiter);
		fixup_rt_mutex_waiters(lock);
		cleanup = true;
	}
	raw_spin_unlock_irq(&lock->wait_lock);

	return cleanup;
}

static inline int
ww_mutex_deadlock_injection(struct ww_mutex *lock, struct ww_acquire_ctx *ctx)
{
#ifdef CONFIG_DEBUG_WW_MUTEX_SLOWPATH
	unsigned tmp;

	if (ctx->deadlock_inject_countdown-- == 0) {
		tmp = ctx->deadlock_inject_interval;
		if (tmp > UINT_MAX/4)
			tmp = UINT_MAX;
		else
			tmp = tmp*2 + tmp + tmp/2;

		ctx->deadlock_inject_interval = tmp;
		ctx->deadlock_inject_countdown = tmp;
		ctx->contending_lock = lock;

		ww_mutex_unlock(lock);

		return -EDEADLK;
	}
#endif

	return 0;
}

#ifdef CONFIG_PREEMPT_RT_FULL
int __sched
__ww_mutex_lock_interruptible(struct ww_mutex *lock, struct ww_acquire_ctx *ww_ctx)
{
	int ret;

	might_sleep();

	mutex_acquire_nest(&lock->base.dep_map, 0, 0, &ww_ctx->dep_map, _RET_IP_);
	ret = rt_mutex_slowlock(&lock->base.lock, TASK_INTERRUPTIBLE, NULL, 0, ww_ctx);
	if (ret)
		mutex_release(&lock->base.dep_map, 1, _RET_IP_);
	else if (!ret && ww_ctx->acquired > 1)
		return ww_mutex_deadlock_injection(lock, ww_ctx);

	return ret;
}
EXPORT_SYMBOL_GPL(__ww_mutex_lock_interruptible);

int __sched
__ww_mutex_lock(struct ww_mutex *lock, struct ww_acquire_ctx *ww_ctx)
{
	int ret;

	might_sleep();

	mutex_acquire_nest(&lock->base.dep_map, 0, 0, &ww_ctx->dep_map, _RET_IP_);
	ret = rt_mutex_slowlock(&lock->base.lock, TASK_UNINTERRUPTIBLE, NULL, 0, ww_ctx);
	if (ret)
		mutex_release(&lock->base.dep_map, 1, _RET_IP_);
	else if (!ret && ww_ctx->acquired > 1)
		return ww_mutex_deadlock_injection(lock, ww_ctx);

	return ret;
}
EXPORT_SYMBOL_GPL(__ww_mutex_lock);

void __sched ww_mutex_unlock(struct ww_mutex *lock)
{
	int nest = !!lock->ctx;

	/*
	 * The unlocking fastpath is the 0->1 transition from 'locked'
	 * into 'unlocked' state:
	 */
	if (nest) {
#ifdef CONFIG_DEBUG_MUTEXES
		DEBUG_LOCKS_WARN_ON(!lock->ctx->acquired);
#endif
		if (lock->ctx->acquired > 0)
			lock->ctx->acquired--;
		lock->ctx = NULL;
	}

	mutex_release(&lock->base.dep_map, nest, _RET_IP_);
	rt_mutex_unlock(&lock->base.lock);
}
EXPORT_SYMBOL(ww_mutex_unlock);
#endif<|MERGE_RESOLUTION|>--- conflicted
+++ resolved
@@ -997,7 +997,7 @@
 		migrate_disable();
 
 	if (likely(rt_mutex_cmpxchg_acquire(lock, NULL, current)))
-		rt_mutex_deadlock_account_lock(lock, current);
+		return;
 	else
 		slowfn(lock, do_mig_dis);
 }
@@ -1005,10 +1005,8 @@
 static inline int rt_spin_lock_fastunlock(struct rt_mutex *lock,
 					   int  (*slowfn)(struct rt_mutex *lock))
 {
-	if (likely(rt_mutex_cmpxchg_release(lock, current, NULL))) {
-		rt_mutex_deadlock_account_unlock(current);
+	if (likely(rt_mutex_cmpxchg_release(lock, current, NULL)))
 		return 0;
-	}
 	return slowfn(lock);
 }
 #ifdef CONFIG_SMP
@@ -1160,8 +1158,6 @@
 
 	debug_rt_mutex_unlock(lock);
 
-	rt_mutex_deadlock_account_unlock(current);
-
 	if (!rt_mutex_has_waiters(lock)) {
 		lock->owner = NULL;
 		raw_spin_unlock_irqrestore(&lock->wait_lock, flags);
@@ -1188,8 +1184,6 @@
 	raw_spin_lock_irqsave(&lock->wait_lock, flags);
 
 	debug_rt_mutex_unlock(lock);
-
-	rt_mutex_deadlock_account_unlock(current);
 
 	if (!rt_mutex_has_waiters(lock)) {
 		lock->owner = NULL;
@@ -2001,8 +1995,6 @@
 {
 	if (likely(rt_mutex_cmpxchg_acquire(lock, NULL, current)))
 		return 0;
-<<<<<<< HEAD
-	}
 
 	/*
 	 * If rt_mutex blocks, the function sched_submit_work will not call
@@ -2015,10 +2007,6 @@
 
 	return slowfn(lock, state, NULL, RT_MUTEX_MIN_CHAINWALK,
 		      ww_ctx);
-=======
-
-	return slowfn(lock, state, NULL, RT_MUTEX_MIN_CHAINWALK);
->>>>>>> 788437ba
 }
 
 static inline int
@@ -2034,17 +2022,11 @@
 	if (chwalk == RT_MUTEX_MIN_CHAINWALK &&
 	    likely(rt_mutex_cmpxchg_acquire(lock, NULL, current)))
 		return 0;
-<<<<<<< HEAD
-	}
 
 	if (unlikely(blk_needs_flush_plug(current)))
 		blk_schedule_flush_plug(current);
 
 	return slowfn(lock, state, timeout, chwalk, ww_ctx);
-=======
-
-	return slowfn(lock, state, timeout, chwalk);
->>>>>>> 788437ba
 }
 
 static inline int
@@ -2064,26 +2046,16 @@
 				   struct wake_q_head *wq_sleeper))
 {
 	WAKE_Q(wake_q);
-<<<<<<< HEAD
 	WAKE_Q(wake_sleeper_q);
-=======
 	bool deboost;
->>>>>>> 788437ba
 
 	if (likely(rt_mutex_cmpxchg_release(lock, current, NULL)))
 		return;
 
-<<<<<<< HEAD
-	} else {
-		bool deboost = slowfn(lock, &wake_q, &wake_sleeper_q);
-
-		wake_up_q(&wake_q);
-		wake_up_q_sleeper(&wake_sleeper_q);
-=======
-	deboost = slowfn(lock, &wake_q);
+	deboost = slowfn(lock, &wake_q, &wake_sleeper_q);
 
 	wake_up_q(&wake_q);
->>>>>>> 788437ba
+	wake_up_q_sleeper(&wake_sleeper_q);
 
 	/* Undo pi boosting if necessary: */
 	if (deboost)
@@ -2129,13 +2101,8 @@
 {
 	might_sleep();
 
-<<<<<<< HEAD
-	return rt_mutex_timed_fastlock(lock, TASK_INTERRUPTIBLE, timeout,
-				       RT_MUTEX_FULL_CHAINWALK, NULL,
-				       rt_mutex_slowlock);
-=======
 	return rt_mutex_slowlock(lock, TASK_INTERRUPTIBLE,
-				 timeout, RT_MUTEX_FULL_CHAINWALK);
+				 timeout, RT_MUTEX_FULL_CHAINWALK, NULL);
 }
 
 /*
@@ -2149,7 +2116,6 @@
 int __sched __rt_mutex_futex_trylock(struct rt_mutex *lock)
 {
 	return __rt_mutex_slowtrylock(lock);
->>>>>>> 788437ba
 }
 
 /**
@@ -2235,14 +2201,9 @@
  * Futex variant, that since futex variants do not use the fast-path, can be
  * simple and will not need to retry.
  */
-<<<<<<< HEAD
-bool __sched rt_mutex_futex_unlock(struct rt_mutex *lock,
-				   struct wake_q_head *wqh,
-				   struct wake_q_head *wq_sleeper)
-=======
 bool __sched __rt_mutex_futex_unlock(struct rt_mutex *lock,
-				    struct wake_q_head *wake_q)
->>>>>>> 788437ba
+				     struct wake_q_head *wake_q,
+				     struct wake_q_head *wq_sleeper)
 {
 	lockdep_assert_held(&lock->wait_lock);
 
@@ -2253,27 +2214,22 @@
 		return false; /* done */
 	}
 
-	mark_wakeup_next_waiter(wake_q, lock);
+	mark_wakeup_next_waiter(wake_q, wq_sleeper, lock);
 	return true; /* deboost and wakeups */
 }
 
 void __sched rt_mutex_futex_unlock(struct rt_mutex *lock)
 {
 	WAKE_Q(wake_q);
+	WAKE_Q(wake_sleeper_q);
 	bool deboost;
 
 	raw_spin_lock_irq(&lock->wait_lock);
-	deboost = __rt_mutex_futex_unlock(lock, &wake_q);
+	deboost = __rt_mutex_futex_unlock(lock, &wake_q, &wake_sleeper_q);
 	raw_spin_unlock_irq(&lock->wait_lock);
 
-	if (deboost) {
-		wake_up_q(&wake_q);
-		rt_mutex_adjust_prio(current);
-	}
-<<<<<<< HEAD
-	return rt_mutex_slowunlock(lock, wqh, wq_sleeper);
-=======
->>>>>>> 788437ba
+	if (deboost)
+		rt_mutex_slowunlock(lock, &wake_q, &wake_sleeper_q);
 }
 
 /**
