/*
 * R-Car Gen3 Clock Pulse Generator
 *
 * Copyright (C) 2015-2018 Glider bvba
<<<<<<< HEAD
=======
 * Copyright (C) 2019 Renesas Electronics Corp.
>>>>>>> 2951eded
 *
 * Based on clk-rcar-gen3.c
 *
 * Copyright (C) 2015 Renesas Electronics Corp.
 *
 * This program is free software; you can redistribute it and/or modify
 * it under the terms of the GNU General Public License as published by
 * the Free Software Foundation; version 2 of the License.
 */

#include <linux/bug.h>
#include <linux/bitfield.h>
#include <linux/clk.h>
#include <linux/clk-provider.h>
#include <linux/device.h>
#include <linux/err.h>
#include <linux/init.h>
#include <linux/io.h>
#include <linux/pm.h>
#include <linux/slab.h>
#include <linux/sys_soc.h>

#include "renesas-cpg-mssr.h"
#include "rcar-gen3-cpg.h"

#define CPG_PLL0CR		0x00d8
#define CPG_PLL2CR		0x002c
#define CPG_PLL4CR		0x01f4

#define CPG_RCKCR_CKSEL	BIT(15)	/* RCLK Clock Source Select */

<<<<<<< HEAD
=======
static spinlock_t cpg_lock;

static void cpg_reg_modify(void __iomem *reg, u32 clear, u32 set)
{
	unsigned long flags;
	u32 val;

	spin_lock_irqsave(&cpg_lock, flags);
	val = readl(reg);
	val &= ~clear;
	val |= set;
	writel(val, reg);
	spin_unlock_irqrestore(&cpg_lock, flags);
};

>>>>>>> 2951eded
struct cpg_simple_notifier {
	struct notifier_block nb;
	void __iomem *reg;
	u32 saved;
};

static int cpg_simple_notifier_call(struct notifier_block *nb,
				    unsigned long action, void *data)
{
	struct cpg_simple_notifier *csn =
		container_of(nb, struct cpg_simple_notifier, nb);

	switch (action) {
	case PM_EVENT_SUSPEND:
		csn->saved = readl(csn->reg);
		return NOTIFY_OK;

	case PM_EVENT_RESUME:
		writel(csn->saved, csn->reg);
		return NOTIFY_OK;
	}
	return NOTIFY_DONE;
}

static void cpg_simple_notifier_register(struct raw_notifier_head *notifiers,
					 struct cpg_simple_notifier *csn)
{
	csn->nb.notifier_call = cpg_simple_notifier_call;
	raw_notifier_chain_register(notifiers, &csn->nb);
}

/*
 * Z Clock & Z2 Clock
 *
 * Traits of this clock:
 * prepare - clk_prepare only ensures that parents are prepared
 * enable - clk_enable only ensures that parents are enabled
 * rate - rate is adjustable.  clk->rate = (parent->rate * mult / 32 ) / 2
 * parent - fixed parent.  No clk_set_parent support
 */
#define CPG_FRQCRB			0x00000004
#define CPG_FRQCRB_KICK			BIT(31)
#define CPG_FRQCRC			0x000000e0

struct cpg_z_clk {
	struct clk_hw hw;
	void __iomem *reg;
	void __iomem *kick_reg;
	unsigned long mask;
	unsigned int fixed_div;
};

#define to_z_clk(_hw)	container_of(_hw, struct cpg_z_clk, hw)

static unsigned long cpg_z_clk_recalc_rate(struct clk_hw *hw,
					   unsigned long parent_rate)
{
	struct cpg_z_clk *zclk = to_z_clk(hw);
	unsigned int mult;
	u32 val;

	val = readl(zclk->reg) & zclk->mask;
	mult = 32 - (val >> __ffs(zclk->mask));

	return DIV_ROUND_CLOSEST_ULL((u64)parent_rate * mult,
				     32 * zclk->fixed_div);
}

static long cpg_z_clk_round_rate(struct clk_hw *hw, unsigned long rate,
				 unsigned long *parent_rate)
{
	struct cpg_z_clk *zclk = to_z_clk(hw);
	unsigned long prate;
	unsigned int mult;

	prate = *parent_rate / zclk->fixed_div;
	mult = div_u64(rate * 32ULL, prate);
	mult = clamp(mult, 1U, 32U);

	return (u64)prate * mult / 32;
}

static int cpg_z_clk_set_rate(struct clk_hw *hw, unsigned long rate,
			      unsigned long parent_rate)
{
	struct cpg_z_clk *zclk = to_z_clk(hw);
	unsigned int mult;
	unsigned int i;

	mult = DIV64_U64_ROUND_CLOSEST(rate * 32ULL * zclk->fixed_div,
				       parent_rate);
	mult = clamp(mult, 1U, 32U);

	if (readl(zclk->kick_reg) & CPG_FRQCRB_KICK)
		return -EBUSY;

	cpg_reg_modify(zclk->reg, zclk->mask,
		       ((32 - mult) << __ffs(zclk->mask)) & zclk->mask);

	/*
	 * Set KICK bit in FRQCRB to update hardware setting and wait for
	 * clock change completion.
	 */
	cpg_reg_modify(zclk->kick_reg, 0, CPG_FRQCRB_KICK);

	/*
	 * Note: There is no HW information about the worst case latency.
	 *
	 * Using experimental measurements, it seems that no more than
	 * ~10 iterations are needed, independently of the CPU rate.
	 * Since this value might be dependent of external xtal rate, pll1
	 * rate or even the other emulation clocks rate, use 1000 as a
	 * "super" safe value.
	 */
	for (i = 1000; i; i--) {
		if (!(readl(zclk->kick_reg) & CPG_FRQCRB_KICK))
			return 0;

		cpu_relax();
	}

	return -ETIMEDOUT;
}

static const struct clk_ops cpg_z_clk_ops = {
	.recalc_rate = cpg_z_clk_recalc_rate,
	.round_rate = cpg_z_clk_round_rate,
	.set_rate = cpg_z_clk_set_rate,
};

static struct clk * __init cpg_z_clk_register(const char *name,
					      const char *parent_name,
					      void __iomem *reg,
					      unsigned int div,
					      unsigned int offset)
{
	struct clk_init_data init;
	struct cpg_z_clk *zclk;
	struct clk *clk;

	zclk = kzalloc(sizeof(*zclk), GFP_KERNEL);
	if (!zclk)
		return ERR_PTR(-ENOMEM);

	init.name = name;
	init.ops = &cpg_z_clk_ops;
	init.flags = 0;
	init.parent_names = &parent_name;
	init.num_parents = 1;

	zclk->reg = reg + CPG_FRQCRC;
	zclk->kick_reg = reg + CPG_FRQCRB;
	zclk->hw.init = &init;
	zclk->mask = GENMASK(offset + 4, offset);
	zclk->fixed_div = div; /* PLLVCO x 1/div x SYS-CPU divider */

	clk = clk_register(NULL, &zclk->hw);
	if (IS_ERR(clk))
		kfree(zclk);

	return clk;
}

/*
 * SDn Clock
 */
#define CPG_SD_STP_HCK		BIT(9)
#define CPG_SD_STP_CK		BIT(8)

#define CPG_SD_STP_MASK		(CPG_SD_STP_HCK | CPG_SD_STP_CK)
#define CPG_SD_FC_MASK		(0x7 << 2 | 0x3 << 0)

#define CPG_SD_DIV_TABLE_DATA(stp_hck, stp_ck, sd_srcfc, sd_fc, sd_div) \
{ \
	.val = ((stp_hck) ? CPG_SD_STP_HCK : 0) | \
	       ((stp_ck) ? CPG_SD_STP_CK : 0) | \
	       ((sd_srcfc) << 2) | \
	       ((sd_fc) << 0), \
	.div = (sd_div), \
}

struct sd_div_table {
	u32 val;
	unsigned int div;
};

struct sd_clock {
	struct clk_hw hw;
	const struct sd_div_table *div_table;
	struct cpg_simple_notifier csn;
	unsigned int div_num;
	unsigned int cur_div_idx;
};

/* SDn divider
 *                     sd_srcfc   sd_fc   div
 * stp_hck   stp_ck    (div)      (div)     = sd_srcfc x sd_fc
 *-------------------------------------------------------------------
 *  0         0         0 (1)      1 (4)      4 : SDR104 / HS200 / HS400 (8 TAP)
 *  0         0         1 (2)      1 (4)      8 : SDR50
 *  1         0         2 (4)      1 (4)     16 : HS / SDR25
 *  1         0         3 (8)      1 (4)     32 : NS / SDR12
 *  1         0         4 (16)     1 (4)     64
 *  0         0         0 (1)      0 (2)      2
 *  0         0         1 (2)      0 (2)      4 : SDR104 / HS200 / HS400 (4 TAP)
 *  1         0         2 (4)      0 (2)      8
 *  1         0         3 (8)      0 (2)     16
 *  1         0         4 (16)     0 (2)     32
 *
 *  NOTE: There is a quirk option to ignore the first row of the dividers
 *  table when searching for suitable settings. This is because HS400 on
 *  early ES versions of H3 and M3-W requires a specific setting to work.
 */
static const struct sd_div_table cpg_sd_div_table[] = {
/*	CPG_SD_DIV_TABLE_DATA(stp_hck,  stp_ck,   sd_srcfc,   sd_fc,  sd_div) */
	CPG_SD_DIV_TABLE_DATA(0,        0,        0,          1,        4),
	CPG_SD_DIV_TABLE_DATA(0,        0,        1,          1,        8),
	CPG_SD_DIV_TABLE_DATA(1,        0,        2,          1,       16),
	CPG_SD_DIV_TABLE_DATA(1,        0,        3,          1,       32),
	CPG_SD_DIV_TABLE_DATA(1,        0,        4,          1,       64),
	CPG_SD_DIV_TABLE_DATA(0,        0,        0,          0,        2),
	CPG_SD_DIV_TABLE_DATA(0,        0,        1,          0,        4),
	CPG_SD_DIV_TABLE_DATA(1,        0,        2,          0,        8),
	CPG_SD_DIV_TABLE_DATA(1,        0,        3,          0,       16),
	CPG_SD_DIV_TABLE_DATA(1,        0,        4,          0,       32),
};

#define to_sd_clock(_hw) container_of(_hw, struct sd_clock, hw)

static int cpg_sd_clock_enable(struct clk_hw *hw)
{
	struct sd_clock *clock = to_sd_clock(hw);

	cpg_reg_modify(clock->csn.reg, CPG_SD_STP_MASK,
		       clock->div_table[clock->cur_div_idx].val &
		       CPG_SD_STP_MASK);

	return 0;
}

static void cpg_sd_clock_disable(struct clk_hw *hw)
{
	struct sd_clock *clock = to_sd_clock(hw);

	cpg_reg_modify(clock->csn.reg, 0, CPG_SD_STP_MASK);
}

static int cpg_sd_clock_is_enabled(struct clk_hw *hw)
{
	struct sd_clock *clock = to_sd_clock(hw);

	return !(readl(clock->csn.reg) & CPG_SD_STP_MASK);
}

static unsigned long cpg_sd_clock_recalc_rate(struct clk_hw *hw,
						unsigned long parent_rate)
{
	struct sd_clock *clock = to_sd_clock(hw);

	return DIV_ROUND_CLOSEST(parent_rate,
				 clock->div_table[clock->cur_div_idx].div);
}

static unsigned int cpg_sd_clock_calc_div(struct sd_clock *clock,
					  unsigned long rate,
					  unsigned long parent_rate)
{
	unsigned long calc_rate, diff, diff_min = ULONG_MAX;
	unsigned int i, best_div = 0;

	for (i = 0; i < clock->div_num; i++) {
		calc_rate = DIV_ROUND_CLOSEST(parent_rate,
					      clock->div_table[i].div);
		diff = calc_rate > rate ? calc_rate - rate : rate - calc_rate;
		if (diff < diff_min) {
			best_div = clock->div_table[i].div;
			diff_min = diff;
		}
	}

	return best_div;
}

static long cpg_sd_clock_round_rate(struct clk_hw *hw, unsigned long rate,
				      unsigned long *parent_rate)
{
	struct sd_clock *clock = to_sd_clock(hw);
	unsigned int div = cpg_sd_clock_calc_div(clock, rate, *parent_rate);

	return DIV_ROUND_CLOSEST(*parent_rate, div);
}

static int cpg_sd_clock_set_rate(struct clk_hw *hw, unsigned long rate,
				   unsigned long parent_rate)
{
	struct sd_clock *clock = to_sd_clock(hw);
	unsigned int div = cpg_sd_clock_calc_div(clock, rate, parent_rate);
	unsigned int i;

	for (i = 0; i < clock->div_num; i++)
		if (div == clock->div_table[i].div)
			break;

	if (i >= clock->div_num)
		return -EINVAL;

	clock->cur_div_idx = i;

	cpg_reg_modify(clock->csn.reg, CPG_SD_STP_MASK | CPG_SD_FC_MASK,
		       clock->div_table[i].val &
		       (CPG_SD_STP_MASK | CPG_SD_FC_MASK));

	return 0;
}

static const struct clk_ops cpg_sd_clock_ops = {
	.enable = cpg_sd_clock_enable,
	.disable = cpg_sd_clock_disable,
	.is_enabled = cpg_sd_clock_is_enabled,
	.recalc_rate = cpg_sd_clock_recalc_rate,
	.round_rate = cpg_sd_clock_round_rate,
	.set_rate = cpg_sd_clock_set_rate,
};

static u32 cpg_quirks __initdata;

#define PLL_ERRATA	BIT(0)		/* Missing PLL0/2/4 post-divider */
#define RCKCR_CKSEL	BIT(1)		/* Manual RCLK parent selection */
#define SD_SKIP_FIRST	BIT(2)		/* Skip first clock in SD table */

static struct clk * __init cpg_sd_clk_register(const char *name,
	void __iomem *base, unsigned int offset, const char *parent_name,
	struct raw_notifier_head *notifiers)
{
	struct clk_init_data init;
	struct sd_clock *clock;
	struct clk *clk;
	u32 val;

	clock = kzalloc(sizeof(*clock), GFP_KERNEL);
	if (!clock)
		return ERR_PTR(-ENOMEM);

	init.name = name;
	init.ops = &cpg_sd_clock_ops;
	init.flags = CLK_SET_RATE_PARENT;
	init.parent_names = &parent_name;
	init.num_parents = 1;

	clock->csn.reg = base + offset;
	clock->hw.init = &init;
	clock->div_table = cpg_sd_div_table;
	clock->div_num = ARRAY_SIZE(cpg_sd_div_table);

	if (cpg_quirks & SD_SKIP_FIRST) {
		clock->div_table++;
		clock->div_num--;
	}

	val = readl(clock->csn.reg) & ~CPG_SD_FC_MASK;
	val |= CPG_SD_STP_MASK | (clock->div_table[0].val & CPG_SD_FC_MASK);
	writel(val, clock->csn.reg);

	clk = clk_register(NULL, &clock->hw);
	if (IS_ERR(clk))
		goto free_clock;

	cpg_simple_notifier_register(notifiers, &clock->csn);
	return clk;

free_clock:
	kfree(clock);
	return clk;
}


static const struct rcar_gen3_cpg_pll_config *cpg_pll_config __initdata;
static unsigned int cpg_clk_extalr __initdata;
static u32 cpg_mode __initdata;

static const struct soc_device_attribute cpg_quirks_match[] __initconst = {
	{
		.soc_id = "r8a7795", .revision = "ES1.0",
		.data = (void *)(PLL_ERRATA | RCKCR_CKSEL | SD_SKIP_FIRST),
	},
	{
		.soc_id = "r8a7795", .revision = "ES1.*",
		.data = (void *)(RCKCR_CKSEL | SD_SKIP_FIRST),
	},
	{
		.soc_id = "r8a7795", .revision = "ES2.0",
		.data = (void *)SD_SKIP_FIRST,
	},
	{
		.soc_id = "r8a7796", .revision = "ES1.0",
		.data = (void *)(RCKCR_CKSEL | SD_SKIP_FIRST),
	},
	{
		.soc_id = "r8a7796", .revision = "ES1.1",
		.data = (void *)SD_SKIP_FIRST,
	},
	{ /* sentinel */ }
};

struct clk * __init rcar_gen3_cpg_clk_register(struct device *dev,
	const struct cpg_core_clk *core, const struct cpg_mssr_info *info,
	struct clk **clks, void __iomem *base,
	struct raw_notifier_head *notifiers)
{
	const struct clk *parent;
	unsigned int mult = 1;
	unsigned int div = 1;
	u32 value;

	parent = clks[core->parent & 0xffff];	/* some types use high bits */
	if (IS_ERR(parent))
		return ERR_CAST(parent);

	switch (core->type) {
	case CLK_TYPE_GEN3_MAIN:
		div = cpg_pll_config->extal_div;
		break;

	case CLK_TYPE_GEN3_PLL0:
		/*
		 * PLL0 is a configurable multiplier clock. Register it as a
		 * fixed factor clock for now as there's no generic multiplier
		 * clock implementation and we currently have no need to change
		 * the multiplier value.
		 */
		value = readl(base + CPG_PLL0CR);
		mult = (((value >> 24) & 0x7f) + 1) * 2;
		if (cpg_quirks & PLL_ERRATA)
			mult *= 2;
		break;

	case CLK_TYPE_GEN3_PLL1:
		mult = cpg_pll_config->pll1_mult;
		div = cpg_pll_config->pll1_div;
		break;

	case CLK_TYPE_GEN3_PLL2:
		/*
		 * PLL2 is a configurable multiplier clock. Register it as a
		 * fixed factor clock for now as there's no generic multiplier
		 * clock implementation and we currently have no need to change
		 * the multiplier value.
		 */
		value = readl(base + CPG_PLL2CR);
		mult = (((value >> 24) & 0x7f) + 1) * 2;
		if (cpg_quirks & PLL_ERRATA)
			mult *= 2;
		break;

	case CLK_TYPE_GEN3_PLL3:
		mult = cpg_pll_config->pll3_mult;
		div = cpg_pll_config->pll3_div;
		break;

	case CLK_TYPE_GEN3_PLL4:
		/*
		 * PLL4 is a configurable multiplier clock. Register it as a
		 * fixed factor clock for now as there's no generic multiplier
		 * clock implementation and we currently have no need to change
		 * the multiplier value.
		 */
		value = readl(base + CPG_PLL4CR);
		mult = (((value >> 24) & 0x7f) + 1) * 2;
		if (cpg_quirks & PLL_ERRATA)
			mult *= 2;
		break;

	case CLK_TYPE_GEN3_SD:
		return cpg_sd_clk_register(core->name, base, core->offset,
					   __clk_get_name(parent), notifiers);

	case CLK_TYPE_GEN3_R:
		if (cpg_quirks & RCKCR_CKSEL) {
			struct cpg_simple_notifier *csn;

			csn = kzalloc(sizeof(*csn), GFP_KERNEL);
			if (!csn)
				return ERR_PTR(-ENOMEM);

			csn->reg = base + CPG_RCKCR;

			/*
			 * RINT is default.
			 * Only if EXTALR is populated, we switch to it.
			 */
			value = readl(csn->reg) & 0x3f;

			if (clk_get_rate(clks[cpg_clk_extalr])) {
				parent = clks[cpg_clk_extalr];
				value |= CPG_RCKCR_CKSEL;
			}

			writel(value, csn->reg);
			cpg_simple_notifier_register(notifiers, csn);
			break;
		}

		/* Select parent clock of RCLK by MD28 */
		if (cpg_mode & BIT(28))
			parent = clks[cpg_clk_extalr];
		break;

	case CLK_TYPE_GEN3_MDSEL:
		/*
		 * Clock selectable between two parents and two fixed dividers
		 * using a mode pin
		 */
		if (cpg_mode & BIT(core->offset)) {
			div = core->div & 0xffff;
		} else {
			parent = clks[core->parent >> 16];
			if (IS_ERR(parent))
				return ERR_CAST(parent);
			div = core->div >> 16;
		}
		mult = 1;
		break;

	case CLK_TYPE_GEN3_Z:
		return cpg_z_clk_register(core->name, __clk_get_name(parent),
					  base, core->div, core->offset);

	case CLK_TYPE_GEN3_OSC:
		/*
		 * Clock combining OSC EXTAL predivider and a fixed divider
		 */
		div = cpg_pll_config->osc_prediv * core->div;
		break;

	case CLK_TYPE_GEN3_RCKSEL:
		/*
		 * Clock selectable between two parents and two fixed dividers
		 * using RCKCR.CKSEL
		 */
		if (readl(base + CPG_RCKCR) & CPG_RCKCR_CKSEL) {
			div = core->div & 0xffff;
		} else {
			parent = clks[core->parent >> 16];
			if (IS_ERR(parent))
				return ERR_CAST(parent);
			div = core->div >> 16;
		}
		break;

	case CLK_TYPE_GEN3_OSC:
		/*
		 * Clock combining OSC EXTAL predivider and a fixed divider
		 */
		div = cpg_pll_config->osc_prediv * core->div;
		break;

	case CLK_TYPE_GEN3_RCKSEL:
		/*
		 * Clock selectable between two parents and two fixed dividers
		 * using RCKCR.CKSEL
		 */
		if (readl(base + CPG_RCKCR) & CPG_RCKCR_CKSEL) {
			div = core->div & 0xffff;
		} else {
			parent = clks[core->parent >> 16];
			if (IS_ERR(parent))
				return ERR_CAST(parent);
			div = core->div >> 16;
		}
		break;

	default:
		return ERR_PTR(-EINVAL);
	}

	return clk_register_fixed_factor(NULL, core->name,
					 __clk_get_name(parent), 0, mult, div);
}

int __init rcar_gen3_cpg_init(const struct rcar_gen3_cpg_pll_config *config,
			      unsigned int clk_extalr, u32 mode)
{
	const struct soc_device_attribute *attr;

	cpg_pll_config = config;
	cpg_clk_extalr = clk_extalr;
	cpg_mode = mode;
	attr = soc_device_match(cpg_quirks_match);
	if (attr)
		cpg_quirks = (uintptr_t)attr->data;
	pr_debug("%s: mode = 0x%x quirks = 0x%x\n", __func__, mode, cpg_quirks);

	spin_lock_init(&cpg_lock);

	return 0;
}<|MERGE_RESOLUTION|>--- conflicted
+++ resolved
@@ -2,10 +2,7 @@
  * R-Car Gen3 Clock Pulse Generator
  *
  * Copyright (C) 2015-2018 Glider bvba
-<<<<<<< HEAD
-=======
  * Copyright (C) 2019 Renesas Electronics Corp.
->>>>>>> 2951eded
  *
  * Based on clk-rcar-gen3.c
  *
@@ -37,8 +34,6 @@
 
 #define CPG_RCKCR_CKSEL	BIT(15)	/* RCLK Clock Source Select */
 
-<<<<<<< HEAD
-=======
 static spinlock_t cpg_lock;
 
 static void cpg_reg_modify(void __iomem *reg, u32 clear, u32 set)
@@ -54,7 +49,6 @@
 	spin_unlock_irqrestore(&cpg_lock, flags);
 };
 
->>>>>>> 2951eded
 struct cpg_simple_notifier {
 	struct notifier_block nb;
 	void __iomem *reg;
@@ -604,28 +598,6 @@
 		}
 		break;
 
-	case CLK_TYPE_GEN3_OSC:
-		/*
-		 * Clock combining OSC EXTAL predivider and a fixed divider
-		 */
-		div = cpg_pll_config->osc_prediv * core->div;
-		break;
-
-	case CLK_TYPE_GEN3_RCKSEL:
-		/*
-		 * Clock selectable between two parents and two fixed dividers
-		 * using RCKCR.CKSEL
-		 */
-		if (readl(base + CPG_RCKCR) & CPG_RCKCR_CKSEL) {
-			div = core->div & 0xffff;
-		} else {
-			parent = clks[core->parent >> 16];
-			if (IS_ERR(parent))
-				return ERR_CAST(parent);
-			div = core->div >> 16;
-		}
-		break;
-
 	default:
 		return ERR_PTR(-EINVAL);
 	}
