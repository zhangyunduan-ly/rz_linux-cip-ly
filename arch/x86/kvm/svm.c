/*
 * Kernel-based Virtual Machine driver for Linux
 *
 * AMD SVM support
 *
 * Copyright (C) 2006 Qumranet, Inc.
 * Copyright 2010 Red Hat, Inc. and/or its affiliates.
 *
 * Authors:
 *   Yaniv Kamay  <yaniv@qumranet.com>
 *   Avi Kivity   <avi@qumranet.com>
 *
 * This work is licensed under the terms of the GNU GPL, version 2.  See
 * the COPYING file in the top-level directory.
 *
 */

#define pr_fmt(fmt) "SVM: " fmt

#include <linux/kvm_host.h>

#include "irq.h"
#include "mmu.h"
#include "kvm_cache_regs.h"
#include "x86.h"
#include "cpuid.h"
#include "pmu.h"

#include <linux/module.h>
#include <linux/mod_devicetable.h>
#include <linux/kernel.h>
#include <linux/vmalloc.h>
#include <linux/highmem.h>
#include <linux/sched.h>
#include <linux/trace_events.h>
#include <linux/slab.h>
#include <linux/amd-iommu.h>
#include <linux/hashtable.h>
#include <linux/frame.h>
#include <linux/psp-sev.h>
#include <linux/file.h>
#include <linux/pagemap.h>
#include <linux/swap.h>

#include <asm/apic.h>
#include <asm/perf_event.h>
#include <asm/tlbflush.h>
#include <asm/desc.h>
#include <asm/debugreg.h>
#include <asm/kvm_para.h>
#include <asm/irq_remapping.h>
#include <asm/spec-ctrl.h>

#include <asm/virtext.h>
#include "trace.h"

#define __ex(x) __kvm_handle_fault_on_reboot(x)

MODULE_AUTHOR("Qumranet");
MODULE_LICENSE("GPL");

static const struct x86_cpu_id svm_cpu_id[] = {
	X86_FEATURE_MATCH(X86_FEATURE_SVM),
	{}
};
MODULE_DEVICE_TABLE(x86cpu, svm_cpu_id);

#define IOPM_ALLOC_ORDER 2
#define MSRPM_ALLOC_ORDER 1

#define SEG_TYPE_LDT 2
#define SEG_TYPE_BUSY_TSS16 3

#define SVM_FEATURE_NPT            (1 <<  0)
#define SVM_FEATURE_LBRV           (1 <<  1)
#define SVM_FEATURE_SVML           (1 <<  2)
#define SVM_FEATURE_NRIP           (1 <<  3)
#define SVM_FEATURE_TSC_RATE       (1 <<  4)
#define SVM_FEATURE_VMCB_CLEAN     (1 <<  5)
#define SVM_FEATURE_FLUSH_ASID     (1 <<  6)
#define SVM_FEATURE_DECODE_ASSIST  (1 <<  7)
#define SVM_FEATURE_PAUSE_FILTER   (1 << 10)

#define SVM_AVIC_DOORBELL	0xc001011b

#define NESTED_EXIT_HOST	0	/* Exit handled on host level */
#define NESTED_EXIT_DONE	1	/* Exit caused nested vmexit  */
#define NESTED_EXIT_CONTINUE	2	/* Further checks needed      */

#define DEBUGCTL_RESERVED_BITS (~(0x3fULL))

#define TSC_RATIO_RSVD          0xffffff0000000000ULL
#define TSC_RATIO_MIN		0x0000000000000001ULL
#define TSC_RATIO_MAX		0x000000ffffffffffULL

#define AVIC_HPA_MASK	~((0xFFFULL << 52) | 0xFFF)

/*
 * 0xff is broadcast, so the max index allowed for physical APIC ID
 * table is 0xfe.  APIC IDs above 0xff are reserved.
 */
#define AVIC_MAX_PHYSICAL_ID_COUNT	255

#define AVIC_UNACCEL_ACCESS_WRITE_MASK		1
#define AVIC_UNACCEL_ACCESS_OFFSET_MASK		0xFF0
#define AVIC_UNACCEL_ACCESS_VECTOR_MASK		0xFFFFFFFF

/* AVIC GATAG is encoded using VM and VCPU IDs */
#define AVIC_VCPU_ID_BITS		8
#define AVIC_VCPU_ID_MASK		((1 << AVIC_VCPU_ID_BITS) - 1)

#define AVIC_VM_ID_BITS			24
#define AVIC_VM_ID_NR			(1 << AVIC_VM_ID_BITS)
#define AVIC_VM_ID_MASK			((1 << AVIC_VM_ID_BITS) - 1)

#define AVIC_GATAG(x, y)		(((x & AVIC_VM_ID_MASK) << AVIC_VCPU_ID_BITS) | \
						(y & AVIC_VCPU_ID_MASK))
#define AVIC_GATAG_TO_VMID(x)		((x >> AVIC_VCPU_ID_BITS) & AVIC_VM_ID_MASK)
#define AVIC_GATAG_TO_VCPUID(x)		(x & AVIC_VCPU_ID_MASK)

static bool erratum_383_found __read_mostly;

static const u32 host_save_user_msrs[] = {
#ifdef CONFIG_X86_64
	MSR_STAR, MSR_LSTAR, MSR_CSTAR, MSR_SYSCALL_MASK, MSR_KERNEL_GS_BASE,
	MSR_FS_BASE,
#endif
	MSR_IA32_SYSENTER_CS, MSR_IA32_SYSENTER_ESP, MSR_IA32_SYSENTER_EIP,
	MSR_TSC_AUX,
};

#define NR_HOST_SAVE_USER_MSRS ARRAY_SIZE(host_save_user_msrs)

struct kvm_sev_info {
	bool active;		/* SEV enabled guest */
	unsigned int asid;	/* ASID used for this guest */
	unsigned int handle;	/* SEV firmware handle */
	int fd;			/* SEV device fd */
	unsigned long pages_locked; /* Number of pages locked */
	struct list_head regions_list;  /* List of registered regions */
};

struct kvm_svm {
	struct kvm kvm;

	/* Struct members for AVIC */
	u32 avic_vm_id;
	u32 ldr_mode;
	struct page *avic_logical_id_table_page;
	struct page *avic_physical_id_table_page;
	struct hlist_node hnode;

	struct kvm_sev_info sev_info;
};

struct kvm_vcpu;

struct nested_state {
	struct vmcb *hsave;
	u64 hsave_msr;
	u64 vm_cr_msr;
	u64 vmcb;

	/* These are the merged vectors */
	u32 *msrpm;

	/* gpa pointers to the real vectors */
	u64 vmcb_msrpm;
	u64 vmcb_iopm;

	/* A VMEXIT is required but not yet emulated */
	bool exit_required;

	/* cache for intercepts of the guest */
	u32 intercept_cr;
	u32 intercept_dr;
	u32 intercept_exceptions;
	u64 intercept;

	/* Nested Paging related state */
	u64 nested_cr3;
};

#define MSRPM_OFFSETS	16
static u32 msrpm_offsets[MSRPM_OFFSETS] __read_mostly;

/*
 * Set osvw_len to higher value when updated Revision Guides
 * are published and we know what the new status bits are
 */
static uint64_t osvw_len = 4, osvw_status;

struct vcpu_svm {
	struct kvm_vcpu vcpu;
	struct vmcb *vmcb;
	unsigned long vmcb_pa;
	struct svm_cpu_data *svm_data;
	uint64_t asid_generation;
	uint64_t sysenter_esp;
	uint64_t sysenter_eip;
	uint64_t tsc_aux;

	u64 msr_decfg;

	u64 next_rip;

	u64 host_user_msrs[NR_HOST_SAVE_USER_MSRS];
	struct {
		u16 fs;
		u16 gs;
		u16 ldt;
		u64 gs_base;
	} host;

	u64 spec_ctrl;
	/*
	 * Contains guest-controlled bits of VIRT_SPEC_CTRL, which will be
	 * translated into the appropriate L2_CFG bits on the host to
	 * perform speculative control.
	 */
	u64 virt_spec_ctrl;

	u32 *msrpm;

	ulong nmi_iret_rip;

	struct nested_state nested;

	bool nmi_singlestep;
	u64 nmi_singlestep_guest_rflags;

	unsigned int3_injected;
	unsigned long int3_rip;

	/* cached guest cpuid flags for faster access */
	bool nrips_enabled	: 1;

	u32 ldr_reg;
	struct page *avic_backing_page;
	u64 *avic_physical_id_cache;
	bool avic_is_running;

	/*
	 * Per-vcpu list of struct amd_svm_iommu_ir:
	 * This is used mainly to store interrupt remapping information used
	 * when update the vcpu affinity. This avoids the need to scan for
	 * IRTE and try to match ga_tag in the IOMMU driver.
	 */
	struct list_head ir_list;
	spinlock_t ir_list_lock;

	/* which host CPU was used for running this vcpu */
	unsigned int last_cpu;
};

/*
 * This is a wrapper of struct amd_iommu_ir_data.
 */
struct amd_svm_iommu_ir {
	struct list_head node;	/* Used by SVM for per-vcpu ir_list */
	void *data;		/* Storing pointer to struct amd_ir_data */
};

#define AVIC_LOGICAL_ID_ENTRY_GUEST_PHYSICAL_ID_MASK	(0xFF)
#define AVIC_LOGICAL_ID_ENTRY_VALID_MASK		(1 << 31)

#define AVIC_PHYSICAL_ID_ENTRY_HOST_PHYSICAL_ID_MASK	(0xFFULL)
#define AVIC_PHYSICAL_ID_ENTRY_BACKING_PAGE_MASK	(0xFFFFFFFFFFULL << 12)
#define AVIC_PHYSICAL_ID_ENTRY_IS_RUNNING_MASK		(1ULL << 62)
#define AVIC_PHYSICAL_ID_ENTRY_VALID_MASK		(1ULL << 63)

static DEFINE_PER_CPU(u64, current_tsc_ratio);
#define TSC_RATIO_DEFAULT	0x0100000000ULL

#define MSR_INVALID			0xffffffffU

static const struct svm_direct_access_msrs {
	u32 index;   /* Index of the MSR */
	bool always; /* True if intercept is always on */
} direct_access_msrs[] = {
	{ .index = MSR_STAR,				.always = true  },
	{ .index = MSR_IA32_SYSENTER_CS,		.always = true  },
#ifdef CONFIG_X86_64
	{ .index = MSR_GS_BASE,				.always = true  },
	{ .index = MSR_FS_BASE,				.always = true  },
	{ .index = MSR_KERNEL_GS_BASE,			.always = true  },
	{ .index = MSR_LSTAR,				.always = true  },
	{ .index = MSR_CSTAR,				.always = true  },
	{ .index = MSR_SYSCALL_MASK,			.always = true  },
#endif
	{ .index = MSR_IA32_SPEC_CTRL,			.always = false },
	{ .index = MSR_IA32_PRED_CMD,			.always = false },
	{ .index = MSR_IA32_LASTBRANCHFROMIP,		.always = false },
	{ .index = MSR_IA32_LASTBRANCHTOIP,		.always = false },
	{ .index = MSR_IA32_LASTINTFROMIP,		.always = false },
	{ .index = MSR_IA32_LASTINTTOIP,		.always = false },
	{ .index = MSR_INVALID,				.always = false },
};

/* enable NPT for AMD64 and X86 with PAE */
#if defined(CONFIG_X86_64) || defined(CONFIG_X86_PAE)
static bool npt_enabled = true;
#else
static bool npt_enabled;
#endif

/*
 * These 2 parameters are used to config the controls for Pause-Loop Exiting:
 * pause_filter_count: On processors that support Pause filtering(indicated
 *	by CPUID Fn8000_000A_EDX), the VMCB provides a 16 bit pause filter
 *	count value. On VMRUN this value is loaded into an internal counter.
 *	Each time a pause instruction is executed, this counter is decremented
 *	until it reaches zero at which time a #VMEXIT is generated if pause
 *	intercept is enabled. Refer to  AMD APM Vol 2 Section 15.14.4 Pause
 *	Intercept Filtering for more details.
 *	This also indicate if ple logic enabled.
 *
 * pause_filter_thresh: In addition, some processor families support advanced
 *	pause filtering (indicated by CPUID Fn8000_000A_EDX) upper bound on
 *	the amount of time a guest is allowed to execute in a pause loop.
 *	In this mode, a 16-bit pause filter threshold field is added in the
 *	VMCB. The threshold value is a cycle count that is used to reset the
 *	pause counter. As with simple pause filtering, VMRUN loads the pause
 *	count value from VMCB into an internal counter. Then, on each pause
 *	instruction the hardware checks the elapsed number of cycles since
 *	the most recent pause instruction against the pause filter threshold.
 *	If the elapsed cycle count is greater than the pause filter threshold,
 *	then the internal pause count is reloaded from the VMCB and execution
 *	continues. If the elapsed cycle count is less than the pause filter
 *	threshold, then the internal pause count is decremented. If the count
 *	value is less than zero and PAUSE intercept is enabled, a #VMEXIT is
 *	triggered. If advanced pause filtering is supported and pause filter
 *	threshold field is set to zero, the filter will operate in the simpler,
 *	count only mode.
 */

static unsigned short pause_filter_thresh = KVM_DEFAULT_PLE_GAP;
module_param(pause_filter_thresh, ushort, 0444);

static unsigned short pause_filter_count = KVM_SVM_DEFAULT_PLE_WINDOW;
module_param(pause_filter_count, ushort, 0444);

/* Default doubles per-vcpu window every exit. */
static unsigned short pause_filter_count_grow = KVM_DEFAULT_PLE_WINDOW_GROW;
module_param(pause_filter_count_grow, ushort, 0444);

/* Default resets per-vcpu window every exit to pause_filter_count. */
static unsigned short pause_filter_count_shrink = KVM_DEFAULT_PLE_WINDOW_SHRINK;
module_param(pause_filter_count_shrink, ushort, 0444);

/* Default is to compute the maximum so we can never overflow. */
static unsigned short pause_filter_count_max = KVM_SVM_DEFAULT_PLE_WINDOW_MAX;
module_param(pause_filter_count_max, ushort, 0444);

/* allow nested paging (virtualized MMU) for all guests */
static int npt = true;
module_param(npt, int, S_IRUGO);

/* allow nested virtualization in KVM/SVM */
static int nested = true;
module_param(nested, int, S_IRUGO);

/* enable / disable AVIC */
static int avic;
#ifdef CONFIG_X86_LOCAL_APIC
module_param(avic, int, S_IRUGO);
#endif

/* enable/disable Virtual VMLOAD VMSAVE */
static int vls = true;
module_param(vls, int, 0444);

/* enable/disable Virtual GIF */
static int vgif = true;
module_param(vgif, int, 0444);

/* enable/disable SEV support */
static int sev = IS_ENABLED(CONFIG_AMD_MEM_ENCRYPT_ACTIVE_BY_DEFAULT);
module_param(sev, int, 0444);

static u8 rsm_ins_bytes[] = "\x0f\xaa";

static void svm_set_cr0(struct kvm_vcpu *vcpu, unsigned long cr0);
static void svm_flush_tlb(struct kvm_vcpu *vcpu, bool invalidate_gpa);
static void svm_complete_interrupts(struct vcpu_svm *svm);

static int nested_svm_exit_handled(struct vcpu_svm *svm);
static int nested_svm_intercept(struct vcpu_svm *svm);
static int nested_svm_vmexit(struct vcpu_svm *svm);
static int nested_svm_check_exception(struct vcpu_svm *svm, unsigned nr,
				      bool has_error_code, u32 error_code);

enum {
	VMCB_INTERCEPTS, /* Intercept vectors, TSC offset,
			    pause filter count */
	VMCB_PERM_MAP,   /* IOPM Base and MSRPM Base */
	VMCB_ASID,	 /* ASID */
	VMCB_INTR,	 /* int_ctl, int_vector */
	VMCB_NPT,        /* npt_en, nCR3, gPAT */
	VMCB_CR,	 /* CR0, CR3, CR4, EFER */
	VMCB_DR,         /* DR6, DR7 */
	VMCB_DT,         /* GDT, IDT */
	VMCB_SEG,        /* CS, DS, SS, ES, CPL */
	VMCB_CR2,        /* CR2 only */
	VMCB_LBR,        /* DBGCTL, BR_FROM, BR_TO, LAST_EX_FROM, LAST_EX_TO */
	VMCB_AVIC,       /* AVIC APIC_BAR, AVIC APIC_BACKING_PAGE,
			  * AVIC PHYSICAL_TABLE pointer,
			  * AVIC LOGICAL_TABLE pointer
			  */
	VMCB_DIRTY_MAX,
};

/* TPR and CR2 are always written before VMRUN */
#define VMCB_ALWAYS_DIRTY_MASK	((1U << VMCB_INTR) | (1U << VMCB_CR2))

#define VMCB_AVIC_APIC_BAR_MASK		0xFFFFFFFFFF000ULL

static unsigned int max_sev_asid;
static unsigned int min_sev_asid;
static unsigned long *sev_asid_bitmap;
#define __sme_page_pa(x) __sme_set(page_to_pfn(x) << PAGE_SHIFT)

struct enc_region {
	struct list_head list;
	unsigned long npages;
	struct page **pages;
	unsigned long uaddr;
	unsigned long size;
};


static inline struct kvm_svm *to_kvm_svm(struct kvm *kvm)
{
	return container_of(kvm, struct kvm_svm, kvm);
}

static inline bool svm_sev_enabled(void)
{
	return IS_ENABLED(CONFIG_KVM_AMD_SEV) ? max_sev_asid : 0;
}

static inline bool sev_guest(struct kvm *kvm)
{
#ifdef CONFIG_KVM_AMD_SEV
	struct kvm_sev_info *sev = &to_kvm_svm(kvm)->sev_info;

	return sev->active;
#else
	return false;
#endif
}

static inline int sev_get_asid(struct kvm *kvm)
{
	struct kvm_sev_info *sev = &to_kvm_svm(kvm)->sev_info;

	return sev->asid;
}

static inline void mark_all_dirty(struct vmcb *vmcb)
{
	vmcb->control.clean = 0;
}

static inline void mark_all_clean(struct vmcb *vmcb)
{
	vmcb->control.clean = ((1 << VMCB_DIRTY_MAX) - 1)
			       & ~VMCB_ALWAYS_DIRTY_MASK;
}

static inline void mark_dirty(struct vmcb *vmcb, int bit)
{
	vmcb->control.clean &= ~(1 << bit);
}

static inline struct vcpu_svm *to_svm(struct kvm_vcpu *vcpu)
{
	return container_of(vcpu, struct vcpu_svm, vcpu);
}

static inline void avic_update_vapic_bar(struct vcpu_svm *svm, u64 data)
{
	svm->vmcb->control.avic_vapic_bar = data & VMCB_AVIC_APIC_BAR_MASK;
	mark_dirty(svm->vmcb, VMCB_AVIC);
}

static inline bool avic_vcpu_is_running(struct kvm_vcpu *vcpu)
{
	struct vcpu_svm *svm = to_svm(vcpu);
	u64 *entry = svm->avic_physical_id_cache;

	if (!entry)
		return false;

	return (READ_ONCE(*entry) & AVIC_PHYSICAL_ID_ENTRY_IS_RUNNING_MASK);
}

static void recalc_intercepts(struct vcpu_svm *svm)
{
	struct vmcb_control_area *c, *h;
	struct nested_state *g;

	mark_dirty(svm->vmcb, VMCB_INTERCEPTS);

	if (!is_guest_mode(&svm->vcpu))
		return;

	c = &svm->vmcb->control;
	h = &svm->nested.hsave->control;
	g = &svm->nested;

	c->intercept_cr = h->intercept_cr | g->intercept_cr;
	c->intercept_dr = h->intercept_dr | g->intercept_dr;
	c->intercept_exceptions = h->intercept_exceptions | g->intercept_exceptions;
	c->intercept = h->intercept | g->intercept;
}

static inline struct vmcb *get_host_vmcb(struct vcpu_svm *svm)
{
	if (is_guest_mode(&svm->vcpu))
		return svm->nested.hsave;
	else
		return svm->vmcb;
}

static inline void set_cr_intercept(struct vcpu_svm *svm, int bit)
{
	struct vmcb *vmcb = get_host_vmcb(svm);

	vmcb->control.intercept_cr |= (1U << bit);

	recalc_intercepts(svm);
}

static inline void clr_cr_intercept(struct vcpu_svm *svm, int bit)
{
	struct vmcb *vmcb = get_host_vmcb(svm);

	vmcb->control.intercept_cr &= ~(1U << bit);

	recalc_intercepts(svm);
}

static inline bool is_cr_intercept(struct vcpu_svm *svm, int bit)
{
	struct vmcb *vmcb = get_host_vmcb(svm);

	return vmcb->control.intercept_cr & (1U << bit);
}

static inline void set_dr_intercepts(struct vcpu_svm *svm)
{
	struct vmcb *vmcb = get_host_vmcb(svm);

	vmcb->control.intercept_dr = (1 << INTERCEPT_DR0_READ)
		| (1 << INTERCEPT_DR1_READ)
		| (1 << INTERCEPT_DR2_READ)
		| (1 << INTERCEPT_DR3_READ)
		| (1 << INTERCEPT_DR4_READ)
		| (1 << INTERCEPT_DR5_READ)
		| (1 << INTERCEPT_DR6_READ)
		| (1 << INTERCEPT_DR7_READ)
		| (1 << INTERCEPT_DR0_WRITE)
		| (1 << INTERCEPT_DR1_WRITE)
		| (1 << INTERCEPT_DR2_WRITE)
		| (1 << INTERCEPT_DR3_WRITE)
		| (1 << INTERCEPT_DR4_WRITE)
		| (1 << INTERCEPT_DR5_WRITE)
		| (1 << INTERCEPT_DR6_WRITE)
		| (1 << INTERCEPT_DR7_WRITE);

	recalc_intercepts(svm);
}

static inline void clr_dr_intercepts(struct vcpu_svm *svm)
{
	struct vmcb *vmcb = get_host_vmcb(svm);

	vmcb->control.intercept_dr = 0;

	recalc_intercepts(svm);
}

static inline void set_exception_intercept(struct vcpu_svm *svm, int bit)
{
	struct vmcb *vmcb = get_host_vmcb(svm);

	vmcb->control.intercept_exceptions |= (1U << bit);

	recalc_intercepts(svm);
}

static inline void clr_exception_intercept(struct vcpu_svm *svm, int bit)
{
	struct vmcb *vmcb = get_host_vmcb(svm);

	vmcb->control.intercept_exceptions &= ~(1U << bit);

	recalc_intercepts(svm);
}

static inline void set_intercept(struct vcpu_svm *svm, int bit)
{
	struct vmcb *vmcb = get_host_vmcb(svm);

	vmcb->control.intercept |= (1ULL << bit);

	recalc_intercepts(svm);
}

static inline void clr_intercept(struct vcpu_svm *svm, int bit)
{
	struct vmcb *vmcb = get_host_vmcb(svm);

	vmcb->control.intercept &= ~(1ULL << bit);

	recalc_intercepts(svm);
}

static inline bool vgif_enabled(struct vcpu_svm *svm)
{
	return !!(svm->vmcb->control.int_ctl & V_GIF_ENABLE_MASK);
}

static inline void enable_gif(struct vcpu_svm *svm)
{
	if (vgif_enabled(svm))
		svm->vmcb->control.int_ctl |= V_GIF_MASK;
	else
		svm->vcpu.arch.hflags |= HF_GIF_MASK;
}

static inline void disable_gif(struct vcpu_svm *svm)
{
	if (vgif_enabled(svm))
		svm->vmcb->control.int_ctl &= ~V_GIF_MASK;
	else
		svm->vcpu.arch.hflags &= ~HF_GIF_MASK;
}

static inline bool gif_set(struct vcpu_svm *svm)
{
	if (vgif_enabled(svm))
		return !!(svm->vmcb->control.int_ctl & V_GIF_MASK);
	else
		return !!(svm->vcpu.arch.hflags & HF_GIF_MASK);
}

static unsigned long iopm_base;

struct kvm_ldttss_desc {
	u16 limit0;
	u16 base0;
	unsigned base1:8, type:5, dpl:2, p:1;
	unsigned limit1:4, zero0:3, g:1, base2:8;
	u32 base3;
	u32 zero1;
} __attribute__((packed));

struct svm_cpu_data {
	int cpu;

	u64 asid_generation;
	u32 max_asid;
	u32 next_asid;
	u32 min_asid;
	struct kvm_ldttss_desc *tss_desc;

	struct page *save_area;
	struct vmcb *current_vmcb;

	/* index = sev_asid, value = vmcb pointer */
	struct vmcb **sev_vmcbs;
};

static DEFINE_PER_CPU(struct svm_cpu_data *, svm_data);

struct svm_init_data {
	int cpu;
	int r;
};

static const u32 msrpm_ranges[] = {0, 0xc0000000, 0xc0010000};

#define NUM_MSR_MAPS ARRAY_SIZE(msrpm_ranges)
#define MSRS_RANGE_SIZE 2048
#define MSRS_IN_RANGE (MSRS_RANGE_SIZE * 8 / 2)

static u32 svm_msrpm_offset(u32 msr)
{
	u32 offset;
	int i;

	for (i = 0; i < NUM_MSR_MAPS; i++) {
		if (msr < msrpm_ranges[i] ||
		    msr >= msrpm_ranges[i] + MSRS_IN_RANGE)
			continue;

		offset  = (msr - msrpm_ranges[i]) / 4; /* 4 msrs per u8 */
		offset += (i * MSRS_RANGE_SIZE);       /* add range offset */

		/* Now we have the u8 offset - but need the u32 offset */
		return offset / 4;
	}

	/* MSR not in any range */
	return MSR_INVALID;
}

#define MAX_INST_SIZE 15

static inline void clgi(void)
{
	asm volatile (__ex(SVM_CLGI));
}

static inline void stgi(void)
{
	asm volatile (__ex(SVM_STGI));
}

static inline void invlpga(unsigned long addr, u32 asid)
{
	asm volatile (__ex(SVM_INVLPGA) : : "a"(addr), "c"(asid));
}

static int get_npt_level(struct kvm_vcpu *vcpu)
{
#ifdef CONFIG_X86_64
	return PT64_ROOT_4LEVEL;
#else
	return PT32E_ROOT_LEVEL;
#endif
}

static void svm_set_efer(struct kvm_vcpu *vcpu, u64 efer)
{
	vcpu->arch.efer = efer;

	if (!npt_enabled) {
		/* Shadow paging assumes NX to be available.  */
		efer |= EFER_NX;

		if (!(efer & EFER_LMA))
			efer &= ~EFER_LME;
	}

	to_svm(vcpu)->vmcb->save.efer = efer | EFER_SVME;
	mark_dirty(to_svm(vcpu)->vmcb, VMCB_CR);
}

static int is_external_interrupt(u32 info)
{
	info &= SVM_EVTINJ_TYPE_MASK | SVM_EVTINJ_VALID;
	return info == (SVM_EVTINJ_VALID | SVM_EVTINJ_TYPE_INTR);
}

static u32 svm_get_interrupt_shadow(struct kvm_vcpu *vcpu)
{
	struct vcpu_svm *svm = to_svm(vcpu);
	u32 ret = 0;

	if (svm->vmcb->control.int_state & SVM_INTERRUPT_SHADOW_MASK)
		ret = KVM_X86_SHADOW_INT_STI | KVM_X86_SHADOW_INT_MOV_SS;
	return ret;
}

static void svm_set_interrupt_shadow(struct kvm_vcpu *vcpu, int mask)
{
	struct vcpu_svm *svm = to_svm(vcpu);

	if (mask == 0)
		svm->vmcb->control.int_state &= ~SVM_INTERRUPT_SHADOW_MASK;
	else
		svm->vmcb->control.int_state |= SVM_INTERRUPT_SHADOW_MASK;

}

static void skip_emulated_instruction(struct kvm_vcpu *vcpu)
{
	struct vcpu_svm *svm = to_svm(vcpu);

	if (svm->vmcb->control.next_rip != 0) {
		WARN_ON_ONCE(!static_cpu_has(X86_FEATURE_NRIPS));
		svm->next_rip = svm->vmcb->control.next_rip;
	}

	if (!svm->next_rip) {
		if (kvm_emulate_instruction(vcpu, EMULTYPE_SKIP) !=
				EMULATE_DONE)
			printk(KERN_DEBUG "%s: NOP\n", __func__);
		return;
	}
	if (svm->next_rip - kvm_rip_read(vcpu) > MAX_INST_SIZE)
		printk(KERN_ERR "%s: ip 0x%lx next 0x%llx\n",
		       __func__, kvm_rip_read(vcpu), svm->next_rip);

	kvm_rip_write(vcpu, svm->next_rip);
	svm_set_interrupt_shadow(vcpu, 0);
}

static void svm_queue_exception(struct kvm_vcpu *vcpu)
{
	struct vcpu_svm *svm = to_svm(vcpu);
	unsigned nr = vcpu->arch.exception.nr;
	bool has_error_code = vcpu->arch.exception.has_error_code;
	bool reinject = vcpu->arch.exception.injected;
	u32 error_code = vcpu->arch.exception.error_code;

	/*
	 * If we are within a nested VM we'd better #VMEXIT and let the guest
	 * handle the exception
	 */
	if (!reinject &&
	    nested_svm_check_exception(svm, nr, has_error_code, error_code))
		return;

	if (nr == BP_VECTOR && !static_cpu_has(X86_FEATURE_NRIPS)) {
		unsigned long rip, old_rip = kvm_rip_read(&svm->vcpu);

		/*
		 * For guest debugging where we have to reinject #BP if some
		 * INT3 is guest-owned:
		 * Emulate nRIP by moving RIP forward. Will fail if injection
		 * raises a fault that is not intercepted. Still better than
		 * failing in all cases.
		 */
		skip_emulated_instruction(&svm->vcpu);
		rip = kvm_rip_read(&svm->vcpu);
		svm->int3_rip = rip + svm->vmcb->save.cs.base;
		svm->int3_injected = rip - old_rip;
	}

	svm->vmcb->control.event_inj = nr
		| SVM_EVTINJ_VALID
		| (has_error_code ? SVM_EVTINJ_VALID_ERR : 0)
		| SVM_EVTINJ_TYPE_EXEPT;
	svm->vmcb->control.event_inj_err = error_code;
}

static void svm_init_erratum_383(void)
{
	u32 low, high;
	int err;
	u64 val;

	if (!static_cpu_has_bug(X86_BUG_AMD_TLB_MMATCH))
		return;

	/* Use _safe variants to not break nested virtualization */
	val = native_read_msr_safe(MSR_AMD64_DC_CFG, &err);
	if (err)
		return;

	val |= (1ULL << 47);

	low  = lower_32_bits(val);
	high = upper_32_bits(val);

	native_write_msr_safe(MSR_AMD64_DC_CFG, low, high);

	erratum_383_found = true;
}

static void svm_init_osvw(struct kvm_vcpu *vcpu)
{
	/*
	 * Guests should see errata 400 and 415 as fixed (assuming that
	 * HLT and IO instructions are intercepted).
	 */
	vcpu->arch.osvw.length = (osvw_len >= 3) ? (osvw_len) : 3;
	vcpu->arch.osvw.status = osvw_status & ~(6ULL);

	/*
	 * By increasing VCPU's osvw.length to 3 we are telling the guest that
	 * all osvw.status bits inside that length, including bit 0 (which is
	 * reserved for erratum 298), are valid. However, if host processor's
	 * osvw_len is 0 then osvw_status[0] carries no information. We need to
	 * be conservative here and therefore we tell the guest that erratum 298
	 * is present (because we really don't know).
	 */
	if (osvw_len == 0 && boot_cpu_data.x86 == 0x10)
		vcpu->arch.osvw.status |= 1;
}

static int has_svm(void)
{
	const char *msg;

	if (!cpu_has_svm(&msg)) {
		printk(KERN_INFO "has_svm: %s\n", msg);
		return 0;
	}

	return 1;
}

static void svm_hardware_disable(void)
{
	/* Make sure we clean up behind us */
	if (static_cpu_has(X86_FEATURE_TSCRATEMSR))
		wrmsrl(MSR_AMD64_TSC_RATIO, TSC_RATIO_DEFAULT);

	cpu_svm_disable();

	amd_pmu_disable_virt();
}

static int svm_hardware_enable(void)
{

	struct svm_cpu_data *sd;
	uint64_t efer;
	struct desc_struct *gdt;
	int me = raw_smp_processor_id();

	rdmsrl(MSR_EFER, efer);
	if (efer & EFER_SVME)
		return -EBUSY;

	if (!has_svm()) {
		pr_err("%s: err EOPNOTSUPP on %d\n", __func__, me);
		return -EINVAL;
	}
	sd = per_cpu(svm_data, me);
	if (!sd) {
		pr_err("%s: svm_data is NULL on %d\n", __func__, me);
		return -EINVAL;
	}

	sd->asid_generation = 1;
	sd->max_asid = cpuid_ebx(SVM_CPUID_FUNC) - 1;
	sd->next_asid = sd->max_asid + 1;
	sd->min_asid = max_sev_asid + 1;

	gdt = get_current_gdt_rw();
	sd->tss_desc = (struct kvm_ldttss_desc *)(gdt + GDT_ENTRY_TSS);

	wrmsrl(MSR_EFER, efer | EFER_SVME);

	wrmsrl(MSR_VM_HSAVE_PA, page_to_pfn(sd->save_area) << PAGE_SHIFT);

	if (static_cpu_has(X86_FEATURE_TSCRATEMSR)) {
		wrmsrl(MSR_AMD64_TSC_RATIO, TSC_RATIO_DEFAULT);
		__this_cpu_write(current_tsc_ratio, TSC_RATIO_DEFAULT);
	}


	/*
	 * Get OSVW bits.
	 *
	 * Note that it is possible to have a system with mixed processor
	 * revisions and therefore different OSVW bits. If bits are not the same
	 * on different processors then choose the worst case (i.e. if erratum
	 * is present on one processor and not on another then assume that the
	 * erratum is present everywhere).
	 */
	if (cpu_has(&boot_cpu_data, X86_FEATURE_OSVW)) {
		uint64_t len, status = 0;
		int err;

		len = native_read_msr_safe(MSR_AMD64_OSVW_ID_LENGTH, &err);
		if (!err)
			status = native_read_msr_safe(MSR_AMD64_OSVW_STATUS,
						      &err);

		if (err)
			osvw_status = osvw_len = 0;
		else {
			if (len < osvw_len)
				osvw_len = len;
			osvw_status |= status;
			osvw_status &= (1ULL << osvw_len) - 1;
		}
	} else
		osvw_status = osvw_len = 0;

	svm_init_erratum_383();

	amd_pmu_enable_virt();

	return 0;
}

static void svm_cpu_uninit(int cpu)
{
	struct svm_cpu_data *sd = per_cpu(svm_data, raw_smp_processor_id());

	if (!sd)
		return;

	per_cpu(svm_data, raw_smp_processor_id()) = NULL;
	kfree(sd->sev_vmcbs);
	__free_page(sd->save_area);
	kfree(sd);
}

static int svm_cpu_init(int cpu)
{
	struct svm_cpu_data *sd;
	int r;

	sd = kzalloc(sizeof(struct svm_cpu_data), GFP_KERNEL);
	if (!sd)
		return -ENOMEM;
	sd->cpu = cpu;
	r = -ENOMEM;
	sd->save_area = alloc_page(GFP_KERNEL);
	if (!sd->save_area)
		goto err_1;

	if (svm_sev_enabled()) {
		r = -ENOMEM;
		sd->sev_vmcbs = kmalloc_array(max_sev_asid + 1,
					      sizeof(void *),
					      GFP_KERNEL);
		if (!sd->sev_vmcbs)
			goto err_1;
	}

	per_cpu(svm_data, cpu) = sd;

	return 0;

err_1:
	kfree(sd);
	return r;

}

static bool valid_msr_intercept(u32 index)
{
	int i;

	for (i = 0; direct_access_msrs[i].index != MSR_INVALID; i++)
		if (direct_access_msrs[i].index == index)
			return true;

	return false;
}

static bool msr_write_intercepted(struct kvm_vcpu *vcpu, unsigned msr)
{
	u8 bit_write;
	unsigned long tmp;
	u32 offset;
	u32 *msrpm;

	msrpm = is_guest_mode(vcpu) ? to_svm(vcpu)->nested.msrpm:
				      to_svm(vcpu)->msrpm;

	offset    = svm_msrpm_offset(msr);
	bit_write = 2 * (msr & 0x0f) + 1;
	tmp       = msrpm[offset];

	BUG_ON(offset == MSR_INVALID);

	return !!test_bit(bit_write,  &tmp);
}

static void set_msr_interception(u32 *msrpm, unsigned msr,
				 int read, int write)
{
	u8 bit_read, bit_write;
	unsigned long tmp;
	u32 offset;

	/*
	 * If this warning triggers extend the direct_access_msrs list at the
	 * beginning of the file
	 */
	WARN_ON(!valid_msr_intercept(msr));

	offset    = svm_msrpm_offset(msr);
	bit_read  = 2 * (msr & 0x0f);
	bit_write = 2 * (msr & 0x0f) + 1;
	tmp       = msrpm[offset];

	BUG_ON(offset == MSR_INVALID);

	read  ? clear_bit(bit_read,  &tmp) : set_bit(bit_read,  &tmp);
	write ? clear_bit(bit_write, &tmp) : set_bit(bit_write, &tmp);

	msrpm[offset] = tmp;
}

static void svm_vcpu_init_msrpm(u32 *msrpm)
{
	int i;

	memset(msrpm, 0xff, PAGE_SIZE * (1 << MSRPM_ALLOC_ORDER));

	for (i = 0; direct_access_msrs[i].index != MSR_INVALID; i++) {
		if (!direct_access_msrs[i].always)
			continue;

		set_msr_interception(msrpm, direct_access_msrs[i].index, 1, 1);
	}
}

static void add_msr_offset(u32 offset)
{
	int i;

	for (i = 0; i < MSRPM_OFFSETS; ++i) {

		/* Offset already in list? */
		if (msrpm_offsets[i] == offset)
			return;

		/* Slot used by another offset? */
		if (msrpm_offsets[i] != MSR_INVALID)
			continue;

		/* Add offset to list */
		msrpm_offsets[i] = offset;

		return;
	}

	/*
	 * If this BUG triggers the msrpm_offsets table has an overflow. Just
	 * increase MSRPM_OFFSETS in this case.
	 */
	BUG();
}

static void init_msrpm_offsets(void)
{
	int i;

	memset(msrpm_offsets, 0xff, sizeof(msrpm_offsets));

	for (i = 0; direct_access_msrs[i].index != MSR_INVALID; i++) {
		u32 offset;

		offset = svm_msrpm_offset(direct_access_msrs[i].index);
		BUG_ON(offset == MSR_INVALID);

		add_msr_offset(offset);
	}
}

static void svm_enable_lbrv(struct vcpu_svm *svm)
{
	u32 *msrpm = svm->msrpm;

	svm->vmcb->control.virt_ext |= LBR_CTL_ENABLE_MASK;
	set_msr_interception(msrpm, MSR_IA32_LASTBRANCHFROMIP, 1, 1);
	set_msr_interception(msrpm, MSR_IA32_LASTBRANCHTOIP, 1, 1);
	set_msr_interception(msrpm, MSR_IA32_LASTINTFROMIP, 1, 1);
	set_msr_interception(msrpm, MSR_IA32_LASTINTTOIP, 1, 1);
}

static void svm_disable_lbrv(struct vcpu_svm *svm)
{
	u32 *msrpm = svm->msrpm;

	svm->vmcb->control.virt_ext &= ~LBR_CTL_ENABLE_MASK;
	set_msr_interception(msrpm, MSR_IA32_LASTBRANCHFROMIP, 0, 0);
	set_msr_interception(msrpm, MSR_IA32_LASTBRANCHTOIP, 0, 0);
	set_msr_interception(msrpm, MSR_IA32_LASTINTFROMIP, 0, 0);
	set_msr_interception(msrpm, MSR_IA32_LASTINTTOIP, 0, 0);
}

static void disable_nmi_singlestep(struct vcpu_svm *svm)
{
	svm->nmi_singlestep = false;

	if (!(svm->vcpu.guest_debug & KVM_GUESTDBG_SINGLESTEP)) {
		/* Clear our flags if they were not set by the guest */
		if (!(svm->nmi_singlestep_guest_rflags & X86_EFLAGS_TF))
			svm->vmcb->save.rflags &= ~X86_EFLAGS_TF;
		if (!(svm->nmi_singlestep_guest_rflags & X86_EFLAGS_RF))
			svm->vmcb->save.rflags &= ~X86_EFLAGS_RF;
	}
}

/* Note:
 * This hash table is used to map VM_ID to a struct kvm_svm,
 * when handling AMD IOMMU GALOG notification to schedule in
 * a particular vCPU.
 */
#define SVM_VM_DATA_HASH_BITS	8
static DEFINE_HASHTABLE(svm_vm_data_hash, SVM_VM_DATA_HASH_BITS);
static u32 next_vm_id = 0;
static bool next_vm_id_wrapped = 0;
static DEFINE_SPINLOCK(svm_vm_data_hash_lock);

/* Note:
 * This function is called from IOMMU driver to notify
 * SVM to schedule in a particular vCPU of a particular VM.
 */
static int avic_ga_log_notifier(u32 ga_tag)
{
	unsigned long flags;
	struct kvm_svm *kvm_svm;
	struct kvm_vcpu *vcpu = NULL;
	u32 vm_id = AVIC_GATAG_TO_VMID(ga_tag);
	u32 vcpu_id = AVIC_GATAG_TO_VCPUID(ga_tag);

	pr_debug("SVM: %s: vm_id=%#x, vcpu_id=%#x\n", __func__, vm_id, vcpu_id);

	spin_lock_irqsave(&svm_vm_data_hash_lock, flags);
	hash_for_each_possible(svm_vm_data_hash, kvm_svm, hnode, vm_id) {
		if (kvm_svm->avic_vm_id != vm_id)
			continue;
		vcpu = kvm_get_vcpu_by_id(&kvm_svm->kvm, vcpu_id);
		break;
	}
	spin_unlock_irqrestore(&svm_vm_data_hash_lock, flags);

	/* Note:
	 * At this point, the IOMMU should have already set the pending
	 * bit in the vAPIC backing page. So, we just need to schedule
	 * in the vcpu.
	 */
	if (vcpu)
		kvm_vcpu_wake_up(vcpu);

	return 0;
}

static __init int sev_hardware_setup(void)
{
	struct sev_user_data_status *status;
	int rc;

	/* Maximum number of encrypted guests supported simultaneously */
	max_sev_asid = cpuid_ecx(0x8000001F);

	if (!max_sev_asid)
		return 1;

	/* Minimum ASID value that should be used for SEV guest */
	min_sev_asid = cpuid_edx(0x8000001F);

	/* Initialize SEV ASID bitmap */
	sev_asid_bitmap = bitmap_zalloc(max_sev_asid, GFP_KERNEL);
	if (!sev_asid_bitmap)
		return 1;

	status = kmalloc(sizeof(*status), GFP_KERNEL);
	if (!status)
		return 1;

	/*
	 * Check SEV platform status.
	 *
	 * PLATFORM_STATUS can be called in any state, if we failed to query
	 * the PLATFORM status then either PSP firmware does not support SEV
	 * feature or SEV firmware is dead.
	 */
	rc = sev_platform_status(status, NULL);
	if (rc)
		goto err;

	pr_info("SEV supported\n");

err:
	kfree(status);
	return rc;
}

static void grow_ple_window(struct kvm_vcpu *vcpu)
{
	struct vcpu_svm *svm = to_svm(vcpu);
	struct vmcb_control_area *control = &svm->vmcb->control;
	int old = control->pause_filter_count;

	control->pause_filter_count = __grow_ple_window(old,
							pause_filter_count,
							pause_filter_count_grow,
							pause_filter_count_max);

	if (control->pause_filter_count != old)
		mark_dirty(svm->vmcb, VMCB_INTERCEPTS);

	trace_kvm_ple_window_grow(vcpu->vcpu_id,
				  control->pause_filter_count, old);
}

static void shrink_ple_window(struct kvm_vcpu *vcpu)
{
	struct vcpu_svm *svm = to_svm(vcpu);
	struct vmcb_control_area *control = &svm->vmcb->control;
	int old = control->pause_filter_count;

	control->pause_filter_count =
				__shrink_ple_window(old,
						    pause_filter_count,
						    pause_filter_count_shrink,
						    pause_filter_count);
	if (control->pause_filter_count != old)
		mark_dirty(svm->vmcb, VMCB_INTERCEPTS);

	trace_kvm_ple_window_shrink(vcpu->vcpu_id,
				    control->pause_filter_count, old);
}

/*
 * The default MMIO mask is a single bit (excluding the present bit),
 * which could conflict with the memory encryption bit. Check for
 * memory encryption support and override the default MMIO mask if
 * memory encryption is enabled.
 */
static __init void svm_adjust_mmio_mask(void)
{
	unsigned int enc_bit, mask_bit;
	u64 msr, mask;

	/* If there is no memory encryption support, use existing mask */
	if (cpuid_eax(0x80000000) < 0x8000001f)
		return;

	/* If memory encryption is not enabled, use existing mask */
	rdmsrl(MSR_K8_SYSCFG, msr);
	if (!(msr & MSR_K8_SYSCFG_MEM_ENCRYPT))
		return;

	enc_bit = cpuid_ebx(0x8000001f) & 0x3f;
	mask_bit = boot_cpu_data.x86_phys_bits;

	/* Increment the mask bit if it is the same as the encryption bit */
	if (enc_bit == mask_bit)
		mask_bit++;

	/*
	 * If the mask bit location is below 52, then some bits above the
	 * physical addressing limit will always be reserved, so use the
	 * rsvd_bits() function to generate the mask. This mask, along with
	 * the present bit, will be used to generate a page fault with
	 * PFER.RSV = 1.
	 *
	 * If the mask bit location is 52 (or above), then clear the mask.
	 */
	mask = (mask_bit < 52) ? rsvd_bits(mask_bit, 51) | PT_PRESENT_MASK : 0;

<<<<<<< HEAD
	kvm_mmu_set_mmio_spte_mask(mask, PT_WRITABLE_MASK | PT_USER_MASK);
=======
	kvm_mmu_set_mmio_spte_mask(mask, mask);
>>>>>>> 19c362fa
}

static __init int svm_hardware_setup(void)
{
	int cpu;
	struct page *iopm_pages;
	void *iopm_va;
	int r;

	iopm_pages = alloc_pages(GFP_KERNEL, IOPM_ALLOC_ORDER);

	if (!iopm_pages)
		return -ENOMEM;

	iopm_va = page_address(iopm_pages);
	memset(iopm_va, 0xff, PAGE_SIZE * (1 << IOPM_ALLOC_ORDER));
	iopm_base = page_to_pfn(iopm_pages) << PAGE_SHIFT;

	init_msrpm_offsets();

	if (boot_cpu_has(X86_FEATURE_NX))
		kvm_enable_efer_bits(EFER_NX);

	if (boot_cpu_has(X86_FEATURE_FXSR_OPT))
		kvm_enable_efer_bits(EFER_FFXSR);

	if (boot_cpu_has(X86_FEATURE_TSCRATEMSR)) {
		kvm_has_tsc_control = true;
		kvm_max_tsc_scaling_ratio = TSC_RATIO_MAX;
		kvm_tsc_scaling_ratio_frac_bits = 32;
	}

	/* Check for pause filtering support */
	if (!boot_cpu_has(X86_FEATURE_PAUSEFILTER)) {
		pause_filter_count = 0;
		pause_filter_thresh = 0;
	} else if (!boot_cpu_has(X86_FEATURE_PFTHRESHOLD)) {
		pause_filter_thresh = 0;
	}

	if (nested) {
		printk(KERN_INFO "kvm: Nested Virtualization enabled\n");
		kvm_enable_efer_bits(EFER_SVME | EFER_LMSLE);
	}

	if (sev) {
		if (boot_cpu_has(X86_FEATURE_SEV) &&
		    IS_ENABLED(CONFIG_KVM_AMD_SEV)) {
			r = sev_hardware_setup();
			if (r)
				sev = false;
		} else {
			sev = false;
		}
	}

	svm_adjust_mmio_mask();

	for_each_possible_cpu(cpu) {
		r = svm_cpu_init(cpu);
		if (r)
			goto err;
	}

	if (!boot_cpu_has(X86_FEATURE_NPT))
		npt_enabled = false;

	if (npt_enabled && !npt) {
		printk(KERN_INFO "kvm: Nested Paging disabled\n");
		npt_enabled = false;
	}

	if (npt_enabled) {
		printk(KERN_INFO "kvm: Nested Paging enabled\n");
		kvm_enable_tdp();
	} else
		kvm_disable_tdp();

	if (avic) {
		if (!npt_enabled ||
		    !boot_cpu_has(X86_FEATURE_AVIC) ||
		    !IS_ENABLED(CONFIG_X86_LOCAL_APIC)) {
			avic = false;
		} else {
			pr_info("AVIC enabled\n");

			amd_iommu_register_ga_log_notifier(&avic_ga_log_notifier);
		}
	}

	if (vls) {
		if (!npt_enabled ||
		    !boot_cpu_has(X86_FEATURE_V_VMSAVE_VMLOAD) ||
		    !IS_ENABLED(CONFIG_X86_64)) {
			vls = false;
		} else {
			pr_info("Virtual VMLOAD VMSAVE supported\n");
		}
	}

	if (vgif) {
		if (!boot_cpu_has(X86_FEATURE_VGIF))
			vgif = false;
		else
			pr_info("Virtual GIF supported\n");
	}

	return 0;

err:
	__free_pages(iopm_pages, IOPM_ALLOC_ORDER);
	iopm_base = 0;
	return r;
}

static __exit void svm_hardware_unsetup(void)
{
	int cpu;

	if (svm_sev_enabled())
		bitmap_free(sev_asid_bitmap);

	for_each_possible_cpu(cpu)
		svm_cpu_uninit(cpu);

	__free_pages(pfn_to_page(iopm_base >> PAGE_SHIFT), IOPM_ALLOC_ORDER);
	iopm_base = 0;
}

static void init_seg(struct vmcb_seg *seg)
{
	seg->selector = 0;
	seg->attrib = SVM_SELECTOR_P_MASK | SVM_SELECTOR_S_MASK |
		      SVM_SELECTOR_WRITE_MASK; /* Read/Write Data Segment */
	seg->limit = 0xffff;
	seg->base = 0;
}

static void init_sys_seg(struct vmcb_seg *seg, uint32_t type)
{
	seg->selector = 0;
	seg->attrib = SVM_SELECTOR_P_MASK | type;
	seg->limit = 0xffff;
	seg->base = 0;
}

static u64 svm_read_l1_tsc_offset(struct kvm_vcpu *vcpu)
{
	struct vcpu_svm *svm = to_svm(vcpu);

	if (is_guest_mode(vcpu))
		return svm->nested.hsave->control.tsc_offset;

	return vcpu->arch.tsc_offset;
}

static u64 svm_write_l1_tsc_offset(struct kvm_vcpu *vcpu, u64 offset)
{
	struct vcpu_svm *svm = to_svm(vcpu);
	u64 g_tsc_offset = 0;

	if (is_guest_mode(vcpu)) {
		/* Write L1's TSC offset.  */
		g_tsc_offset = svm->vmcb->control.tsc_offset -
			       svm->nested.hsave->control.tsc_offset;
		svm->nested.hsave->control.tsc_offset = offset;
	} else
		trace_kvm_write_tsc_offset(vcpu->vcpu_id,
					   svm->vmcb->control.tsc_offset,
					   offset);

	svm->vmcb->control.tsc_offset = offset + g_tsc_offset;

	mark_dirty(svm->vmcb, VMCB_INTERCEPTS);
	return svm->vmcb->control.tsc_offset;
}

static void avic_init_vmcb(struct vcpu_svm *svm)
{
	struct vmcb *vmcb = svm->vmcb;
	struct kvm_svm *kvm_svm = to_kvm_svm(svm->vcpu.kvm);
	phys_addr_t bpa = __sme_set(page_to_phys(svm->avic_backing_page));
	phys_addr_t lpa = __sme_set(page_to_phys(kvm_svm->avic_logical_id_table_page));
	phys_addr_t ppa = __sme_set(page_to_phys(kvm_svm->avic_physical_id_table_page));

	vmcb->control.avic_backing_page = bpa & AVIC_HPA_MASK;
	vmcb->control.avic_logical_id = lpa & AVIC_HPA_MASK;
	vmcb->control.avic_physical_id = ppa & AVIC_HPA_MASK;
	vmcb->control.avic_physical_id |= AVIC_MAX_PHYSICAL_ID_COUNT;
	vmcb->control.int_ctl |= AVIC_ENABLE_MASK;
}

static void init_vmcb(struct vcpu_svm *svm)
{
	struct vmcb_control_area *control = &svm->vmcb->control;
	struct vmcb_save_area *save = &svm->vmcb->save;

	svm->vcpu.arch.hflags = 0;

	set_cr_intercept(svm, INTERCEPT_CR0_READ);
	set_cr_intercept(svm, INTERCEPT_CR3_READ);
	set_cr_intercept(svm, INTERCEPT_CR4_READ);
	set_cr_intercept(svm, INTERCEPT_CR0_WRITE);
	set_cr_intercept(svm, INTERCEPT_CR3_WRITE);
	set_cr_intercept(svm, INTERCEPT_CR4_WRITE);
	if (!kvm_vcpu_apicv_active(&svm->vcpu))
		set_cr_intercept(svm, INTERCEPT_CR8_WRITE);

	set_dr_intercepts(svm);

	set_exception_intercept(svm, PF_VECTOR);
	set_exception_intercept(svm, UD_VECTOR);
	set_exception_intercept(svm, MC_VECTOR);
	set_exception_intercept(svm, AC_VECTOR);
	set_exception_intercept(svm, DB_VECTOR);
	/*
	 * Guest access to VMware backdoor ports could legitimately
	 * trigger #GP because of TSS I/O permission bitmap.
	 * We intercept those #GP and allow access to them anyway
	 * as VMware does.
	 */
	if (enable_vmware_backdoor)
		set_exception_intercept(svm, GP_VECTOR);

	set_intercept(svm, INTERCEPT_INTR);
	set_intercept(svm, INTERCEPT_NMI);
	set_intercept(svm, INTERCEPT_SMI);
	set_intercept(svm, INTERCEPT_SELECTIVE_CR0);
	set_intercept(svm, INTERCEPT_RDPMC);
	set_intercept(svm, INTERCEPT_CPUID);
	set_intercept(svm, INTERCEPT_INVD);
	set_intercept(svm, INTERCEPT_INVLPG);
	set_intercept(svm, INTERCEPT_INVLPGA);
	set_intercept(svm, INTERCEPT_IOIO_PROT);
	set_intercept(svm, INTERCEPT_MSR_PROT);
	set_intercept(svm, INTERCEPT_TASK_SWITCH);
	set_intercept(svm, INTERCEPT_SHUTDOWN);
	set_intercept(svm, INTERCEPT_VMRUN);
	set_intercept(svm, INTERCEPT_VMMCALL);
	set_intercept(svm, INTERCEPT_VMLOAD);
	set_intercept(svm, INTERCEPT_VMSAVE);
	set_intercept(svm, INTERCEPT_STGI);
	set_intercept(svm, INTERCEPT_CLGI);
	set_intercept(svm, INTERCEPT_SKINIT);
	set_intercept(svm, INTERCEPT_WBINVD);
	set_intercept(svm, INTERCEPT_XSETBV);
	set_intercept(svm, INTERCEPT_RSM);

	if (!kvm_mwait_in_guest(svm->vcpu.kvm)) {
		set_intercept(svm, INTERCEPT_MONITOR);
		set_intercept(svm, INTERCEPT_MWAIT);
	}

	if (!kvm_hlt_in_guest(svm->vcpu.kvm))
		set_intercept(svm, INTERCEPT_HLT);

	control->iopm_base_pa = __sme_set(iopm_base);
	control->msrpm_base_pa = __sme_set(__pa(svm->msrpm));
	control->int_ctl = V_INTR_MASKING_MASK;

	init_seg(&save->es);
	init_seg(&save->ss);
	init_seg(&save->ds);
	init_seg(&save->fs);
	init_seg(&save->gs);

	save->cs.selector = 0xf000;
	save->cs.base = 0xffff0000;
	/* Executable/Readable Code Segment */
	save->cs.attrib = SVM_SELECTOR_READ_MASK | SVM_SELECTOR_P_MASK |
		SVM_SELECTOR_S_MASK | SVM_SELECTOR_CODE_MASK;
	save->cs.limit = 0xffff;

	save->gdtr.limit = 0xffff;
	save->idtr.limit = 0xffff;

	init_sys_seg(&save->ldtr, SEG_TYPE_LDT);
	init_sys_seg(&save->tr, SEG_TYPE_BUSY_TSS16);

	svm_set_efer(&svm->vcpu, 0);
	save->dr6 = 0xffff0ff0;
	kvm_set_rflags(&svm->vcpu, 2);
	save->rip = 0x0000fff0;
	svm->vcpu.arch.regs[VCPU_REGS_RIP] = save->rip;

	/*
	 * svm_set_cr0() sets PG and WP and clears NW and CD on save->cr0.
	 * It also updates the guest-visible cr0 value.
	 */
	svm_set_cr0(&svm->vcpu, X86_CR0_NW | X86_CR0_CD | X86_CR0_ET);
	kvm_mmu_reset_context(&svm->vcpu);

	save->cr4 = X86_CR4_PAE;
	/* rdx = ?? */

	if (npt_enabled) {
		/* Setup VMCB for Nested Paging */
		control->nested_ctl |= SVM_NESTED_CTL_NP_ENABLE;
		clr_intercept(svm, INTERCEPT_INVLPG);
		clr_exception_intercept(svm, PF_VECTOR);
		clr_cr_intercept(svm, INTERCEPT_CR3_READ);
		clr_cr_intercept(svm, INTERCEPT_CR3_WRITE);
		save->g_pat = svm->vcpu.arch.pat;
		save->cr3 = 0;
		save->cr4 = 0;
	}
	svm->asid_generation = 0;

	svm->nested.vmcb = 0;
	svm->vcpu.arch.hflags = 0;

	if (pause_filter_count) {
		control->pause_filter_count = pause_filter_count;
		if (pause_filter_thresh)
			control->pause_filter_thresh = pause_filter_thresh;
		set_intercept(svm, INTERCEPT_PAUSE);
	} else {
		clr_intercept(svm, INTERCEPT_PAUSE);
	}

	if (kvm_vcpu_apicv_active(&svm->vcpu))
		avic_init_vmcb(svm);

	/*
	 * If hardware supports Virtual VMLOAD VMSAVE then enable it
	 * in VMCB and clear intercepts to avoid #VMEXIT.
	 */
	if (vls) {
		clr_intercept(svm, INTERCEPT_VMLOAD);
		clr_intercept(svm, INTERCEPT_VMSAVE);
		svm->vmcb->control.virt_ext |= VIRTUAL_VMLOAD_VMSAVE_ENABLE_MASK;
	}

	if (vgif) {
		clr_intercept(svm, INTERCEPT_STGI);
		clr_intercept(svm, INTERCEPT_CLGI);
		svm->vmcb->control.int_ctl |= V_GIF_ENABLE_MASK;
	}

	if (sev_guest(svm->vcpu.kvm)) {
		svm->vmcb->control.nested_ctl |= SVM_NESTED_CTL_SEV_ENABLE;
		clr_exception_intercept(svm, UD_VECTOR);
	}

	mark_all_dirty(svm->vmcb);

	enable_gif(svm);

}

static u64 *avic_get_physical_id_entry(struct kvm_vcpu *vcpu,
				       unsigned int index)
{
	u64 *avic_physical_id_table;
	struct kvm_svm *kvm_svm = to_kvm_svm(vcpu->kvm);

	if (index >= AVIC_MAX_PHYSICAL_ID_COUNT)
		return NULL;

	avic_physical_id_table = page_address(kvm_svm->avic_physical_id_table_page);

	return &avic_physical_id_table[index];
}

/**
 * Note:
 * AVIC hardware walks the nested page table to check permissions,
 * but does not use the SPA address specified in the leaf page
 * table entry since it uses  address in the AVIC_BACKING_PAGE pointer
 * field of the VMCB. Therefore, we set up the
 * APIC_ACCESS_PAGE_PRIVATE_MEMSLOT (4KB) here.
 */
static int avic_init_access_page(struct kvm_vcpu *vcpu)
{
	struct kvm *kvm = vcpu->kvm;
	int ret = 0;

	mutex_lock(&kvm->slots_lock);
	if (kvm->arch.apic_access_page_done)
		goto out;

	ret = __x86_set_memory_region(kvm,
				      APIC_ACCESS_PAGE_PRIVATE_MEMSLOT,
				      APIC_DEFAULT_PHYS_BASE,
				      PAGE_SIZE);
	if (ret)
		goto out;

	kvm->arch.apic_access_page_done = true;
out:
	mutex_unlock(&kvm->slots_lock);
	return ret;
}

static int avic_init_backing_page(struct kvm_vcpu *vcpu)
{
	int ret;
	u64 *entry, new_entry;
	int id = vcpu->vcpu_id;
	struct vcpu_svm *svm = to_svm(vcpu);

	ret = avic_init_access_page(vcpu);
	if (ret)
		return ret;

	if (id >= AVIC_MAX_PHYSICAL_ID_COUNT)
		return -EINVAL;

	if (!svm->vcpu.arch.apic->regs)
		return -EINVAL;

	svm->avic_backing_page = virt_to_page(svm->vcpu.arch.apic->regs);

	/* Setting AVIC backing page address in the phy APIC ID table */
	entry = avic_get_physical_id_entry(vcpu, id);
	if (!entry)
		return -EINVAL;

	new_entry = READ_ONCE(*entry);
	new_entry = __sme_set((page_to_phys(svm->avic_backing_page) &
			      AVIC_PHYSICAL_ID_ENTRY_BACKING_PAGE_MASK) |
			      AVIC_PHYSICAL_ID_ENTRY_VALID_MASK);
	WRITE_ONCE(*entry, new_entry);

	svm->avic_physical_id_cache = entry;

	return 0;
}

static void __sev_asid_free(int asid)
{
	struct svm_cpu_data *sd;
	int cpu, pos;

	pos = asid - 1;
	clear_bit(pos, sev_asid_bitmap);

	for_each_possible_cpu(cpu) {
		sd = per_cpu(svm_data, cpu);
		sd->sev_vmcbs[pos] = NULL;
	}
}

static void sev_asid_free(struct kvm *kvm)
{
	struct kvm_sev_info *sev = &to_kvm_svm(kvm)->sev_info;

	__sev_asid_free(sev->asid);
}

static void sev_unbind_asid(struct kvm *kvm, unsigned int handle)
{
	struct sev_data_decommission *decommission;
	struct sev_data_deactivate *data;

	if (!handle)
		return;

	data = kzalloc(sizeof(*data), GFP_KERNEL);
	if (!data)
		return;

	/* deactivate handle */
	data->handle = handle;
	sev_guest_deactivate(data, NULL);

	wbinvd_on_all_cpus();
	sev_guest_df_flush(NULL);
	kfree(data);

	decommission = kzalloc(sizeof(*decommission), GFP_KERNEL);
	if (!decommission)
		return;

	/* decommission handle */
	decommission->handle = handle;
	sev_guest_decommission(decommission, NULL);

	kfree(decommission);
}

static struct page **sev_pin_memory(struct kvm *kvm, unsigned long uaddr,
				    unsigned long ulen, unsigned long *n,
				    int write)
{
	struct kvm_sev_info *sev = &to_kvm_svm(kvm)->sev_info;
	unsigned long npages, npinned, size;
	unsigned long locked, lock_limit;
	struct page **pages;
	unsigned long first, last;

	if (ulen == 0 || uaddr + ulen < uaddr)
		return NULL;

	/* Calculate number of pages. */
	first = (uaddr & PAGE_MASK) >> PAGE_SHIFT;
	last = ((uaddr + ulen - 1) & PAGE_MASK) >> PAGE_SHIFT;
	npages = (last - first + 1);

	locked = sev->pages_locked + npages;
	lock_limit = rlimit(RLIMIT_MEMLOCK) >> PAGE_SHIFT;
	if (locked > lock_limit && !capable(CAP_IPC_LOCK)) {
		pr_err("SEV: %lu locked pages exceed the lock limit of %lu.\n", locked, lock_limit);
		return NULL;
	}

	/* Avoid using vmalloc for smaller buffers. */
	size = npages * sizeof(struct page *);
	if (size > PAGE_SIZE)
		pages = vmalloc(size);
	else
		pages = kmalloc(size, GFP_KERNEL);

	if (!pages)
		return NULL;

	/* Pin the user virtual address. */
	npinned = get_user_pages_fast(uaddr, npages, write ? FOLL_WRITE : 0, pages);
	if (npinned != npages) {
		pr_err("SEV: Failure locking %lu pages.\n", npages);
		goto err;
	}

	*n = npages;
	sev->pages_locked = locked;

	return pages;

err:
	if (npinned > 0)
		release_pages(pages, npinned);

	kvfree(pages);
	return NULL;
}

static void sev_unpin_memory(struct kvm *kvm, struct page **pages,
			     unsigned long npages)
{
	struct kvm_sev_info *sev = &to_kvm_svm(kvm)->sev_info;

	release_pages(pages, npages);
	kvfree(pages);
	sev->pages_locked -= npages;
}

static void sev_clflush_pages(struct page *pages[], unsigned long npages)
{
	uint8_t *page_virtual;
	unsigned long i;

	if (npages == 0 || pages == NULL)
		return;

	for (i = 0; i < npages; i++) {
		page_virtual = kmap_atomic(pages[i]);
		clflush_cache_range(page_virtual, PAGE_SIZE);
		kunmap_atomic(page_virtual);
	}
}

static void __unregister_enc_region_locked(struct kvm *kvm,
					   struct enc_region *region)
{
	/*
	 * The guest may change the memory encryption attribute from C=0 -> C=1
	 * or vice versa for this memory range. Lets make sure caches are
	 * flushed to ensure that guest data gets written into memory with
	 * correct C-bit.
	 */
	sev_clflush_pages(region->pages, region->npages);

	sev_unpin_memory(kvm, region->pages, region->npages);
	list_del(&region->list);
	kfree(region);
}

static struct kvm *svm_vm_alloc(void)
{
	struct kvm_svm *kvm_svm = vzalloc(sizeof(struct kvm_svm));
	return &kvm_svm->kvm;
}

static void svm_vm_free(struct kvm *kvm)
{
	vfree(to_kvm_svm(kvm));
}

static void sev_vm_destroy(struct kvm *kvm)
{
	struct kvm_sev_info *sev = &to_kvm_svm(kvm)->sev_info;
	struct list_head *head = &sev->regions_list;
	struct list_head *pos, *q;

	if (!sev_guest(kvm))
		return;

	mutex_lock(&kvm->lock);

	/*
	 * if userspace was terminated before unregistering the memory regions
	 * then lets unpin all the registered memory.
	 */
	if (!list_empty(head)) {
		list_for_each_safe(pos, q, head) {
			__unregister_enc_region_locked(kvm,
				list_entry(pos, struct enc_region, list));
		}
	}

	mutex_unlock(&kvm->lock);

	sev_unbind_asid(kvm, sev->handle);
	sev_asid_free(kvm);
}

static void avic_vm_destroy(struct kvm *kvm)
{
	unsigned long flags;
	struct kvm_svm *kvm_svm = to_kvm_svm(kvm);

	if (!avic)
		return;

	if (kvm_svm->avic_logical_id_table_page)
		__free_page(kvm_svm->avic_logical_id_table_page);
	if (kvm_svm->avic_physical_id_table_page)
		__free_page(kvm_svm->avic_physical_id_table_page);

	spin_lock_irqsave(&svm_vm_data_hash_lock, flags);
	hash_del(&kvm_svm->hnode);
	spin_unlock_irqrestore(&svm_vm_data_hash_lock, flags);
}

static void svm_vm_destroy(struct kvm *kvm)
{
	avic_vm_destroy(kvm);
	sev_vm_destroy(kvm);
}

static int avic_vm_init(struct kvm *kvm)
{
	unsigned long flags;
	int err = -ENOMEM;
	struct kvm_svm *kvm_svm = to_kvm_svm(kvm);
	struct kvm_svm *k2;
	struct page *p_page;
	struct page *l_page;
	u32 vm_id;

	if (!avic)
		return 0;

	/* Allocating physical APIC ID table (4KB) */
	p_page = alloc_page(GFP_KERNEL);
	if (!p_page)
		goto free_avic;

	kvm_svm->avic_physical_id_table_page = p_page;
	clear_page(page_address(p_page));

	/* Allocating logical APIC ID table (4KB) */
	l_page = alloc_page(GFP_KERNEL);
	if (!l_page)
		goto free_avic;

	kvm_svm->avic_logical_id_table_page = l_page;
	clear_page(page_address(l_page));

	spin_lock_irqsave(&svm_vm_data_hash_lock, flags);
 again:
	vm_id = next_vm_id = (next_vm_id + 1) & AVIC_VM_ID_MASK;
	if (vm_id == 0) { /* id is 1-based, zero is not okay */
		next_vm_id_wrapped = 1;
		goto again;
	}
	/* Is it still in use? Only possible if wrapped at least once */
	if (next_vm_id_wrapped) {
		hash_for_each_possible(svm_vm_data_hash, k2, hnode, vm_id) {
			if (k2->avic_vm_id == vm_id)
				goto again;
		}
	}
	kvm_svm->avic_vm_id = vm_id;
	hash_add(svm_vm_data_hash, &kvm_svm->hnode, kvm_svm->avic_vm_id);
	spin_unlock_irqrestore(&svm_vm_data_hash_lock, flags);

	return 0;

free_avic:
	avic_vm_destroy(kvm);
	return err;
}

static inline int
avic_update_iommu_vcpu_affinity(struct kvm_vcpu *vcpu, int cpu, bool r)
{
	int ret = 0;
	unsigned long flags;
	struct amd_svm_iommu_ir *ir;
	struct vcpu_svm *svm = to_svm(vcpu);

	if (!kvm_arch_has_assigned_device(vcpu->kvm))
		return 0;

	/*
	 * Here, we go through the per-vcpu ir_list to update all existing
	 * interrupt remapping table entry targeting this vcpu.
	 */
	spin_lock_irqsave(&svm->ir_list_lock, flags);

	if (list_empty(&svm->ir_list))
		goto out;

	list_for_each_entry(ir, &svm->ir_list, node) {
		ret = amd_iommu_update_ga(cpu, r, ir->data);
		if (ret)
			break;
	}
out:
	spin_unlock_irqrestore(&svm->ir_list_lock, flags);
	return ret;
}

static void avic_vcpu_load(struct kvm_vcpu *vcpu, int cpu)
{
	u64 entry;
	/* ID = 0xff (broadcast), ID > 0xff (reserved) */
	int h_physical_id = kvm_cpu_get_apicid(cpu);
	struct vcpu_svm *svm = to_svm(vcpu);

	if (!kvm_vcpu_apicv_active(vcpu))
		return;

	/*
	 * Since the host physical APIC id is 8 bits,
	 * we can support host APIC ID upto 255.
	 */
	if (WARN_ON(h_physical_id > AVIC_PHYSICAL_ID_ENTRY_HOST_PHYSICAL_ID_MASK))
		return;

	entry = READ_ONCE(*(svm->avic_physical_id_cache));
	WARN_ON(entry & AVIC_PHYSICAL_ID_ENTRY_IS_RUNNING_MASK);

	entry &= ~AVIC_PHYSICAL_ID_ENTRY_HOST_PHYSICAL_ID_MASK;
	entry |= (h_physical_id & AVIC_PHYSICAL_ID_ENTRY_HOST_PHYSICAL_ID_MASK);

	entry &= ~AVIC_PHYSICAL_ID_ENTRY_IS_RUNNING_MASK;
	if (svm->avic_is_running)
		entry |= AVIC_PHYSICAL_ID_ENTRY_IS_RUNNING_MASK;

	WRITE_ONCE(*(svm->avic_physical_id_cache), entry);
	avic_update_iommu_vcpu_affinity(vcpu, h_physical_id,
					svm->avic_is_running);
}

static void avic_vcpu_put(struct kvm_vcpu *vcpu)
{
	u64 entry;
	struct vcpu_svm *svm = to_svm(vcpu);

	if (!kvm_vcpu_apicv_active(vcpu))
		return;

	entry = READ_ONCE(*(svm->avic_physical_id_cache));
	if (entry & AVIC_PHYSICAL_ID_ENTRY_IS_RUNNING_MASK)
		avic_update_iommu_vcpu_affinity(vcpu, -1, 0);

	entry &= ~AVIC_PHYSICAL_ID_ENTRY_IS_RUNNING_MASK;
	WRITE_ONCE(*(svm->avic_physical_id_cache), entry);
}

/**
 * This function is called during VCPU halt/unhalt.
 */
static void avic_set_running(struct kvm_vcpu *vcpu, bool is_run)
{
	struct vcpu_svm *svm = to_svm(vcpu);

	svm->avic_is_running = is_run;
	if (is_run)
		avic_vcpu_load(vcpu, vcpu->cpu);
	else
		avic_vcpu_put(vcpu);
}

static void svm_vcpu_reset(struct kvm_vcpu *vcpu, bool init_event)
{
	struct vcpu_svm *svm = to_svm(vcpu);
	u32 dummy;
	u32 eax = 1;

	vcpu->arch.microcode_version = 0x01000065;
	svm->spec_ctrl = 0;
	svm->virt_spec_ctrl = 0;

	if (!init_event) {
		svm->vcpu.arch.apic_base = APIC_DEFAULT_PHYS_BASE |
					   MSR_IA32_APICBASE_ENABLE;
		if (kvm_vcpu_is_reset_bsp(&svm->vcpu))
			svm->vcpu.arch.apic_base |= MSR_IA32_APICBASE_BSP;
	}
	init_vmcb(svm);

	kvm_cpuid(vcpu, &eax, &dummy, &dummy, &dummy, true);
	kvm_register_write(vcpu, VCPU_REGS_RDX, eax);

	if (kvm_vcpu_apicv_active(vcpu) && !init_event)
		avic_update_vapic_bar(svm, APIC_DEFAULT_PHYS_BASE);
}

static int avic_init_vcpu(struct vcpu_svm *svm)
{
	int ret;

	if (!kvm_vcpu_apicv_active(&svm->vcpu))
		return 0;

	ret = avic_init_backing_page(&svm->vcpu);
	if (ret)
		return ret;

	INIT_LIST_HEAD(&svm->ir_list);
	spin_lock_init(&svm->ir_list_lock);

	return ret;
}

static struct kvm_vcpu *svm_create_vcpu(struct kvm *kvm, unsigned int id)
{
	struct vcpu_svm *svm;
	struct page *page;
	struct page *msrpm_pages;
	struct page *hsave_page;
	struct page *nested_msrpm_pages;
	int err;

	svm = kmem_cache_zalloc(kvm_vcpu_cache, GFP_KERNEL);
	if (!svm) {
		err = -ENOMEM;
		goto out;
	}

	err = kvm_vcpu_init(&svm->vcpu, kvm, id);
	if (err)
		goto free_svm;

	err = -ENOMEM;
	page = alloc_page(GFP_KERNEL);
	if (!page)
		goto uninit;

	msrpm_pages = alloc_pages(GFP_KERNEL, MSRPM_ALLOC_ORDER);
	if (!msrpm_pages)
		goto free_page1;

	nested_msrpm_pages = alloc_pages(GFP_KERNEL, MSRPM_ALLOC_ORDER);
	if (!nested_msrpm_pages)
		goto free_page2;

	hsave_page = alloc_page(GFP_KERNEL);
	if (!hsave_page)
		goto free_page3;

	err = avic_init_vcpu(svm);
	if (err)
		goto free_page4;

	/* We initialize this flag to true to make sure that the is_running
	 * bit would be set the first time the vcpu is loaded.
	 */
	svm->avic_is_running = true;

	svm->nested.hsave = page_address(hsave_page);

	svm->msrpm = page_address(msrpm_pages);
	svm_vcpu_init_msrpm(svm->msrpm);

	svm->nested.msrpm = page_address(nested_msrpm_pages);
	svm_vcpu_init_msrpm(svm->nested.msrpm);

	svm->vmcb = page_address(page);
	clear_page(svm->vmcb);
	svm->vmcb_pa = __sme_set(page_to_pfn(page) << PAGE_SHIFT);
	svm->asid_generation = 0;
	init_vmcb(svm);

	svm_init_osvw(&svm->vcpu);

	return &svm->vcpu;

free_page4:
	__free_page(hsave_page);
free_page3:
	__free_pages(nested_msrpm_pages, MSRPM_ALLOC_ORDER);
free_page2:
	__free_pages(msrpm_pages, MSRPM_ALLOC_ORDER);
free_page1:
	__free_page(page);
uninit:
	kvm_vcpu_uninit(&svm->vcpu);
free_svm:
	kmem_cache_free(kvm_vcpu_cache, svm);
out:
	return ERR_PTR(err);
}

static void svm_clear_current_vmcb(struct vmcb *vmcb)
{
	int i;

	for_each_online_cpu(i)
		cmpxchg(&per_cpu(svm_data, i)->current_vmcb, vmcb, NULL);
}

static void svm_free_vcpu(struct kvm_vcpu *vcpu)
{
	struct vcpu_svm *svm = to_svm(vcpu);

	/*
	 * The vmcb page can be recycled, causing a false negative in
	 * svm_vcpu_load(). So, ensure that no logical CPU has this
	 * vmcb page recorded as its current vmcb.
	 */
	svm_clear_current_vmcb(svm->vmcb);

	__free_page(pfn_to_page(__sme_clr(svm->vmcb_pa) >> PAGE_SHIFT));
	__free_pages(virt_to_page(svm->msrpm), MSRPM_ALLOC_ORDER);
	__free_page(virt_to_page(svm->nested.hsave));
	__free_pages(virt_to_page(svm->nested.msrpm), MSRPM_ALLOC_ORDER);
	kvm_vcpu_uninit(vcpu);
	kmem_cache_free(kvm_vcpu_cache, svm);
}

static void svm_vcpu_load(struct kvm_vcpu *vcpu, int cpu)
{
	struct vcpu_svm *svm = to_svm(vcpu);
	struct svm_cpu_data *sd = per_cpu(svm_data, cpu);
	int i;

	if (unlikely(cpu != vcpu->cpu)) {
		svm->asid_generation = 0;
		mark_all_dirty(svm->vmcb);
	}

#ifdef CONFIG_X86_64
	rdmsrl(MSR_GS_BASE, to_svm(vcpu)->host.gs_base);
#endif
	savesegment(fs, svm->host.fs);
	savesegment(gs, svm->host.gs);
	svm->host.ldt = kvm_read_ldt();

	for (i = 0; i < NR_HOST_SAVE_USER_MSRS; i++)
		rdmsrl(host_save_user_msrs[i], svm->host_user_msrs[i]);

	if (static_cpu_has(X86_FEATURE_TSCRATEMSR)) {
		u64 tsc_ratio = vcpu->arch.tsc_scaling_ratio;
		if (tsc_ratio != __this_cpu_read(current_tsc_ratio)) {
			__this_cpu_write(current_tsc_ratio, tsc_ratio);
			wrmsrl(MSR_AMD64_TSC_RATIO, tsc_ratio);
		}
	}
	/* This assumes that the kernel never uses MSR_TSC_AUX */
	if (static_cpu_has(X86_FEATURE_RDTSCP))
		wrmsrl(MSR_TSC_AUX, svm->tsc_aux);

	if (sd->current_vmcb != svm->vmcb) {
		sd->current_vmcb = svm->vmcb;
		indirect_branch_prediction_barrier();
	}
	avic_vcpu_load(vcpu, cpu);
}

static void svm_vcpu_put(struct kvm_vcpu *vcpu)
{
	struct vcpu_svm *svm = to_svm(vcpu);
	int i;

	avic_vcpu_put(vcpu);

	++vcpu->stat.host_state_reload;
	kvm_load_ldt(svm->host.ldt);
#ifdef CONFIG_X86_64
	loadsegment(fs, svm->host.fs);
	wrmsrl(MSR_KERNEL_GS_BASE, current->thread.gsbase);
	load_gs_index(svm->host.gs);
#else
#ifdef CONFIG_X86_32_LAZY_GS
	loadsegment(gs, svm->host.gs);
#endif
#endif
	for (i = 0; i < NR_HOST_SAVE_USER_MSRS; i++)
		wrmsrl(host_save_user_msrs[i], svm->host_user_msrs[i]);
}

static void svm_vcpu_blocking(struct kvm_vcpu *vcpu)
{
	avic_set_running(vcpu, false);
}

static void svm_vcpu_unblocking(struct kvm_vcpu *vcpu)
{
	avic_set_running(vcpu, true);
}

static unsigned long svm_get_rflags(struct kvm_vcpu *vcpu)
{
	struct vcpu_svm *svm = to_svm(vcpu);
	unsigned long rflags = svm->vmcb->save.rflags;

	if (svm->nmi_singlestep) {
		/* Hide our flags if they were not set by the guest */
		if (!(svm->nmi_singlestep_guest_rflags & X86_EFLAGS_TF))
			rflags &= ~X86_EFLAGS_TF;
		if (!(svm->nmi_singlestep_guest_rflags & X86_EFLAGS_RF))
			rflags &= ~X86_EFLAGS_RF;
	}
	return rflags;
}

static void svm_set_rflags(struct kvm_vcpu *vcpu, unsigned long rflags)
{
	if (to_svm(vcpu)->nmi_singlestep)
		rflags |= (X86_EFLAGS_TF | X86_EFLAGS_RF);

       /*
        * Any change of EFLAGS.VM is accompanied by a reload of SS
        * (caused by either a task switch or an inter-privilege IRET),
        * so we do not need to update the CPL here.
        */
	to_svm(vcpu)->vmcb->save.rflags = rflags;
}

static void svm_cache_reg(struct kvm_vcpu *vcpu, enum kvm_reg reg)
{
	switch (reg) {
	case VCPU_EXREG_PDPTR:
		BUG_ON(!npt_enabled);
		load_pdptrs(vcpu, vcpu->arch.walk_mmu, kvm_read_cr3(vcpu));
		break;
	default:
		BUG();
	}
}

static void svm_set_vintr(struct vcpu_svm *svm)
{
	set_intercept(svm, INTERCEPT_VINTR);
}

static void svm_clear_vintr(struct vcpu_svm *svm)
{
	clr_intercept(svm, INTERCEPT_VINTR);
}

static struct vmcb_seg *svm_seg(struct kvm_vcpu *vcpu, int seg)
{
	struct vmcb_save_area *save = &to_svm(vcpu)->vmcb->save;

	switch (seg) {
	case VCPU_SREG_CS: return &save->cs;
	case VCPU_SREG_DS: return &save->ds;
	case VCPU_SREG_ES: return &save->es;
	case VCPU_SREG_FS: return &save->fs;
	case VCPU_SREG_GS: return &save->gs;
	case VCPU_SREG_SS: return &save->ss;
	case VCPU_SREG_TR: return &save->tr;
	case VCPU_SREG_LDTR: return &save->ldtr;
	}
	BUG();
	return NULL;
}

static u64 svm_get_segment_base(struct kvm_vcpu *vcpu, int seg)
{
	struct vmcb_seg *s = svm_seg(vcpu, seg);

	return s->base;
}

static void svm_get_segment(struct kvm_vcpu *vcpu,
			    struct kvm_segment *var, int seg)
{
	struct vmcb_seg *s = svm_seg(vcpu, seg);

	var->base = s->base;
	var->limit = s->limit;
	var->selector = s->selector;
	var->type = s->attrib & SVM_SELECTOR_TYPE_MASK;
	var->s = (s->attrib >> SVM_SELECTOR_S_SHIFT) & 1;
	var->dpl = (s->attrib >> SVM_SELECTOR_DPL_SHIFT) & 3;
	var->present = (s->attrib >> SVM_SELECTOR_P_SHIFT) & 1;
	var->avl = (s->attrib >> SVM_SELECTOR_AVL_SHIFT) & 1;
	var->l = (s->attrib >> SVM_SELECTOR_L_SHIFT) & 1;
	var->db = (s->attrib >> SVM_SELECTOR_DB_SHIFT) & 1;

	/*
	 * AMD CPUs circa 2014 track the G bit for all segments except CS.
	 * However, the SVM spec states that the G bit is not observed by the
	 * CPU, and some VMware virtual CPUs drop the G bit for all segments.
	 * So let's synthesize a legal G bit for all segments, this helps
	 * running KVM nested. It also helps cross-vendor migration, because
	 * Intel's vmentry has a check on the 'G' bit.
	 */
	var->g = s->limit > 0xfffff;

	/*
	 * AMD's VMCB does not have an explicit unusable field, so emulate it
	 * for cross vendor migration purposes by "not present"
	 */
	var->unusable = !var->present;

	switch (seg) {
	case VCPU_SREG_TR:
		/*
		 * Work around a bug where the busy flag in the tr selector
		 * isn't exposed
		 */
		var->type |= 0x2;
		break;
	case VCPU_SREG_DS:
	case VCPU_SREG_ES:
	case VCPU_SREG_FS:
	case VCPU_SREG_GS:
		/*
		 * The accessed bit must always be set in the segment
		 * descriptor cache, although it can be cleared in the
		 * descriptor, the cached bit always remains at 1. Since
		 * Intel has a check on this, set it here to support
		 * cross-vendor migration.
		 */
		if (!var->unusable)
			var->type |= 0x1;
		break;
	case VCPU_SREG_SS:
		/*
		 * On AMD CPUs sometimes the DB bit in the segment
		 * descriptor is left as 1, although the whole segment has
		 * been made unusable. Clear it here to pass an Intel VMX
		 * entry check when cross vendor migrating.
		 */
		if (var->unusable)
			var->db = 0;
		/* This is symmetric with svm_set_segment() */
		var->dpl = to_svm(vcpu)->vmcb->save.cpl;
		break;
	}
}

static int svm_get_cpl(struct kvm_vcpu *vcpu)
{
	struct vmcb_save_area *save = &to_svm(vcpu)->vmcb->save;

	return save->cpl;
}

static void svm_get_idt(struct kvm_vcpu *vcpu, struct desc_ptr *dt)
{
	struct vcpu_svm *svm = to_svm(vcpu);

	dt->size = svm->vmcb->save.idtr.limit;
	dt->address = svm->vmcb->save.idtr.base;
}

static void svm_set_idt(struct kvm_vcpu *vcpu, struct desc_ptr *dt)
{
	struct vcpu_svm *svm = to_svm(vcpu);

	svm->vmcb->save.idtr.limit = dt->size;
	svm->vmcb->save.idtr.base = dt->address ;
	mark_dirty(svm->vmcb, VMCB_DT);
}

static void svm_get_gdt(struct kvm_vcpu *vcpu, struct desc_ptr *dt)
{
	struct vcpu_svm *svm = to_svm(vcpu);

	dt->size = svm->vmcb->save.gdtr.limit;
	dt->address = svm->vmcb->save.gdtr.base;
}

static void svm_set_gdt(struct kvm_vcpu *vcpu, struct desc_ptr *dt)
{
	struct vcpu_svm *svm = to_svm(vcpu);

	svm->vmcb->save.gdtr.limit = dt->size;
	svm->vmcb->save.gdtr.base = dt->address ;
	mark_dirty(svm->vmcb, VMCB_DT);
}

static void svm_decache_cr0_guest_bits(struct kvm_vcpu *vcpu)
{
}

static void svm_decache_cr3(struct kvm_vcpu *vcpu)
{
}

static void svm_decache_cr4_guest_bits(struct kvm_vcpu *vcpu)
{
}

static void update_cr0_intercept(struct vcpu_svm *svm)
{
	ulong gcr0 = svm->vcpu.arch.cr0;
	u64 *hcr0 = &svm->vmcb->save.cr0;

	*hcr0 = (*hcr0 & ~SVM_CR0_SELECTIVE_MASK)
		| (gcr0 & SVM_CR0_SELECTIVE_MASK);

	mark_dirty(svm->vmcb, VMCB_CR);

	if (gcr0 == *hcr0) {
		clr_cr_intercept(svm, INTERCEPT_CR0_READ);
		clr_cr_intercept(svm, INTERCEPT_CR0_WRITE);
	} else {
		set_cr_intercept(svm, INTERCEPT_CR0_READ);
		set_cr_intercept(svm, INTERCEPT_CR0_WRITE);
	}
}

static void svm_set_cr0(struct kvm_vcpu *vcpu, unsigned long cr0)
{
	struct vcpu_svm *svm = to_svm(vcpu);

#ifdef CONFIG_X86_64
	if (vcpu->arch.efer & EFER_LME) {
		if (!is_paging(vcpu) && (cr0 & X86_CR0_PG)) {
			vcpu->arch.efer |= EFER_LMA;
			svm->vmcb->save.efer |= EFER_LMA | EFER_LME;
		}

		if (is_paging(vcpu) && !(cr0 & X86_CR0_PG)) {
			vcpu->arch.efer &= ~EFER_LMA;
			svm->vmcb->save.efer &= ~(EFER_LMA | EFER_LME);
		}
	}
#endif
	vcpu->arch.cr0 = cr0;

	if (!npt_enabled)
		cr0 |= X86_CR0_PG | X86_CR0_WP;

	/*
	 * re-enable caching here because the QEMU bios
	 * does not do it - this results in some delay at
	 * reboot
	 */
	if (kvm_check_has_quirk(vcpu->kvm, KVM_X86_QUIRK_CD_NW_CLEARED))
		cr0 &= ~(X86_CR0_CD | X86_CR0_NW);
	svm->vmcb->save.cr0 = cr0;
	mark_dirty(svm->vmcb, VMCB_CR);
	update_cr0_intercept(svm);
}

static int svm_set_cr4(struct kvm_vcpu *vcpu, unsigned long cr4)
{
	unsigned long host_cr4_mce = cr4_read_shadow() & X86_CR4_MCE;
	unsigned long old_cr4 = to_svm(vcpu)->vmcb->save.cr4;

	if (cr4 & X86_CR4_VMXE)
		return 1;

	if (npt_enabled && ((old_cr4 ^ cr4) & X86_CR4_PGE))
		svm_flush_tlb(vcpu, true);

	vcpu->arch.cr4 = cr4;
	if (!npt_enabled)
		cr4 |= X86_CR4_PAE;
	cr4 |= host_cr4_mce;
	to_svm(vcpu)->vmcb->save.cr4 = cr4;
	mark_dirty(to_svm(vcpu)->vmcb, VMCB_CR);
	return 0;
}

static void svm_set_segment(struct kvm_vcpu *vcpu,
			    struct kvm_segment *var, int seg)
{
	struct vcpu_svm *svm = to_svm(vcpu);
	struct vmcb_seg *s = svm_seg(vcpu, seg);

	s->base = var->base;
	s->limit = var->limit;
	s->selector = var->selector;
	s->attrib = (var->type & SVM_SELECTOR_TYPE_MASK);
	s->attrib |= (var->s & 1) << SVM_SELECTOR_S_SHIFT;
	s->attrib |= (var->dpl & 3) << SVM_SELECTOR_DPL_SHIFT;
	s->attrib |= ((var->present & 1) && !var->unusable) << SVM_SELECTOR_P_SHIFT;
	s->attrib |= (var->avl & 1) << SVM_SELECTOR_AVL_SHIFT;
	s->attrib |= (var->l & 1) << SVM_SELECTOR_L_SHIFT;
	s->attrib |= (var->db & 1) << SVM_SELECTOR_DB_SHIFT;
	s->attrib |= (var->g & 1) << SVM_SELECTOR_G_SHIFT;

	/*
	 * This is always accurate, except if SYSRET returned to a segment
	 * with SS.DPL != 3.  Intel does not have this quirk, and always
	 * forces SS.DPL to 3 on sysret, so we ignore that case; fixing it
	 * would entail passing the CPL to userspace and back.
	 */
	if (seg == VCPU_SREG_SS)
		/* This is symmetric with svm_get_segment() */
		svm->vmcb->save.cpl = (var->dpl & 3);

	mark_dirty(svm->vmcb, VMCB_SEG);
}

static void update_bp_intercept(struct kvm_vcpu *vcpu)
{
	struct vcpu_svm *svm = to_svm(vcpu);

	clr_exception_intercept(svm, BP_VECTOR);

	if (vcpu->guest_debug & KVM_GUESTDBG_ENABLE) {
		if (vcpu->guest_debug & KVM_GUESTDBG_USE_SW_BP)
			set_exception_intercept(svm, BP_VECTOR);
	} else
		vcpu->guest_debug = 0;
}

static void new_asid(struct vcpu_svm *svm, struct svm_cpu_data *sd)
{
	if (sd->next_asid > sd->max_asid) {
		++sd->asid_generation;
		sd->next_asid = sd->min_asid;
		svm->vmcb->control.tlb_ctl = TLB_CONTROL_FLUSH_ALL_ASID;
	}

	svm->asid_generation = sd->asid_generation;
	svm->vmcb->control.asid = sd->next_asid++;

	mark_dirty(svm->vmcb, VMCB_ASID);
}

static u64 svm_get_dr6(struct kvm_vcpu *vcpu)
{
	return to_svm(vcpu)->vmcb->save.dr6;
}

static void svm_set_dr6(struct kvm_vcpu *vcpu, unsigned long value)
{
	struct vcpu_svm *svm = to_svm(vcpu);

	svm->vmcb->save.dr6 = value;
	mark_dirty(svm->vmcb, VMCB_DR);
}

static void svm_sync_dirty_debug_regs(struct kvm_vcpu *vcpu)
{
	struct vcpu_svm *svm = to_svm(vcpu);

	get_debugreg(vcpu->arch.db[0], 0);
	get_debugreg(vcpu->arch.db[1], 1);
	get_debugreg(vcpu->arch.db[2], 2);
	get_debugreg(vcpu->arch.db[3], 3);
	vcpu->arch.dr6 = svm_get_dr6(vcpu);
	vcpu->arch.dr7 = svm->vmcb->save.dr7;

	vcpu->arch.switch_db_regs &= ~KVM_DEBUGREG_WONT_EXIT;
	set_dr_intercepts(svm);
}

static void svm_set_dr7(struct kvm_vcpu *vcpu, unsigned long value)
{
	struct vcpu_svm *svm = to_svm(vcpu);

	svm->vmcb->save.dr7 = value;
	mark_dirty(svm->vmcb, VMCB_DR);
}

static int pf_interception(struct vcpu_svm *svm)
{
	u64 fault_address = __sme_clr(svm->vmcb->control.exit_info_2);
	u64 error_code = svm->vmcb->control.exit_info_1;

	return kvm_handle_page_fault(&svm->vcpu, error_code, fault_address,
			static_cpu_has(X86_FEATURE_DECODEASSISTS) ?
			svm->vmcb->control.insn_bytes : NULL,
			svm->vmcb->control.insn_len);
}

static int npf_interception(struct vcpu_svm *svm)
{
	u64 fault_address = __sme_clr(svm->vmcb->control.exit_info_2);
	u64 error_code = svm->vmcb->control.exit_info_1;

	trace_kvm_page_fault(fault_address, error_code);
	return kvm_mmu_page_fault(&svm->vcpu, fault_address, error_code,
			static_cpu_has(X86_FEATURE_DECODEASSISTS) ?
			svm->vmcb->control.insn_bytes : NULL,
			svm->vmcb->control.insn_len);
}

static int db_interception(struct vcpu_svm *svm)
{
	struct kvm_run *kvm_run = svm->vcpu.run;
	struct kvm_vcpu *vcpu = &svm->vcpu;

	if (!(svm->vcpu.guest_debug &
	      (KVM_GUESTDBG_SINGLESTEP | KVM_GUESTDBG_USE_HW_BP)) &&
		!svm->nmi_singlestep) {
		kvm_queue_exception(&svm->vcpu, DB_VECTOR);
		return 1;
	}

	if (svm->nmi_singlestep) {
		disable_nmi_singlestep(svm);
		/* Make sure we check for pending NMIs upon entry */
		kvm_make_request(KVM_REQ_EVENT, vcpu);
	}

	if (svm->vcpu.guest_debug &
	    (KVM_GUESTDBG_SINGLESTEP | KVM_GUESTDBG_USE_HW_BP)) {
		kvm_run->exit_reason = KVM_EXIT_DEBUG;
		kvm_run->debug.arch.pc =
			svm->vmcb->save.cs.base + svm->vmcb->save.rip;
		kvm_run->debug.arch.exception = DB_VECTOR;
		return 0;
	}

	return 1;
}

static int bp_interception(struct vcpu_svm *svm)
{
	struct kvm_run *kvm_run = svm->vcpu.run;

	kvm_run->exit_reason = KVM_EXIT_DEBUG;
	kvm_run->debug.arch.pc = svm->vmcb->save.cs.base + svm->vmcb->save.rip;
	kvm_run->debug.arch.exception = BP_VECTOR;
	return 0;
}

static int ud_interception(struct vcpu_svm *svm)
{
	return handle_ud(&svm->vcpu);
}

static int ac_interception(struct vcpu_svm *svm)
{
	kvm_queue_exception_e(&svm->vcpu, AC_VECTOR, 0);
	return 1;
}

static int gp_interception(struct vcpu_svm *svm)
{
	struct kvm_vcpu *vcpu = &svm->vcpu;
	u32 error_code = svm->vmcb->control.exit_info_1;
	int er;

	WARN_ON_ONCE(!enable_vmware_backdoor);

	er = kvm_emulate_instruction(vcpu,
		EMULTYPE_VMWARE | EMULTYPE_NO_UD_ON_FAIL);
	if (er == EMULATE_USER_EXIT)
		return 0;
	else if (er != EMULATE_DONE)
		kvm_queue_exception_e(vcpu, GP_VECTOR, error_code);
	return 1;
}

static bool is_erratum_383(void)
{
	int err, i;
	u64 value;

	if (!erratum_383_found)
		return false;

	value = native_read_msr_safe(MSR_IA32_MC0_STATUS, &err);
	if (err)
		return false;

	/* Bit 62 may or may not be set for this mce */
	value &= ~(1ULL << 62);

	if (value != 0xb600000000010015ULL)
		return false;

	/* Clear MCi_STATUS registers */
	for (i = 0; i < 6; ++i)
		native_write_msr_safe(MSR_IA32_MCx_STATUS(i), 0, 0);

	value = native_read_msr_safe(MSR_IA32_MCG_STATUS, &err);
	if (!err) {
		u32 low, high;

		value &= ~(1ULL << 2);
		low    = lower_32_bits(value);
		high   = upper_32_bits(value);

		native_write_msr_safe(MSR_IA32_MCG_STATUS, low, high);
	}

	/* Flush tlb to evict multi-match entries */
	__flush_tlb_all();

	return true;
}

static void svm_handle_mce(struct vcpu_svm *svm)
{
	if (is_erratum_383()) {
		/*
		 * Erratum 383 triggered. Guest state is corrupt so kill the
		 * guest.
		 */
		pr_err("KVM: Guest triggered AMD Erratum 383\n");

		kvm_make_request(KVM_REQ_TRIPLE_FAULT, &svm->vcpu);

		return;
	}

	/*
	 * On an #MC intercept the MCE handler is not called automatically in
	 * the host. So do it by hand here.
	 */
	asm volatile (
		"int $0x12\n");
	/* not sure if we ever come back to this point */

	return;
}

static int mc_interception(struct vcpu_svm *svm)
{
	return 1;
}

static int shutdown_interception(struct vcpu_svm *svm)
{
	struct kvm_run *kvm_run = svm->vcpu.run;

	/*
	 * VMCB is undefined after a SHUTDOWN intercept
	 * so reinitialize it.
	 */
	clear_page(svm->vmcb);
	init_vmcb(svm);

	kvm_run->exit_reason = KVM_EXIT_SHUTDOWN;
	return 0;
}

static int io_interception(struct vcpu_svm *svm)
{
	struct kvm_vcpu *vcpu = &svm->vcpu;
	u32 io_info = svm->vmcb->control.exit_info_1; /* address size bug? */
	int size, in, string;
	unsigned port;

	++svm->vcpu.stat.io_exits;
	string = (io_info & SVM_IOIO_STR_MASK) != 0;
	in = (io_info & SVM_IOIO_TYPE_MASK) != 0;
	if (string)
		return kvm_emulate_instruction(vcpu, 0) == EMULATE_DONE;

	port = io_info >> 16;
	size = (io_info & SVM_IOIO_SIZE_MASK) >> SVM_IOIO_SIZE_SHIFT;
	svm->next_rip = svm->vmcb->control.exit_info_2;

	return kvm_fast_pio(&svm->vcpu, size, port, in);
}

static int nmi_interception(struct vcpu_svm *svm)
{
	return 1;
}

static int intr_interception(struct vcpu_svm *svm)
{
	++svm->vcpu.stat.irq_exits;
	return 1;
}

static int nop_on_interception(struct vcpu_svm *svm)
{
	return 1;
}

static int halt_interception(struct vcpu_svm *svm)
{
	svm->next_rip = kvm_rip_read(&svm->vcpu) + 1;
	return kvm_emulate_halt(&svm->vcpu);
}

static int vmmcall_interception(struct vcpu_svm *svm)
{
	svm->next_rip = kvm_rip_read(&svm->vcpu) + 3;
	return kvm_emulate_hypercall(&svm->vcpu);
}

static unsigned long nested_svm_get_tdp_cr3(struct kvm_vcpu *vcpu)
{
	struct vcpu_svm *svm = to_svm(vcpu);

	return svm->nested.nested_cr3;
}

static u64 nested_svm_get_tdp_pdptr(struct kvm_vcpu *vcpu, int index)
{
	struct vcpu_svm *svm = to_svm(vcpu);
	u64 cr3 = svm->nested.nested_cr3;
	u64 pdpte;
	int ret;

	ret = kvm_vcpu_read_guest_page(vcpu, gpa_to_gfn(__sme_clr(cr3)), &pdpte,
				       offset_in_page(cr3) + index * 8, 8);
	if (ret)
		return 0;
	return pdpte;
}

static void nested_svm_set_tdp_cr3(struct kvm_vcpu *vcpu,
				   unsigned long root)
{
	struct vcpu_svm *svm = to_svm(vcpu);

	svm->vmcb->control.nested_cr3 = __sme_set(root);
	mark_dirty(svm->vmcb, VMCB_NPT);
}

static void nested_svm_inject_npf_exit(struct kvm_vcpu *vcpu,
				       struct x86_exception *fault)
{
	struct vcpu_svm *svm = to_svm(vcpu);

	if (svm->vmcb->control.exit_code != SVM_EXIT_NPF) {
		/*
		 * TODO: track the cause of the nested page fault, and
		 * correctly fill in the high bits of exit_info_1.
		 */
		svm->vmcb->control.exit_code = SVM_EXIT_NPF;
		svm->vmcb->control.exit_code_hi = 0;
		svm->vmcb->control.exit_info_1 = (1ULL << 32);
		svm->vmcb->control.exit_info_2 = fault->address;
	}

	svm->vmcb->control.exit_info_1 &= ~0xffffffffULL;
	svm->vmcb->control.exit_info_1 |= fault->error_code;

	/*
	 * The present bit is always zero for page structure faults on real
	 * hardware.
	 */
	if (svm->vmcb->control.exit_info_1 & (2ULL << 32))
		svm->vmcb->control.exit_info_1 &= ~1;

	nested_svm_vmexit(svm);
}

static void nested_svm_init_mmu_context(struct kvm_vcpu *vcpu)
{
	WARN_ON(mmu_is_nested(vcpu));
	kvm_init_shadow_mmu(vcpu);
	vcpu->arch.mmu.set_cr3           = nested_svm_set_tdp_cr3;
	vcpu->arch.mmu.get_cr3           = nested_svm_get_tdp_cr3;
	vcpu->arch.mmu.get_pdptr         = nested_svm_get_tdp_pdptr;
	vcpu->arch.mmu.inject_page_fault = nested_svm_inject_npf_exit;
	vcpu->arch.mmu.shadow_root_level = get_npt_level(vcpu);
	reset_shadow_zero_bits_mask(vcpu, &vcpu->arch.mmu);
	vcpu->arch.walk_mmu              = &vcpu->arch.nested_mmu;
}

static void nested_svm_uninit_mmu_context(struct kvm_vcpu *vcpu)
{
	vcpu->arch.walk_mmu = &vcpu->arch.mmu;
}

static int nested_svm_check_permissions(struct vcpu_svm *svm)
{
	if (!(svm->vcpu.arch.efer & EFER_SVME) ||
	    !is_paging(&svm->vcpu)) {
		kvm_queue_exception(&svm->vcpu, UD_VECTOR);
		return 1;
	}

	if (svm->vmcb->save.cpl) {
		kvm_inject_gp(&svm->vcpu, 0);
		return 1;
	}

	return 0;
}

static int nested_svm_check_exception(struct vcpu_svm *svm, unsigned nr,
				      bool has_error_code, u32 error_code)
{
	int vmexit;

	if (!is_guest_mode(&svm->vcpu))
		return 0;

	vmexit = nested_svm_intercept(svm);
	if (vmexit != NESTED_EXIT_DONE)
		return 0;

	svm->vmcb->control.exit_code = SVM_EXIT_EXCP_BASE + nr;
	svm->vmcb->control.exit_code_hi = 0;
	svm->vmcb->control.exit_info_1 = error_code;

	/*
	 * FIXME: we should not write CR2 when L1 intercepts an L2 #PF exception.
	 * The fix is to add the ancillary datum (CR2 or DR6) to structs
	 * kvm_queued_exception and kvm_vcpu_events, so that CR2 and DR6 can be
	 * written only when inject_pending_event runs (DR6 would written here
	 * too).  This should be conditional on a new capability---if the
	 * capability is disabled, kvm_multiple_exception would write the
	 * ancillary information to CR2 or DR6, for backwards ABI-compatibility.
	 */
	if (svm->vcpu.arch.exception.nested_apf)
		svm->vmcb->control.exit_info_2 = svm->vcpu.arch.apf.nested_apf_token;
	else
		svm->vmcb->control.exit_info_2 = svm->vcpu.arch.cr2;

	svm->nested.exit_required = true;
	return vmexit;
}

/* This function returns true if it is save to enable the irq window */
static inline bool nested_svm_intr(struct vcpu_svm *svm)
{
	if (!is_guest_mode(&svm->vcpu))
		return true;

	if (!(svm->vcpu.arch.hflags & HF_VINTR_MASK))
		return true;

	if (!(svm->vcpu.arch.hflags & HF_HIF_MASK))
		return false;

	/*
	 * if vmexit was already requested (by intercepted exception
	 * for instance) do not overwrite it with "external interrupt"
	 * vmexit.
	 */
	if (svm->nested.exit_required)
		return false;

	svm->vmcb->control.exit_code   = SVM_EXIT_INTR;
	svm->vmcb->control.exit_info_1 = 0;
	svm->vmcb->control.exit_info_2 = 0;

	if (svm->nested.intercept & 1ULL) {
		/*
		 * The #vmexit can't be emulated here directly because this
		 * code path runs with irqs and preemption disabled. A
		 * #vmexit emulation might sleep. Only signal request for
		 * the #vmexit here.
		 */
		svm->nested.exit_required = true;
		trace_kvm_nested_intr_vmexit(svm->vmcb->save.rip);
		return false;
	}

	return true;
}

/* This function returns true if it is save to enable the nmi window */
static inline bool nested_svm_nmi(struct vcpu_svm *svm)
{
	if (!is_guest_mode(&svm->vcpu))
		return true;

	if (!(svm->nested.intercept & (1ULL << INTERCEPT_NMI)))
		return true;

	svm->vmcb->control.exit_code = SVM_EXIT_NMI;
	svm->nested.exit_required = true;

	return false;
}

static void *nested_svm_map(struct vcpu_svm *svm, u64 gpa, struct page **_page)
{
	struct page *page;

	might_sleep();

	page = kvm_vcpu_gfn_to_page(&svm->vcpu, gpa >> PAGE_SHIFT);
	if (is_error_page(page))
		goto error;

	*_page = page;

	return kmap(page);

error:
	kvm_inject_gp(&svm->vcpu, 0);

	return NULL;
}

static void nested_svm_unmap(struct page *page)
{
	kunmap(page);
	kvm_release_page_dirty(page);
}

static int nested_svm_intercept_ioio(struct vcpu_svm *svm)
{
	unsigned port, size, iopm_len;
	u16 val, mask;
	u8 start_bit;
	u64 gpa;

	if (!(svm->nested.intercept & (1ULL << INTERCEPT_IOIO_PROT)))
		return NESTED_EXIT_HOST;

	port = svm->vmcb->control.exit_info_1 >> 16;
	size = (svm->vmcb->control.exit_info_1 & SVM_IOIO_SIZE_MASK) >>
		SVM_IOIO_SIZE_SHIFT;
	gpa  = svm->nested.vmcb_iopm + (port / 8);
	start_bit = port % 8;
	iopm_len = (start_bit + size > 8) ? 2 : 1;
	mask = (0xf >> (4 - size)) << start_bit;
	val = 0;

	if (kvm_vcpu_read_guest(&svm->vcpu, gpa, &val, iopm_len))
		return NESTED_EXIT_DONE;

	return (val & mask) ? NESTED_EXIT_DONE : NESTED_EXIT_HOST;
}

static int nested_svm_exit_handled_msr(struct vcpu_svm *svm)
{
	u32 offset, msr, value;
	int write, mask;

	if (!(svm->nested.intercept & (1ULL << INTERCEPT_MSR_PROT)))
		return NESTED_EXIT_HOST;

	msr    = svm->vcpu.arch.regs[VCPU_REGS_RCX];
	offset = svm_msrpm_offset(msr);
	write  = svm->vmcb->control.exit_info_1 & 1;
	mask   = 1 << ((2 * (msr & 0xf)) + write);

	if (offset == MSR_INVALID)
		return NESTED_EXIT_DONE;

	/* Offset is in 32 bit units but need in 8 bit units */
	offset *= 4;

	if (kvm_vcpu_read_guest(&svm->vcpu, svm->nested.vmcb_msrpm + offset, &value, 4))
		return NESTED_EXIT_DONE;

	return (value & mask) ? NESTED_EXIT_DONE : NESTED_EXIT_HOST;
}

/* DB exceptions for our internal use must not cause vmexit */
static int nested_svm_intercept_db(struct vcpu_svm *svm)
{
	unsigned long dr6;

	/* if we're not singlestepping, it's not ours */
	if (!svm->nmi_singlestep)
		return NESTED_EXIT_DONE;

	/* if it's not a singlestep exception, it's not ours */
	if (kvm_get_dr(&svm->vcpu, 6, &dr6))
		return NESTED_EXIT_DONE;
	if (!(dr6 & DR6_BS))
		return NESTED_EXIT_DONE;

	/* if the guest is singlestepping, it should get the vmexit */
	if (svm->nmi_singlestep_guest_rflags & X86_EFLAGS_TF) {
		disable_nmi_singlestep(svm);
		return NESTED_EXIT_DONE;
	}

	/* it's ours, the nested hypervisor must not see this one */
	return NESTED_EXIT_HOST;
}

static int nested_svm_exit_special(struct vcpu_svm *svm)
{
	u32 exit_code = svm->vmcb->control.exit_code;

	switch (exit_code) {
	case SVM_EXIT_INTR:
	case SVM_EXIT_NMI:
	case SVM_EXIT_EXCP_BASE + MC_VECTOR:
		return NESTED_EXIT_HOST;
	case SVM_EXIT_NPF:
		/* For now we are always handling NPFs when using them */
		if (npt_enabled)
			return NESTED_EXIT_HOST;
		break;
	case SVM_EXIT_EXCP_BASE + PF_VECTOR:
		/* When we're shadowing, trap PFs, but not async PF */
		if (!npt_enabled && svm->vcpu.arch.apf.host_apf_reason == 0)
			return NESTED_EXIT_HOST;
		break;
	default:
		break;
	}

	return NESTED_EXIT_CONTINUE;
}

/*
 * If this function returns true, this #vmexit was already handled
 */
static int nested_svm_intercept(struct vcpu_svm *svm)
{
	u32 exit_code = svm->vmcb->control.exit_code;
	int vmexit = NESTED_EXIT_HOST;

	switch (exit_code) {
	case SVM_EXIT_MSR:
		vmexit = nested_svm_exit_handled_msr(svm);
		break;
	case SVM_EXIT_IOIO:
		vmexit = nested_svm_intercept_ioio(svm);
		break;
	case SVM_EXIT_READ_CR0 ... SVM_EXIT_WRITE_CR8: {
		u32 bit = 1U << (exit_code - SVM_EXIT_READ_CR0);
		if (svm->nested.intercept_cr & bit)
			vmexit = NESTED_EXIT_DONE;
		break;
	}
	case SVM_EXIT_READ_DR0 ... SVM_EXIT_WRITE_DR7: {
		u32 bit = 1U << (exit_code - SVM_EXIT_READ_DR0);
		if (svm->nested.intercept_dr & bit)
			vmexit = NESTED_EXIT_DONE;
		break;
	}
	case SVM_EXIT_EXCP_BASE ... SVM_EXIT_EXCP_BASE + 0x1f: {
		u32 excp_bits = 1 << (exit_code - SVM_EXIT_EXCP_BASE);
		if (svm->nested.intercept_exceptions & excp_bits) {
			if (exit_code == SVM_EXIT_EXCP_BASE + DB_VECTOR)
				vmexit = nested_svm_intercept_db(svm);
			else
				vmexit = NESTED_EXIT_DONE;
		}
		/* async page fault always cause vmexit */
		else if ((exit_code == SVM_EXIT_EXCP_BASE + PF_VECTOR) &&
			 svm->vcpu.arch.exception.nested_apf != 0)
			vmexit = NESTED_EXIT_DONE;
		break;
	}
	case SVM_EXIT_ERR: {
		vmexit = NESTED_EXIT_DONE;
		break;
	}
	default: {
		u64 exit_bits = 1ULL << (exit_code - SVM_EXIT_INTR);
		if (svm->nested.intercept & exit_bits)
			vmexit = NESTED_EXIT_DONE;
	}
	}

	return vmexit;
}

static int nested_svm_exit_handled(struct vcpu_svm *svm)
{
	int vmexit;

	vmexit = nested_svm_intercept(svm);

	if (vmexit == NESTED_EXIT_DONE)
		nested_svm_vmexit(svm);

	return vmexit;
}

static inline void copy_vmcb_control_area(struct vmcb *dst_vmcb, struct vmcb *from_vmcb)
{
	struct vmcb_control_area *dst  = &dst_vmcb->control;
	struct vmcb_control_area *from = &from_vmcb->control;

	dst->intercept_cr         = from->intercept_cr;
	dst->intercept_dr         = from->intercept_dr;
	dst->intercept_exceptions = from->intercept_exceptions;
	dst->intercept            = from->intercept;
	dst->iopm_base_pa         = from->iopm_base_pa;
	dst->msrpm_base_pa        = from->msrpm_base_pa;
	dst->tsc_offset           = from->tsc_offset;
	dst->asid                 = from->asid;
	dst->tlb_ctl              = from->tlb_ctl;
	dst->int_ctl              = from->int_ctl;
	dst->int_vector           = from->int_vector;
	dst->int_state            = from->int_state;
	dst->exit_code            = from->exit_code;
	dst->exit_code_hi         = from->exit_code_hi;
	dst->exit_info_1          = from->exit_info_1;
	dst->exit_info_2          = from->exit_info_2;
	dst->exit_int_info        = from->exit_int_info;
	dst->exit_int_info_err    = from->exit_int_info_err;
	dst->nested_ctl           = from->nested_ctl;
	dst->event_inj            = from->event_inj;
	dst->event_inj_err        = from->event_inj_err;
	dst->nested_cr3           = from->nested_cr3;
	dst->virt_ext              = from->virt_ext;
}

static int nested_svm_vmexit(struct vcpu_svm *svm)
{
	struct vmcb *nested_vmcb;
	struct vmcb *hsave = svm->nested.hsave;
	struct vmcb *vmcb = svm->vmcb;
	struct page *page;

	trace_kvm_nested_vmexit_inject(vmcb->control.exit_code,
				       vmcb->control.exit_info_1,
				       vmcb->control.exit_info_2,
				       vmcb->control.exit_int_info,
				       vmcb->control.exit_int_info_err,
				       KVM_ISA_SVM);

	nested_vmcb = nested_svm_map(svm, svm->nested.vmcb, &page);
	if (!nested_vmcb)
		return 1;

	/* Exit Guest-Mode */
	leave_guest_mode(&svm->vcpu);
	svm->nested.vmcb = 0;

	/* Give the current vmcb to the guest */
	disable_gif(svm);

	nested_vmcb->save.es     = vmcb->save.es;
	nested_vmcb->save.cs     = vmcb->save.cs;
	nested_vmcb->save.ss     = vmcb->save.ss;
	nested_vmcb->save.ds     = vmcb->save.ds;
	nested_vmcb->save.gdtr   = vmcb->save.gdtr;
	nested_vmcb->save.idtr   = vmcb->save.idtr;
	nested_vmcb->save.efer   = svm->vcpu.arch.efer;
	nested_vmcb->save.cr0    = kvm_read_cr0(&svm->vcpu);
	nested_vmcb->save.cr3    = kvm_read_cr3(&svm->vcpu);
	nested_vmcb->save.cr2    = vmcb->save.cr2;
	nested_vmcb->save.cr4    = svm->vcpu.arch.cr4;
	nested_vmcb->save.rflags = kvm_get_rflags(&svm->vcpu);
	nested_vmcb->save.rip    = vmcb->save.rip;
	nested_vmcb->save.rsp    = vmcb->save.rsp;
	nested_vmcb->save.rax    = vmcb->save.rax;
	nested_vmcb->save.dr7    = vmcb->save.dr7;
	nested_vmcb->save.dr6    = vmcb->save.dr6;
	nested_vmcb->save.cpl    = vmcb->save.cpl;

	nested_vmcb->control.int_ctl           = vmcb->control.int_ctl;
	nested_vmcb->control.int_vector        = vmcb->control.int_vector;
	nested_vmcb->control.int_state         = vmcb->control.int_state;
	nested_vmcb->control.exit_code         = vmcb->control.exit_code;
	nested_vmcb->control.exit_code_hi      = vmcb->control.exit_code_hi;
	nested_vmcb->control.exit_info_1       = vmcb->control.exit_info_1;
	nested_vmcb->control.exit_info_2       = vmcb->control.exit_info_2;
	nested_vmcb->control.exit_int_info     = vmcb->control.exit_int_info;
	nested_vmcb->control.exit_int_info_err = vmcb->control.exit_int_info_err;

	if (svm->nrips_enabled)
		nested_vmcb->control.next_rip  = vmcb->control.next_rip;

	/*
	 * If we emulate a VMRUN/#VMEXIT in the same host #vmexit cycle we have
	 * to make sure that we do not lose injected events. So check event_inj
	 * here and copy it to exit_int_info if it is valid.
	 * Exit_int_info and event_inj can't be both valid because the case
	 * below only happens on a VMRUN instruction intercept which has
	 * no valid exit_int_info set.
	 */
	if (vmcb->control.event_inj & SVM_EVTINJ_VALID) {
		struct vmcb_control_area *nc = &nested_vmcb->control;

		nc->exit_int_info     = vmcb->control.event_inj;
		nc->exit_int_info_err = vmcb->control.event_inj_err;
	}

	nested_vmcb->control.tlb_ctl           = 0;
	nested_vmcb->control.event_inj         = 0;
	nested_vmcb->control.event_inj_err     = 0;

	/* We always set V_INTR_MASKING and remember the old value in hflags */
	if (!(svm->vcpu.arch.hflags & HF_VINTR_MASK))
		nested_vmcb->control.int_ctl &= ~V_INTR_MASKING_MASK;

	/* Restore the original control entries */
	copy_vmcb_control_area(vmcb, hsave);

	svm->vcpu.arch.tsc_offset = svm->vmcb->control.tsc_offset;
	kvm_clear_exception_queue(&svm->vcpu);
	kvm_clear_interrupt_queue(&svm->vcpu);

	svm->nested.nested_cr3 = 0;

	/* Restore selected save entries */
	svm->vmcb->save.es = hsave->save.es;
	svm->vmcb->save.cs = hsave->save.cs;
	svm->vmcb->save.ss = hsave->save.ss;
	svm->vmcb->save.ds = hsave->save.ds;
	svm->vmcb->save.gdtr = hsave->save.gdtr;
	svm->vmcb->save.idtr = hsave->save.idtr;
	kvm_set_rflags(&svm->vcpu, hsave->save.rflags);
	svm_set_efer(&svm->vcpu, hsave->save.efer);
	svm_set_cr0(&svm->vcpu, hsave->save.cr0 | X86_CR0_PE);
	svm_set_cr4(&svm->vcpu, hsave->save.cr4);
	if (npt_enabled) {
		svm->vmcb->save.cr3 = hsave->save.cr3;
		svm->vcpu.arch.cr3 = hsave->save.cr3;
	} else {
		(void)kvm_set_cr3(&svm->vcpu, hsave->save.cr3);
	}
	kvm_register_write(&svm->vcpu, VCPU_REGS_RAX, hsave->save.rax);
	kvm_register_write(&svm->vcpu, VCPU_REGS_RSP, hsave->save.rsp);
	kvm_register_write(&svm->vcpu, VCPU_REGS_RIP, hsave->save.rip);
	svm->vmcb->save.dr7 = 0;
	svm->vmcb->save.cpl = 0;
	svm->vmcb->control.exit_int_info = 0;

	mark_all_dirty(svm->vmcb);

	nested_svm_unmap(page);

	nested_svm_uninit_mmu_context(&svm->vcpu);
	kvm_mmu_reset_context(&svm->vcpu);
	kvm_mmu_load(&svm->vcpu);

	/*
	 * Drop what we picked up for L2 via svm_complete_interrupts() so it
	 * doesn't end up in L1.
	 */
	svm->vcpu.arch.nmi_injected = false;
	kvm_clear_exception_queue(&svm->vcpu);
	kvm_clear_interrupt_queue(&svm->vcpu);

	return 0;
}

static bool nested_svm_vmrun_msrpm(struct vcpu_svm *svm)
{
	/*
	 * This function merges the msr permission bitmaps of kvm and the
	 * nested vmcb. It is optimized in that it only merges the parts where
	 * the kvm msr permission bitmap may contain zero bits
	 */
	int i;

	if (!(svm->nested.intercept & (1ULL << INTERCEPT_MSR_PROT)))
		return true;

	for (i = 0; i < MSRPM_OFFSETS; i++) {
		u32 value, p;
		u64 offset;

		if (msrpm_offsets[i] == 0xffffffff)
			break;

		p      = msrpm_offsets[i];
		offset = svm->nested.vmcb_msrpm + (p * 4);

		if (kvm_vcpu_read_guest(&svm->vcpu, offset, &value, 4))
			return false;

		svm->nested.msrpm[p] = svm->msrpm[p] | value;
	}

	svm->vmcb->control.msrpm_base_pa = __sme_set(__pa(svm->nested.msrpm));

	return true;
}

static bool nested_vmcb_checks(struct vmcb *vmcb)
{
	if ((vmcb->control.intercept & (1ULL << INTERCEPT_VMRUN)) == 0)
		return false;

	if (vmcb->control.asid == 0)
		return false;

	if ((vmcb->control.nested_ctl & SVM_NESTED_CTL_NP_ENABLE) &&
	    !npt_enabled)
		return false;

	return true;
}

static void enter_svm_guest_mode(struct vcpu_svm *svm, u64 vmcb_gpa,
				 struct vmcb *nested_vmcb, struct page *page)
{
	if (kvm_get_rflags(&svm->vcpu) & X86_EFLAGS_IF)
		svm->vcpu.arch.hflags |= HF_HIF_MASK;
	else
		svm->vcpu.arch.hflags &= ~HF_HIF_MASK;

	if (nested_vmcb->control.nested_ctl & SVM_NESTED_CTL_NP_ENABLE) {
		kvm_mmu_unload(&svm->vcpu);
		svm->nested.nested_cr3 = nested_vmcb->control.nested_cr3;
		nested_svm_init_mmu_context(&svm->vcpu);
	}

	/* Load the nested guest state */
	svm->vmcb->save.es = nested_vmcb->save.es;
	svm->vmcb->save.cs = nested_vmcb->save.cs;
	svm->vmcb->save.ss = nested_vmcb->save.ss;
	svm->vmcb->save.ds = nested_vmcb->save.ds;
	svm->vmcb->save.gdtr = nested_vmcb->save.gdtr;
	svm->vmcb->save.idtr = nested_vmcb->save.idtr;
	kvm_set_rflags(&svm->vcpu, nested_vmcb->save.rflags);
	svm_set_efer(&svm->vcpu, nested_vmcb->save.efer);
	svm_set_cr0(&svm->vcpu, nested_vmcb->save.cr0);
	svm_set_cr4(&svm->vcpu, nested_vmcb->save.cr4);
	if (npt_enabled) {
		svm->vmcb->save.cr3 = nested_vmcb->save.cr3;
		svm->vcpu.arch.cr3 = nested_vmcb->save.cr3;
	} else
		(void)kvm_set_cr3(&svm->vcpu, nested_vmcb->save.cr3);

	/* Guest paging mode is active - reset mmu */
	kvm_mmu_reset_context(&svm->vcpu);

	svm->vmcb->save.cr2 = svm->vcpu.arch.cr2 = nested_vmcb->save.cr2;
	kvm_register_write(&svm->vcpu, VCPU_REGS_RAX, nested_vmcb->save.rax);
	kvm_register_write(&svm->vcpu, VCPU_REGS_RSP, nested_vmcb->save.rsp);
	kvm_register_write(&svm->vcpu, VCPU_REGS_RIP, nested_vmcb->save.rip);

	/* In case we don't even reach vcpu_run, the fields are not updated */
	svm->vmcb->save.rax = nested_vmcb->save.rax;
	svm->vmcb->save.rsp = nested_vmcb->save.rsp;
	svm->vmcb->save.rip = nested_vmcb->save.rip;
	svm->vmcb->save.dr7 = nested_vmcb->save.dr7;
	svm->vmcb->save.dr6 = nested_vmcb->save.dr6;
	svm->vmcb->save.cpl = nested_vmcb->save.cpl;

	svm->nested.vmcb_msrpm = nested_vmcb->control.msrpm_base_pa & ~0x0fffULL;
	svm->nested.vmcb_iopm  = nested_vmcb->control.iopm_base_pa  & ~0x0fffULL;

	/* cache intercepts */
	svm->nested.intercept_cr         = nested_vmcb->control.intercept_cr;
	svm->nested.intercept_dr         = nested_vmcb->control.intercept_dr;
	svm->nested.intercept_exceptions = nested_vmcb->control.intercept_exceptions;
	svm->nested.intercept            = nested_vmcb->control.intercept;

	svm_flush_tlb(&svm->vcpu, true);
	svm->vmcb->control.int_ctl = nested_vmcb->control.int_ctl | V_INTR_MASKING_MASK;
	if (nested_vmcb->control.int_ctl & V_INTR_MASKING_MASK)
		svm->vcpu.arch.hflags |= HF_VINTR_MASK;
	else
		svm->vcpu.arch.hflags &= ~HF_VINTR_MASK;

	if (svm->vcpu.arch.hflags & HF_VINTR_MASK) {
		/* We only want the cr8 intercept bits of the guest */
		clr_cr_intercept(svm, INTERCEPT_CR8_READ);
		clr_cr_intercept(svm, INTERCEPT_CR8_WRITE);
	}

	/* We don't want to see VMMCALLs from a nested guest */
	clr_intercept(svm, INTERCEPT_VMMCALL);

	svm->vcpu.arch.tsc_offset += nested_vmcb->control.tsc_offset;
	svm->vmcb->control.tsc_offset = svm->vcpu.arch.tsc_offset;

	svm->vmcb->control.virt_ext = nested_vmcb->control.virt_ext;
	svm->vmcb->control.int_vector = nested_vmcb->control.int_vector;
	svm->vmcb->control.int_state = nested_vmcb->control.int_state;
	svm->vmcb->control.event_inj = nested_vmcb->control.event_inj;
	svm->vmcb->control.event_inj_err = nested_vmcb->control.event_inj_err;

	nested_svm_unmap(page);

	/* Enter Guest-Mode */
	enter_guest_mode(&svm->vcpu);

	/*
	 * Merge guest and host intercepts - must be called  with vcpu in
	 * guest-mode to take affect here
	 */
	recalc_intercepts(svm);

	svm->nested.vmcb = vmcb_gpa;

	enable_gif(svm);

	mark_all_dirty(svm->vmcb);
}

static bool nested_svm_vmrun(struct vcpu_svm *svm)
{
	struct vmcb *nested_vmcb;
	struct vmcb *hsave = svm->nested.hsave;
	struct vmcb *vmcb = svm->vmcb;
	struct page *page;
	u64 vmcb_gpa;

	vmcb_gpa = svm->vmcb->save.rax;

	nested_vmcb = nested_svm_map(svm, svm->vmcb->save.rax, &page);
	if (!nested_vmcb)
		return false;

	if (!nested_vmcb_checks(nested_vmcb)) {
		nested_vmcb->control.exit_code    = SVM_EXIT_ERR;
		nested_vmcb->control.exit_code_hi = 0;
		nested_vmcb->control.exit_info_1  = 0;
		nested_vmcb->control.exit_info_2  = 0;

		nested_svm_unmap(page);

		return false;
	}

	trace_kvm_nested_vmrun(svm->vmcb->save.rip, vmcb_gpa,
			       nested_vmcb->save.rip,
			       nested_vmcb->control.int_ctl,
			       nested_vmcb->control.event_inj,
			       nested_vmcb->control.nested_ctl);

	trace_kvm_nested_intercepts(nested_vmcb->control.intercept_cr & 0xffff,
				    nested_vmcb->control.intercept_cr >> 16,
				    nested_vmcb->control.intercept_exceptions,
				    nested_vmcb->control.intercept);

	/* Clear internal status */
	kvm_clear_exception_queue(&svm->vcpu);
	kvm_clear_interrupt_queue(&svm->vcpu);

	/*
	 * Save the old vmcb, so we don't need to pick what we save, but can
	 * restore everything when a VMEXIT occurs
	 */
	hsave->save.es     = vmcb->save.es;
	hsave->save.cs     = vmcb->save.cs;
	hsave->save.ss     = vmcb->save.ss;
	hsave->save.ds     = vmcb->save.ds;
	hsave->save.gdtr   = vmcb->save.gdtr;
	hsave->save.idtr   = vmcb->save.idtr;
	hsave->save.efer   = svm->vcpu.arch.efer;
	hsave->save.cr0    = kvm_read_cr0(&svm->vcpu);
	hsave->save.cr4    = svm->vcpu.arch.cr4;
	hsave->save.rflags = kvm_get_rflags(&svm->vcpu);
	hsave->save.rip    = kvm_rip_read(&svm->vcpu);
	hsave->save.rsp    = vmcb->save.rsp;
	hsave->save.rax    = vmcb->save.rax;
	if (npt_enabled)
		hsave->save.cr3    = vmcb->save.cr3;
	else
		hsave->save.cr3    = kvm_read_cr3(&svm->vcpu);

	copy_vmcb_control_area(hsave, vmcb);

	enter_svm_guest_mode(svm, vmcb_gpa, nested_vmcb, page);

	return true;
}

static void nested_svm_vmloadsave(struct vmcb *from_vmcb, struct vmcb *to_vmcb)
{
	to_vmcb->save.fs = from_vmcb->save.fs;
	to_vmcb->save.gs = from_vmcb->save.gs;
	to_vmcb->save.tr = from_vmcb->save.tr;
	to_vmcb->save.ldtr = from_vmcb->save.ldtr;
	to_vmcb->save.kernel_gs_base = from_vmcb->save.kernel_gs_base;
	to_vmcb->save.star = from_vmcb->save.star;
	to_vmcb->save.lstar = from_vmcb->save.lstar;
	to_vmcb->save.cstar = from_vmcb->save.cstar;
	to_vmcb->save.sfmask = from_vmcb->save.sfmask;
	to_vmcb->save.sysenter_cs = from_vmcb->save.sysenter_cs;
	to_vmcb->save.sysenter_esp = from_vmcb->save.sysenter_esp;
	to_vmcb->save.sysenter_eip = from_vmcb->save.sysenter_eip;
}

static int vmload_interception(struct vcpu_svm *svm)
{
	struct vmcb *nested_vmcb;
	struct page *page;
	int ret;

	if (nested_svm_check_permissions(svm))
		return 1;

	nested_vmcb = nested_svm_map(svm, svm->vmcb->save.rax, &page);
	if (!nested_vmcb)
		return 1;

	svm->next_rip = kvm_rip_read(&svm->vcpu) + 3;
	ret = kvm_skip_emulated_instruction(&svm->vcpu);

	nested_svm_vmloadsave(nested_vmcb, svm->vmcb);
	nested_svm_unmap(page);

	return ret;
}

static int vmsave_interception(struct vcpu_svm *svm)
{
	struct vmcb *nested_vmcb;
	struct page *page;
	int ret;

	if (nested_svm_check_permissions(svm))
		return 1;

	nested_vmcb = nested_svm_map(svm, svm->vmcb->save.rax, &page);
	if (!nested_vmcb)
		return 1;

	svm->next_rip = kvm_rip_read(&svm->vcpu) + 3;
	ret = kvm_skip_emulated_instruction(&svm->vcpu);

	nested_svm_vmloadsave(svm->vmcb, nested_vmcb);
	nested_svm_unmap(page);

	return ret;
}

static int vmrun_interception(struct vcpu_svm *svm)
{
	if (nested_svm_check_permissions(svm))
		return 1;

	/* Save rip after vmrun instruction */
	kvm_rip_write(&svm->vcpu, kvm_rip_read(&svm->vcpu) + 3);

	if (!nested_svm_vmrun(svm))
		return 1;

	if (!nested_svm_vmrun_msrpm(svm))
		goto failed;

	return 1;

failed:

	svm->vmcb->control.exit_code    = SVM_EXIT_ERR;
	svm->vmcb->control.exit_code_hi = 0;
	svm->vmcb->control.exit_info_1  = 0;
	svm->vmcb->control.exit_info_2  = 0;

	nested_svm_vmexit(svm);

	return 1;
}

static int stgi_interception(struct vcpu_svm *svm)
{
	int ret;

	if (nested_svm_check_permissions(svm))
		return 1;

	/*
	 * If VGIF is enabled, the STGI intercept is only added to
	 * detect the opening of the SMI/NMI window; remove it now.
	 */
	if (vgif_enabled(svm))
		clr_intercept(svm, INTERCEPT_STGI);

	svm->next_rip = kvm_rip_read(&svm->vcpu) + 3;
	ret = kvm_skip_emulated_instruction(&svm->vcpu);
	kvm_make_request(KVM_REQ_EVENT, &svm->vcpu);

	enable_gif(svm);

	return ret;
}

static int clgi_interception(struct vcpu_svm *svm)
{
	int ret;

	if (nested_svm_check_permissions(svm))
		return 1;

	svm->next_rip = kvm_rip_read(&svm->vcpu) + 3;
	ret = kvm_skip_emulated_instruction(&svm->vcpu);

	disable_gif(svm);

	/* After a CLGI no interrupts should come */
	if (!kvm_vcpu_apicv_active(&svm->vcpu)) {
		svm_clear_vintr(svm);
		svm->vmcb->control.int_ctl &= ~V_IRQ_MASK;
		mark_dirty(svm->vmcb, VMCB_INTR);
	}

	return ret;
}

static int invlpga_interception(struct vcpu_svm *svm)
{
	struct kvm_vcpu *vcpu = &svm->vcpu;

	trace_kvm_invlpga(svm->vmcb->save.rip, kvm_register_read(&svm->vcpu, VCPU_REGS_RCX),
			  kvm_register_read(&svm->vcpu, VCPU_REGS_RAX));

	/* Let's treat INVLPGA the same as INVLPG (can be optimized!) */
	kvm_mmu_invlpg(vcpu, kvm_register_read(&svm->vcpu, VCPU_REGS_RAX));

	svm->next_rip = kvm_rip_read(&svm->vcpu) + 3;
	return kvm_skip_emulated_instruction(&svm->vcpu);
}

static int skinit_interception(struct vcpu_svm *svm)
{
	trace_kvm_skinit(svm->vmcb->save.rip, kvm_register_read(&svm->vcpu, VCPU_REGS_RAX));

	kvm_queue_exception(&svm->vcpu, UD_VECTOR);
	return 1;
}

static int wbinvd_interception(struct vcpu_svm *svm)
{
	return kvm_emulate_wbinvd(&svm->vcpu);
}

static int xsetbv_interception(struct vcpu_svm *svm)
{
	u64 new_bv = kvm_read_edx_eax(&svm->vcpu);
	u32 index = kvm_register_read(&svm->vcpu, VCPU_REGS_RCX);

	if (kvm_set_xcr(&svm->vcpu, index, new_bv) == 0) {
		svm->next_rip = kvm_rip_read(&svm->vcpu) + 3;
		return kvm_skip_emulated_instruction(&svm->vcpu);
	}

	return 1;
}

static int task_switch_interception(struct vcpu_svm *svm)
{
	u16 tss_selector;
	int reason;
	int int_type = svm->vmcb->control.exit_int_info &
		SVM_EXITINTINFO_TYPE_MASK;
	int int_vec = svm->vmcb->control.exit_int_info & SVM_EVTINJ_VEC_MASK;
	uint32_t type =
		svm->vmcb->control.exit_int_info & SVM_EXITINTINFO_TYPE_MASK;
	uint32_t idt_v =
		svm->vmcb->control.exit_int_info & SVM_EXITINTINFO_VALID;
	bool has_error_code = false;
	u32 error_code = 0;

	tss_selector = (u16)svm->vmcb->control.exit_info_1;

	if (svm->vmcb->control.exit_info_2 &
	    (1ULL << SVM_EXITINFOSHIFT_TS_REASON_IRET))
		reason = TASK_SWITCH_IRET;
	else if (svm->vmcb->control.exit_info_2 &
		 (1ULL << SVM_EXITINFOSHIFT_TS_REASON_JMP))
		reason = TASK_SWITCH_JMP;
	else if (idt_v)
		reason = TASK_SWITCH_GATE;
	else
		reason = TASK_SWITCH_CALL;

	if (reason == TASK_SWITCH_GATE) {
		switch (type) {
		case SVM_EXITINTINFO_TYPE_NMI:
			svm->vcpu.arch.nmi_injected = false;
			break;
		case SVM_EXITINTINFO_TYPE_EXEPT:
			if (svm->vmcb->control.exit_info_2 &
			    (1ULL << SVM_EXITINFOSHIFT_TS_HAS_ERROR_CODE)) {
				has_error_code = true;
				error_code =
					(u32)svm->vmcb->control.exit_info_2;
			}
			kvm_clear_exception_queue(&svm->vcpu);
			break;
		case SVM_EXITINTINFO_TYPE_INTR:
			kvm_clear_interrupt_queue(&svm->vcpu);
			break;
		default:
			break;
		}
	}

	if (reason != TASK_SWITCH_GATE ||
	    int_type == SVM_EXITINTINFO_TYPE_SOFT ||
	    (int_type == SVM_EXITINTINFO_TYPE_EXEPT &&
	     (int_vec == OF_VECTOR || int_vec == BP_VECTOR)))
		skip_emulated_instruction(&svm->vcpu);

	if (int_type != SVM_EXITINTINFO_TYPE_SOFT)
		int_vec = -1;

	if (kvm_task_switch(&svm->vcpu, tss_selector, int_vec, reason,
				has_error_code, error_code) == EMULATE_FAIL) {
		svm->vcpu.run->exit_reason = KVM_EXIT_INTERNAL_ERROR;
		svm->vcpu.run->internal.suberror = KVM_INTERNAL_ERROR_EMULATION;
		svm->vcpu.run->internal.ndata = 0;
		return 0;
	}
	return 1;
}

static int cpuid_interception(struct vcpu_svm *svm)
{
	svm->next_rip = kvm_rip_read(&svm->vcpu) + 2;
	return kvm_emulate_cpuid(&svm->vcpu);
}

static int iret_interception(struct vcpu_svm *svm)
{
	++svm->vcpu.stat.nmi_window_exits;
	clr_intercept(svm, INTERCEPT_IRET);
	svm->vcpu.arch.hflags |= HF_IRET_MASK;
	svm->nmi_iret_rip = kvm_rip_read(&svm->vcpu);
	kvm_make_request(KVM_REQ_EVENT, &svm->vcpu);
	return 1;
}

static int invlpg_interception(struct vcpu_svm *svm)
{
	if (!static_cpu_has(X86_FEATURE_DECODEASSISTS))
		return kvm_emulate_instruction(&svm->vcpu, 0) == EMULATE_DONE;

	kvm_mmu_invlpg(&svm->vcpu, svm->vmcb->control.exit_info_1);
	return kvm_skip_emulated_instruction(&svm->vcpu);
}

static int emulate_on_interception(struct vcpu_svm *svm)
{
	return kvm_emulate_instruction(&svm->vcpu, 0) == EMULATE_DONE;
}

static int rsm_interception(struct vcpu_svm *svm)
{
	return kvm_emulate_instruction_from_buffer(&svm->vcpu,
					rsm_ins_bytes, 2) == EMULATE_DONE;
}

static int rdpmc_interception(struct vcpu_svm *svm)
{
	int err;

	if (!static_cpu_has(X86_FEATURE_NRIPS))
		return emulate_on_interception(svm);

	err = kvm_rdpmc(&svm->vcpu);
	return kvm_complete_insn_gp(&svm->vcpu, err);
}

static bool check_selective_cr0_intercepted(struct vcpu_svm *svm,
					    unsigned long val)
{
	unsigned long cr0 = svm->vcpu.arch.cr0;
	bool ret = false;
	u64 intercept;

	intercept = svm->nested.intercept;

	if (!is_guest_mode(&svm->vcpu) ||
	    (!(intercept & (1ULL << INTERCEPT_SELECTIVE_CR0))))
		return false;

	cr0 &= ~SVM_CR0_SELECTIVE_MASK;
	val &= ~SVM_CR0_SELECTIVE_MASK;

	if (cr0 ^ val) {
		svm->vmcb->control.exit_code = SVM_EXIT_CR0_SEL_WRITE;
		ret = (nested_svm_exit_handled(svm) == NESTED_EXIT_DONE);
	}

	return ret;
}

#define CR_VALID (1ULL << 63)

static int cr_interception(struct vcpu_svm *svm)
{
	int reg, cr;
	unsigned long val;
	int err;

	if (!static_cpu_has(X86_FEATURE_DECODEASSISTS))
		return emulate_on_interception(svm);

	if (unlikely((svm->vmcb->control.exit_info_1 & CR_VALID) == 0))
		return emulate_on_interception(svm);

	reg = svm->vmcb->control.exit_info_1 & SVM_EXITINFO_REG_MASK;
	if (svm->vmcb->control.exit_code == SVM_EXIT_CR0_SEL_WRITE)
		cr = SVM_EXIT_WRITE_CR0 - SVM_EXIT_READ_CR0;
	else
		cr = svm->vmcb->control.exit_code - SVM_EXIT_READ_CR0;

	err = 0;
	if (cr >= 16) { /* mov to cr */
		cr -= 16;
		val = kvm_register_read(&svm->vcpu, reg);
		switch (cr) {
		case 0:
			if (!check_selective_cr0_intercepted(svm, val))
				err = kvm_set_cr0(&svm->vcpu, val);
			else
				return 1;

			break;
		case 3:
			err = kvm_set_cr3(&svm->vcpu, val);
			break;
		case 4:
			err = kvm_set_cr4(&svm->vcpu, val);
			break;
		case 8:
			err = kvm_set_cr8(&svm->vcpu, val);
			break;
		default:
			WARN(1, "unhandled write to CR%d", cr);
			kvm_queue_exception(&svm->vcpu, UD_VECTOR);
			return 1;
		}
	} else { /* mov from cr */
		switch (cr) {
		case 0:
			val = kvm_read_cr0(&svm->vcpu);
			break;
		case 2:
			val = svm->vcpu.arch.cr2;
			break;
		case 3:
			val = kvm_read_cr3(&svm->vcpu);
			break;
		case 4:
			val = kvm_read_cr4(&svm->vcpu);
			break;
		case 8:
			val = kvm_get_cr8(&svm->vcpu);
			break;
		default:
			WARN(1, "unhandled read from CR%d", cr);
			kvm_queue_exception(&svm->vcpu, UD_VECTOR);
			return 1;
		}
		kvm_register_write(&svm->vcpu, reg, val);
	}
	return kvm_complete_insn_gp(&svm->vcpu, err);
}

static int dr_interception(struct vcpu_svm *svm)
{
	int reg, dr;
	unsigned long val;

	if (svm->vcpu.guest_debug == 0) {
		/*
		 * No more DR vmexits; force a reload of the debug registers
		 * and reenter on this instruction.  The next vmexit will
		 * retrieve the full state of the debug registers.
		 */
		clr_dr_intercepts(svm);
		svm->vcpu.arch.switch_db_regs |= KVM_DEBUGREG_WONT_EXIT;
		return 1;
	}

	if (!boot_cpu_has(X86_FEATURE_DECODEASSISTS))
		return emulate_on_interception(svm);

	reg = svm->vmcb->control.exit_info_1 & SVM_EXITINFO_REG_MASK;
	dr = svm->vmcb->control.exit_code - SVM_EXIT_READ_DR0;

	if (dr >= 16) { /* mov to DRn */
		if (!kvm_require_dr(&svm->vcpu, dr - 16))
			return 1;
		val = kvm_register_read(&svm->vcpu, reg);
		kvm_set_dr(&svm->vcpu, dr - 16, val);
	} else {
		if (!kvm_require_dr(&svm->vcpu, dr))
			return 1;
		kvm_get_dr(&svm->vcpu, dr, &val);
		kvm_register_write(&svm->vcpu, reg, val);
	}

	return kvm_skip_emulated_instruction(&svm->vcpu);
}

static int cr8_write_interception(struct vcpu_svm *svm)
{
	struct kvm_run *kvm_run = svm->vcpu.run;
	int r;

	u8 cr8_prev = kvm_get_cr8(&svm->vcpu);
	/* instruction emulation calls kvm_set_cr8() */
	r = cr_interception(svm);
	if (lapic_in_kernel(&svm->vcpu))
		return r;
	if (cr8_prev <= kvm_get_cr8(&svm->vcpu))
		return r;
	kvm_run->exit_reason = KVM_EXIT_SET_TPR;
	return 0;
}

static int svm_get_msr_feature(struct kvm_msr_entry *msr)
{
	msr->data = 0;

	switch (msr->index) {
	case MSR_F10H_DECFG:
		if (boot_cpu_has(X86_FEATURE_LFENCE_RDTSC))
			msr->data |= MSR_F10H_DECFG_LFENCE_SERIALIZE;
		break;
	default:
		return 1;
	}

	return 0;
}

static int svm_get_msr(struct kvm_vcpu *vcpu, struct msr_data *msr_info)
{
	struct vcpu_svm *svm = to_svm(vcpu);

	switch (msr_info->index) {
	case MSR_STAR:
		msr_info->data = svm->vmcb->save.star;
		break;
#ifdef CONFIG_X86_64
	case MSR_LSTAR:
		msr_info->data = svm->vmcb->save.lstar;
		break;
	case MSR_CSTAR:
		msr_info->data = svm->vmcb->save.cstar;
		break;
	case MSR_KERNEL_GS_BASE:
		msr_info->data = svm->vmcb->save.kernel_gs_base;
		break;
	case MSR_SYSCALL_MASK:
		msr_info->data = svm->vmcb->save.sfmask;
		break;
#endif
	case MSR_IA32_SYSENTER_CS:
		msr_info->data = svm->vmcb->save.sysenter_cs;
		break;
	case MSR_IA32_SYSENTER_EIP:
		msr_info->data = svm->sysenter_eip;
		break;
	case MSR_IA32_SYSENTER_ESP:
		msr_info->data = svm->sysenter_esp;
		break;
	case MSR_TSC_AUX:
		if (!boot_cpu_has(X86_FEATURE_RDTSCP))
			return 1;
		msr_info->data = svm->tsc_aux;
		break;
	/*
	 * Nobody will change the following 5 values in the VMCB so we can
	 * safely return them on rdmsr. They will always be 0 until LBRV is
	 * implemented.
	 */
	case MSR_IA32_DEBUGCTLMSR:
		msr_info->data = svm->vmcb->save.dbgctl;
		break;
	case MSR_IA32_LASTBRANCHFROMIP:
		msr_info->data = svm->vmcb->save.br_from;
		break;
	case MSR_IA32_LASTBRANCHTOIP:
		msr_info->data = svm->vmcb->save.br_to;
		break;
	case MSR_IA32_LASTINTFROMIP:
		msr_info->data = svm->vmcb->save.last_excp_from;
		break;
	case MSR_IA32_LASTINTTOIP:
		msr_info->data = svm->vmcb->save.last_excp_to;
		break;
	case MSR_VM_HSAVE_PA:
		msr_info->data = svm->nested.hsave_msr;
		break;
	case MSR_VM_CR:
		msr_info->data = svm->nested.vm_cr_msr;
		break;
	case MSR_IA32_SPEC_CTRL:
		if (!msr_info->host_initiated &&
		    !guest_cpuid_has(vcpu, X86_FEATURE_AMD_IBRS) &&
		    !guest_cpuid_has(vcpu, X86_FEATURE_AMD_SSBD))
			return 1;

		msr_info->data = svm->spec_ctrl;
		break;
	case MSR_AMD64_VIRT_SPEC_CTRL:
		if (!msr_info->host_initiated &&
		    !guest_cpuid_has(vcpu, X86_FEATURE_VIRT_SSBD))
			return 1;

		msr_info->data = svm->virt_spec_ctrl;
		break;
	case MSR_F15H_IC_CFG: {

		int family, model;

		family = guest_cpuid_family(vcpu);
		model  = guest_cpuid_model(vcpu);

		if (family < 0 || model < 0)
			return kvm_get_msr_common(vcpu, msr_info);

		msr_info->data = 0;

		if (family == 0x15 &&
		    (model >= 0x2 && model < 0x20))
			msr_info->data = 0x1E;
		}
		break;
	case MSR_F10H_DECFG:
		msr_info->data = svm->msr_decfg;
		break;
	default:
		return kvm_get_msr_common(vcpu, msr_info);
	}
	return 0;
}

static int rdmsr_interception(struct vcpu_svm *svm)
{
	u32 ecx = kvm_register_read(&svm->vcpu, VCPU_REGS_RCX);
	struct msr_data msr_info;

	msr_info.index = ecx;
	msr_info.host_initiated = false;
	if (svm_get_msr(&svm->vcpu, &msr_info)) {
		trace_kvm_msr_read_ex(ecx);
		kvm_inject_gp(&svm->vcpu, 0);
		return 1;
	} else {
		trace_kvm_msr_read(ecx, msr_info.data);

		kvm_register_write(&svm->vcpu, VCPU_REGS_RAX,
				   msr_info.data & 0xffffffff);
		kvm_register_write(&svm->vcpu, VCPU_REGS_RDX,
				   msr_info.data >> 32);
		svm->next_rip = kvm_rip_read(&svm->vcpu) + 2;
		return kvm_skip_emulated_instruction(&svm->vcpu);
	}
}

static int svm_set_vm_cr(struct kvm_vcpu *vcpu, u64 data)
{
	struct vcpu_svm *svm = to_svm(vcpu);
	int svm_dis, chg_mask;

	if (data & ~SVM_VM_CR_VALID_MASK)
		return 1;

	chg_mask = SVM_VM_CR_VALID_MASK;

	if (svm->nested.vm_cr_msr & SVM_VM_CR_SVM_DIS_MASK)
		chg_mask &= ~(SVM_VM_CR_SVM_LOCK_MASK | SVM_VM_CR_SVM_DIS_MASK);

	svm->nested.vm_cr_msr &= ~chg_mask;
	svm->nested.vm_cr_msr |= (data & chg_mask);

	svm_dis = svm->nested.vm_cr_msr & SVM_VM_CR_SVM_DIS_MASK;

	/* check for svm_disable while efer.svme is set */
	if (svm_dis && (vcpu->arch.efer & EFER_SVME))
		return 1;

	return 0;
}

static int svm_set_msr(struct kvm_vcpu *vcpu, struct msr_data *msr)
{
	struct vcpu_svm *svm = to_svm(vcpu);

	u32 ecx = msr->index;
	u64 data = msr->data;
	switch (ecx) {
	case MSR_IA32_CR_PAT:
		if (!kvm_mtrr_valid(vcpu, MSR_IA32_CR_PAT, data))
			return 1;
		vcpu->arch.pat = data;
		svm->vmcb->save.g_pat = data;
		mark_dirty(svm->vmcb, VMCB_NPT);
		break;
	case MSR_IA32_SPEC_CTRL:
		if (!msr->host_initiated &&
		    !guest_cpuid_has(vcpu, X86_FEATURE_AMD_IBRS) &&
		    !guest_cpuid_has(vcpu, X86_FEATURE_AMD_SSBD))
			return 1;

		/* The STIBP bit doesn't fault even if it's not advertised */
		if (data & ~(SPEC_CTRL_IBRS | SPEC_CTRL_STIBP | SPEC_CTRL_SSBD))
			return 1;

		svm->spec_ctrl = data;

		if (!data)
			break;

		/*
		 * For non-nested:
		 * When it's written (to non-zero) for the first time, pass
		 * it through.
		 *
		 * For nested:
		 * The handling of the MSR bitmap for L2 guests is done in
		 * nested_svm_vmrun_msrpm.
		 * We update the L1 MSR bit as well since it will end up
		 * touching the MSR anyway now.
		 */
		set_msr_interception(svm->msrpm, MSR_IA32_SPEC_CTRL, 1, 1);
		break;
	case MSR_IA32_PRED_CMD:
		if (!msr->host_initiated &&
		    !guest_cpuid_has(vcpu, X86_FEATURE_AMD_IBPB))
			return 1;

		if (data & ~PRED_CMD_IBPB)
			return 1;

		if (!data)
			break;

		wrmsrl(MSR_IA32_PRED_CMD, PRED_CMD_IBPB);
		if (is_guest_mode(vcpu))
			break;
		set_msr_interception(svm->msrpm, MSR_IA32_PRED_CMD, 0, 1);
		break;
	case MSR_AMD64_VIRT_SPEC_CTRL:
		if (!msr->host_initiated &&
		    !guest_cpuid_has(vcpu, X86_FEATURE_VIRT_SSBD))
			return 1;

		if (data & ~SPEC_CTRL_SSBD)
			return 1;

		svm->virt_spec_ctrl = data;
		break;
	case MSR_STAR:
		svm->vmcb->save.star = data;
		break;
#ifdef CONFIG_X86_64
	case MSR_LSTAR:
		svm->vmcb->save.lstar = data;
		break;
	case MSR_CSTAR:
		svm->vmcb->save.cstar = data;
		break;
	case MSR_KERNEL_GS_BASE:
		svm->vmcb->save.kernel_gs_base = data;
		break;
	case MSR_SYSCALL_MASK:
		svm->vmcb->save.sfmask = data;
		break;
#endif
	case MSR_IA32_SYSENTER_CS:
		svm->vmcb->save.sysenter_cs = data;
		break;
	case MSR_IA32_SYSENTER_EIP:
		svm->sysenter_eip = data;
		svm->vmcb->save.sysenter_eip = data;
		break;
	case MSR_IA32_SYSENTER_ESP:
		svm->sysenter_esp = data;
		svm->vmcb->save.sysenter_esp = data;
		break;
	case MSR_TSC_AUX:
		if (!boot_cpu_has(X86_FEATURE_RDTSCP))
			return 1;

		/*
		 * This is rare, so we update the MSR here instead of using
		 * direct_access_msrs.  Doing that would require a rdmsr in
		 * svm_vcpu_put.
		 */
		svm->tsc_aux = data;
		wrmsrl(MSR_TSC_AUX, svm->tsc_aux);
		break;
	case MSR_IA32_DEBUGCTLMSR:
		if (!boot_cpu_has(X86_FEATURE_LBRV)) {
			vcpu_unimpl(vcpu, "%s: MSR_IA32_DEBUGCTL 0x%llx, nop\n",
				    __func__, data);
			break;
		}
		if (data & DEBUGCTL_RESERVED_BITS)
			return 1;

		svm->vmcb->save.dbgctl = data;
		mark_dirty(svm->vmcb, VMCB_LBR);
		if (data & (1ULL<<0))
			svm_enable_lbrv(svm);
		else
			svm_disable_lbrv(svm);
		break;
	case MSR_VM_HSAVE_PA:
		svm->nested.hsave_msr = data;
		break;
	case MSR_VM_CR:
		return svm_set_vm_cr(vcpu, data);
	case MSR_VM_IGNNE:
		vcpu_unimpl(vcpu, "unimplemented wrmsr: 0x%x data 0x%llx\n", ecx, data);
		break;
	case MSR_F10H_DECFG: {
		struct kvm_msr_entry msr_entry;

		msr_entry.index = msr->index;
		if (svm_get_msr_feature(&msr_entry))
			return 1;

		/* Check the supported bits */
		if (data & ~msr_entry.data)
			return 1;

		/* Don't allow the guest to change a bit, #GP */
		if (!msr->host_initiated && (data ^ msr_entry.data))
			return 1;

		svm->msr_decfg = data;
		break;
	}
	case MSR_IA32_APICBASE:
		if (kvm_vcpu_apicv_active(vcpu))
			avic_update_vapic_bar(to_svm(vcpu), data);
		/* Follow through */
	default:
		return kvm_set_msr_common(vcpu, msr);
	}
	return 0;
}

static int wrmsr_interception(struct vcpu_svm *svm)
{
	struct msr_data msr;
	u32 ecx = kvm_register_read(&svm->vcpu, VCPU_REGS_RCX);
	u64 data = kvm_read_edx_eax(&svm->vcpu);

	msr.data = data;
	msr.index = ecx;
	msr.host_initiated = false;

	svm->next_rip = kvm_rip_read(&svm->vcpu) + 2;
	if (kvm_set_msr(&svm->vcpu, &msr)) {
		trace_kvm_msr_write_ex(ecx, data);
		kvm_inject_gp(&svm->vcpu, 0);
		return 1;
	} else {
		trace_kvm_msr_write(ecx, data);
		return kvm_skip_emulated_instruction(&svm->vcpu);
	}
}

static int msr_interception(struct vcpu_svm *svm)
{
	if (svm->vmcb->control.exit_info_1)
		return wrmsr_interception(svm);
	else
		return rdmsr_interception(svm);
}

static int interrupt_window_interception(struct vcpu_svm *svm)
{
	kvm_make_request(KVM_REQ_EVENT, &svm->vcpu);
	svm_clear_vintr(svm);
	svm->vmcb->control.int_ctl &= ~V_IRQ_MASK;
	mark_dirty(svm->vmcb, VMCB_INTR);
	++svm->vcpu.stat.irq_window_exits;
	return 1;
}

static int pause_interception(struct vcpu_svm *svm)
{
	struct kvm_vcpu *vcpu = &svm->vcpu;
	bool in_kernel = (svm_get_cpl(vcpu) == 0);

	if (pause_filter_thresh)
		grow_ple_window(vcpu);

	kvm_vcpu_on_spin(vcpu, in_kernel);
	return 1;
}

static int nop_interception(struct vcpu_svm *svm)
{
	return kvm_skip_emulated_instruction(&(svm->vcpu));
}

static int monitor_interception(struct vcpu_svm *svm)
{
	printk_once(KERN_WARNING "kvm: MONITOR instruction emulated as NOP!\n");
	return nop_interception(svm);
}

static int mwait_interception(struct vcpu_svm *svm)
{
	printk_once(KERN_WARNING "kvm: MWAIT instruction emulated as NOP!\n");
	return nop_interception(svm);
}

enum avic_ipi_failure_cause {
	AVIC_IPI_FAILURE_INVALID_INT_TYPE,
	AVIC_IPI_FAILURE_TARGET_NOT_RUNNING,
	AVIC_IPI_FAILURE_INVALID_TARGET,
	AVIC_IPI_FAILURE_INVALID_BACKING_PAGE,
};

static int avic_incomplete_ipi_interception(struct vcpu_svm *svm)
{
	u32 icrh = svm->vmcb->control.exit_info_1 >> 32;
	u32 icrl = svm->vmcb->control.exit_info_1;
	u32 id = svm->vmcb->control.exit_info_2 >> 32;
	u32 index = svm->vmcb->control.exit_info_2 & 0xFF;
	struct kvm_lapic *apic = svm->vcpu.arch.apic;

	trace_kvm_avic_incomplete_ipi(svm->vcpu.vcpu_id, icrh, icrl, id, index);

	switch (id) {
	case AVIC_IPI_FAILURE_INVALID_INT_TYPE:
		/*
		 * AVIC hardware handles the generation of
		 * IPIs when the specified Message Type is Fixed
		 * (also known as fixed delivery mode) and
		 * the Trigger Mode is edge-triggered. The hardware
		 * also supports self and broadcast delivery modes
		 * specified via the Destination Shorthand(DSH)
		 * field of the ICRL. Logical and physical APIC ID
		 * formats are supported. All other IPI types cause
		 * a #VMEXIT, which needs to emulated.
		 */
		kvm_lapic_reg_write(apic, APIC_ICR2, icrh);
		kvm_lapic_reg_write(apic, APIC_ICR, icrl);
		break;
	case AVIC_IPI_FAILURE_TARGET_NOT_RUNNING: {
		int i;
		struct kvm_vcpu *vcpu;
		struct kvm *kvm = svm->vcpu.kvm;
		struct kvm_lapic *apic = svm->vcpu.arch.apic;

		/*
		 * At this point, we expect that the AVIC HW has already
		 * set the appropriate IRR bits on the valid target
		 * vcpus. So, we just need to kick the appropriate vcpu.
		 */
		kvm_for_each_vcpu(i, vcpu, kvm) {
			bool m = kvm_apic_match_dest(vcpu, apic,
						     icrl & KVM_APIC_SHORT_MASK,
						     GET_APIC_DEST_FIELD(icrh),
						     icrl & KVM_APIC_DEST_MASK);

			if (m && !avic_vcpu_is_running(vcpu))
				kvm_vcpu_wake_up(vcpu);
		}
		break;
	}
	case AVIC_IPI_FAILURE_INVALID_TARGET:
		break;
	case AVIC_IPI_FAILURE_INVALID_BACKING_PAGE:
		WARN_ONCE(1, "Invalid backing page\n");
		break;
	default:
		pr_err("Unknown IPI interception\n");
	}

	return 1;
}

static u32 *avic_get_logical_id_entry(struct kvm_vcpu *vcpu, u32 ldr, bool flat)
{
	struct kvm_svm *kvm_svm = to_kvm_svm(vcpu->kvm);
	int index;
	u32 *logical_apic_id_table;
	int dlid = GET_APIC_LOGICAL_ID(ldr);

	if (!dlid)
		return NULL;

	if (flat) { /* flat */
		index = ffs(dlid) - 1;
		if (index > 7)
			return NULL;
	} else { /* cluster */
		int cluster = (dlid & 0xf0) >> 4;
		int apic = ffs(dlid & 0x0f) - 1;

		if ((apic < 0) || (apic > 7) ||
		    (cluster >= 0xf))
			return NULL;
		index = (cluster << 2) + apic;
	}

	logical_apic_id_table = (u32 *) page_address(kvm_svm->avic_logical_id_table_page);

	return &logical_apic_id_table[index];
}

static int avic_ldr_write(struct kvm_vcpu *vcpu, u8 g_physical_id, u32 ldr,
			  bool valid)
{
	bool flat;
	u32 *entry, new_entry;

	flat = kvm_lapic_get_reg(vcpu->arch.apic, APIC_DFR) == APIC_DFR_FLAT;
	entry = avic_get_logical_id_entry(vcpu, ldr, flat);
	if (!entry)
		return -EINVAL;

	new_entry = READ_ONCE(*entry);
	new_entry &= ~AVIC_LOGICAL_ID_ENTRY_GUEST_PHYSICAL_ID_MASK;
	new_entry |= (g_physical_id & AVIC_LOGICAL_ID_ENTRY_GUEST_PHYSICAL_ID_MASK);
	if (valid)
		new_entry |= AVIC_LOGICAL_ID_ENTRY_VALID_MASK;
	else
		new_entry &= ~AVIC_LOGICAL_ID_ENTRY_VALID_MASK;
	WRITE_ONCE(*entry, new_entry);

	return 0;
}

static int avic_handle_ldr_update(struct kvm_vcpu *vcpu)
{
	int ret;
	struct vcpu_svm *svm = to_svm(vcpu);
	u32 ldr = kvm_lapic_get_reg(vcpu->arch.apic, APIC_LDR);

	if (!ldr)
		return 1;

	ret = avic_ldr_write(vcpu, vcpu->vcpu_id, ldr, true);
	if (ret && svm->ldr_reg) {
		avic_ldr_write(vcpu, 0, svm->ldr_reg, false);
		svm->ldr_reg = 0;
	} else {
		svm->ldr_reg = ldr;
	}
	return ret;
}

static int avic_handle_apic_id_update(struct kvm_vcpu *vcpu)
{
	u64 *old, *new;
	struct vcpu_svm *svm = to_svm(vcpu);
	u32 apic_id_reg = kvm_lapic_get_reg(vcpu->arch.apic, APIC_ID);
	u32 id = (apic_id_reg >> 24) & 0xff;

	if (vcpu->vcpu_id == id)
		return 0;

	old = avic_get_physical_id_entry(vcpu, vcpu->vcpu_id);
	new = avic_get_physical_id_entry(vcpu, id);
	if (!new || !old)
		return 1;

	/* We need to move physical_id_entry to new offset */
	*new = *old;
	*old = 0ULL;
	to_svm(vcpu)->avic_physical_id_cache = new;

	/*
	 * Also update the guest physical APIC ID in the logical
	 * APIC ID table entry if already setup the LDR.
	 */
	if (svm->ldr_reg)
		avic_handle_ldr_update(vcpu);

	return 0;
}

static int avic_handle_dfr_update(struct kvm_vcpu *vcpu)
{
	struct vcpu_svm *svm = to_svm(vcpu);
	struct kvm_svm *kvm_svm = to_kvm_svm(vcpu->kvm);
	u32 dfr = kvm_lapic_get_reg(vcpu->arch.apic, APIC_DFR);
	u32 mod = (dfr >> 28) & 0xf;

	/*
	 * We assume that all local APICs are using the same type.
	 * If this changes, we need to flush the AVIC logical
	 * APID id table.
	 */
	if (kvm_svm->ldr_mode == mod)
		return 0;

	clear_page(page_address(kvm_svm->avic_logical_id_table_page));
	kvm_svm->ldr_mode = mod;

	if (svm->ldr_reg)
		avic_handle_ldr_update(vcpu);
	return 0;
}

static int avic_unaccel_trap_write(struct vcpu_svm *svm)
{
	struct kvm_lapic *apic = svm->vcpu.arch.apic;
	u32 offset = svm->vmcb->control.exit_info_1 &
				AVIC_UNACCEL_ACCESS_OFFSET_MASK;

	switch (offset) {
	case APIC_ID:
		if (avic_handle_apic_id_update(&svm->vcpu))
			return 0;
		break;
	case APIC_LDR:
		if (avic_handle_ldr_update(&svm->vcpu))
			return 0;
		break;
	case APIC_DFR:
		avic_handle_dfr_update(&svm->vcpu);
		break;
	default:
		break;
	}

	kvm_lapic_reg_write(apic, offset, kvm_lapic_get_reg(apic, offset));

	return 1;
}

static bool is_avic_unaccelerated_access_trap(u32 offset)
{
	bool ret = false;

	switch (offset) {
	case APIC_ID:
	case APIC_EOI:
	case APIC_RRR:
	case APIC_LDR:
	case APIC_DFR:
	case APIC_SPIV:
	case APIC_ESR:
	case APIC_ICR:
	case APIC_LVTT:
	case APIC_LVTTHMR:
	case APIC_LVTPC:
	case APIC_LVT0:
	case APIC_LVT1:
	case APIC_LVTERR:
	case APIC_TMICT:
	case APIC_TDCR:
		ret = true;
		break;
	default:
		break;
	}
	return ret;
}

static int avic_unaccelerated_access_interception(struct vcpu_svm *svm)
{
	int ret = 0;
	u32 offset = svm->vmcb->control.exit_info_1 &
		     AVIC_UNACCEL_ACCESS_OFFSET_MASK;
	u32 vector = svm->vmcb->control.exit_info_2 &
		     AVIC_UNACCEL_ACCESS_VECTOR_MASK;
	bool write = (svm->vmcb->control.exit_info_1 >> 32) &
		     AVIC_UNACCEL_ACCESS_WRITE_MASK;
	bool trap = is_avic_unaccelerated_access_trap(offset);

	trace_kvm_avic_unaccelerated_access(svm->vcpu.vcpu_id, offset,
					    trap, write, vector);
	if (trap) {
		/* Handling Trap */
		WARN_ONCE(!write, "svm: Handling trap read.\n");
		ret = avic_unaccel_trap_write(svm);
	} else {
		/* Handling Fault */
		ret = (kvm_emulate_instruction(&svm->vcpu, 0) == EMULATE_DONE);
	}

	return ret;
}

static int (*const svm_exit_handlers[])(struct vcpu_svm *svm) = {
	[SVM_EXIT_READ_CR0]			= cr_interception,
	[SVM_EXIT_READ_CR3]			= cr_interception,
	[SVM_EXIT_READ_CR4]			= cr_interception,
	[SVM_EXIT_READ_CR8]			= cr_interception,
	[SVM_EXIT_CR0_SEL_WRITE]		= cr_interception,
	[SVM_EXIT_WRITE_CR0]			= cr_interception,
	[SVM_EXIT_WRITE_CR3]			= cr_interception,
	[SVM_EXIT_WRITE_CR4]			= cr_interception,
	[SVM_EXIT_WRITE_CR8]			= cr8_write_interception,
	[SVM_EXIT_READ_DR0]			= dr_interception,
	[SVM_EXIT_READ_DR1]			= dr_interception,
	[SVM_EXIT_READ_DR2]			= dr_interception,
	[SVM_EXIT_READ_DR3]			= dr_interception,
	[SVM_EXIT_READ_DR4]			= dr_interception,
	[SVM_EXIT_READ_DR5]			= dr_interception,
	[SVM_EXIT_READ_DR6]			= dr_interception,
	[SVM_EXIT_READ_DR7]			= dr_interception,
	[SVM_EXIT_WRITE_DR0]			= dr_interception,
	[SVM_EXIT_WRITE_DR1]			= dr_interception,
	[SVM_EXIT_WRITE_DR2]			= dr_interception,
	[SVM_EXIT_WRITE_DR3]			= dr_interception,
	[SVM_EXIT_WRITE_DR4]			= dr_interception,
	[SVM_EXIT_WRITE_DR5]			= dr_interception,
	[SVM_EXIT_WRITE_DR6]			= dr_interception,
	[SVM_EXIT_WRITE_DR7]			= dr_interception,
	[SVM_EXIT_EXCP_BASE + DB_VECTOR]	= db_interception,
	[SVM_EXIT_EXCP_BASE + BP_VECTOR]	= bp_interception,
	[SVM_EXIT_EXCP_BASE + UD_VECTOR]	= ud_interception,
	[SVM_EXIT_EXCP_BASE + PF_VECTOR]	= pf_interception,
	[SVM_EXIT_EXCP_BASE + MC_VECTOR]	= mc_interception,
	[SVM_EXIT_EXCP_BASE + AC_VECTOR]	= ac_interception,
	[SVM_EXIT_EXCP_BASE + GP_VECTOR]	= gp_interception,
	[SVM_EXIT_INTR]				= intr_interception,
	[SVM_EXIT_NMI]				= nmi_interception,
	[SVM_EXIT_SMI]				= nop_on_interception,
	[SVM_EXIT_INIT]				= nop_on_interception,
	[SVM_EXIT_VINTR]			= interrupt_window_interception,
	[SVM_EXIT_RDPMC]			= rdpmc_interception,
	[SVM_EXIT_CPUID]			= cpuid_interception,
	[SVM_EXIT_IRET]                         = iret_interception,
	[SVM_EXIT_INVD]                         = emulate_on_interception,
	[SVM_EXIT_PAUSE]			= pause_interception,
	[SVM_EXIT_HLT]				= halt_interception,
	[SVM_EXIT_INVLPG]			= invlpg_interception,
	[SVM_EXIT_INVLPGA]			= invlpga_interception,
	[SVM_EXIT_IOIO]				= io_interception,
	[SVM_EXIT_MSR]				= msr_interception,
	[SVM_EXIT_TASK_SWITCH]			= task_switch_interception,
	[SVM_EXIT_SHUTDOWN]			= shutdown_interception,
	[SVM_EXIT_VMRUN]			= vmrun_interception,
	[SVM_EXIT_VMMCALL]			= vmmcall_interception,
	[SVM_EXIT_VMLOAD]			= vmload_interception,
	[SVM_EXIT_VMSAVE]			= vmsave_interception,
	[SVM_EXIT_STGI]				= stgi_interception,
	[SVM_EXIT_CLGI]				= clgi_interception,
	[SVM_EXIT_SKINIT]			= skinit_interception,
	[SVM_EXIT_WBINVD]                       = wbinvd_interception,
	[SVM_EXIT_MONITOR]			= monitor_interception,
	[SVM_EXIT_MWAIT]			= mwait_interception,
	[SVM_EXIT_XSETBV]			= xsetbv_interception,
	[SVM_EXIT_NPF]				= npf_interception,
	[SVM_EXIT_RSM]                          = rsm_interception,
	[SVM_EXIT_AVIC_INCOMPLETE_IPI]		= avic_incomplete_ipi_interception,
	[SVM_EXIT_AVIC_UNACCELERATED_ACCESS]	= avic_unaccelerated_access_interception,
};

static void dump_vmcb(struct kvm_vcpu *vcpu)
{
	struct vcpu_svm *svm = to_svm(vcpu);
	struct vmcb_control_area *control = &svm->vmcb->control;
	struct vmcb_save_area *save = &svm->vmcb->save;

	pr_err("VMCB Control Area:\n");
	pr_err("%-20s%04x\n", "cr_read:", control->intercept_cr & 0xffff);
	pr_err("%-20s%04x\n", "cr_write:", control->intercept_cr >> 16);
	pr_err("%-20s%04x\n", "dr_read:", control->intercept_dr & 0xffff);
	pr_err("%-20s%04x\n", "dr_write:", control->intercept_dr >> 16);
	pr_err("%-20s%08x\n", "exceptions:", control->intercept_exceptions);
	pr_err("%-20s%016llx\n", "intercepts:", control->intercept);
	pr_err("%-20s%d\n", "pause filter count:", control->pause_filter_count);
	pr_err("%-20s%d\n", "pause filter threshold:",
	       control->pause_filter_thresh);
	pr_err("%-20s%016llx\n", "iopm_base_pa:", control->iopm_base_pa);
	pr_err("%-20s%016llx\n", "msrpm_base_pa:", control->msrpm_base_pa);
	pr_err("%-20s%016llx\n", "tsc_offset:", control->tsc_offset);
	pr_err("%-20s%d\n", "asid:", control->asid);
	pr_err("%-20s%d\n", "tlb_ctl:", control->tlb_ctl);
	pr_err("%-20s%08x\n", "int_ctl:", control->int_ctl);
	pr_err("%-20s%08x\n", "int_vector:", control->int_vector);
	pr_err("%-20s%08x\n", "int_state:", control->int_state);
	pr_err("%-20s%08x\n", "exit_code:", control->exit_code);
	pr_err("%-20s%016llx\n", "exit_info1:", control->exit_info_1);
	pr_err("%-20s%016llx\n", "exit_info2:", control->exit_info_2);
	pr_err("%-20s%08x\n", "exit_int_info:", control->exit_int_info);
	pr_err("%-20s%08x\n", "exit_int_info_err:", control->exit_int_info_err);
	pr_err("%-20s%lld\n", "nested_ctl:", control->nested_ctl);
	pr_err("%-20s%016llx\n", "nested_cr3:", control->nested_cr3);
	pr_err("%-20s%016llx\n", "avic_vapic_bar:", control->avic_vapic_bar);
	pr_err("%-20s%08x\n", "event_inj:", control->event_inj);
	pr_err("%-20s%08x\n", "event_inj_err:", control->event_inj_err);
	pr_err("%-20s%lld\n", "virt_ext:", control->virt_ext);
	pr_err("%-20s%016llx\n", "next_rip:", control->next_rip);
	pr_err("%-20s%016llx\n", "avic_backing_page:", control->avic_backing_page);
	pr_err("%-20s%016llx\n", "avic_logical_id:", control->avic_logical_id);
	pr_err("%-20s%016llx\n", "avic_physical_id:", control->avic_physical_id);
	pr_err("VMCB State Save Area:\n");
	pr_err("%-5s s: %04x a: %04x l: %08x b: %016llx\n",
	       "es:",
	       save->es.selector, save->es.attrib,
	       save->es.limit, save->es.base);
	pr_err("%-5s s: %04x a: %04x l: %08x b: %016llx\n",
	       "cs:",
	       save->cs.selector, save->cs.attrib,
	       save->cs.limit, save->cs.base);
	pr_err("%-5s s: %04x a: %04x l: %08x b: %016llx\n",
	       "ss:",
	       save->ss.selector, save->ss.attrib,
	       save->ss.limit, save->ss.base);
	pr_err("%-5s s: %04x a: %04x l: %08x b: %016llx\n",
	       "ds:",
	       save->ds.selector, save->ds.attrib,
	       save->ds.limit, save->ds.base);
	pr_err("%-5s s: %04x a: %04x l: %08x b: %016llx\n",
	       "fs:",
	       save->fs.selector, save->fs.attrib,
	       save->fs.limit, save->fs.base);
	pr_err("%-5s s: %04x a: %04x l: %08x b: %016llx\n",
	       "gs:",
	       save->gs.selector, save->gs.attrib,
	       save->gs.limit, save->gs.base);
	pr_err("%-5s s: %04x a: %04x l: %08x b: %016llx\n",
	       "gdtr:",
	       save->gdtr.selector, save->gdtr.attrib,
	       save->gdtr.limit, save->gdtr.base);
	pr_err("%-5s s: %04x a: %04x l: %08x b: %016llx\n",
	       "ldtr:",
	       save->ldtr.selector, save->ldtr.attrib,
	       save->ldtr.limit, save->ldtr.base);
	pr_err("%-5s s: %04x a: %04x l: %08x b: %016llx\n",
	       "idtr:",
	       save->idtr.selector, save->idtr.attrib,
	       save->idtr.limit, save->idtr.base);
	pr_err("%-5s s: %04x a: %04x l: %08x b: %016llx\n",
	       "tr:",
	       save->tr.selector, save->tr.attrib,
	       save->tr.limit, save->tr.base);
	pr_err("cpl:            %d                efer:         %016llx\n",
		save->cpl, save->efer);
	pr_err("%-15s %016llx %-13s %016llx\n",
	       "cr0:", save->cr0, "cr2:", save->cr2);
	pr_err("%-15s %016llx %-13s %016llx\n",
	       "cr3:", save->cr3, "cr4:", save->cr4);
	pr_err("%-15s %016llx %-13s %016llx\n",
	       "dr6:", save->dr6, "dr7:", save->dr7);
	pr_err("%-15s %016llx %-13s %016llx\n",
	       "rip:", save->rip, "rflags:", save->rflags);
	pr_err("%-15s %016llx %-13s %016llx\n",
	       "rsp:", save->rsp, "rax:", save->rax);
	pr_err("%-15s %016llx %-13s %016llx\n",
	       "star:", save->star, "lstar:", save->lstar);
	pr_err("%-15s %016llx %-13s %016llx\n",
	       "cstar:", save->cstar, "sfmask:", save->sfmask);
	pr_err("%-15s %016llx %-13s %016llx\n",
	       "kernel_gs_base:", save->kernel_gs_base,
	       "sysenter_cs:", save->sysenter_cs);
	pr_err("%-15s %016llx %-13s %016llx\n",
	       "sysenter_esp:", save->sysenter_esp,
	       "sysenter_eip:", save->sysenter_eip);
	pr_err("%-15s %016llx %-13s %016llx\n",
	       "gpat:", save->g_pat, "dbgctl:", save->dbgctl);
	pr_err("%-15s %016llx %-13s %016llx\n",
	       "br_from:", save->br_from, "br_to:", save->br_to);
	pr_err("%-15s %016llx %-13s %016llx\n",
	       "excp_from:", save->last_excp_from,
	       "excp_to:", save->last_excp_to);
}

static void svm_get_exit_info(struct kvm_vcpu *vcpu, u64 *info1, u64 *info2)
{
	struct vmcb_control_area *control = &to_svm(vcpu)->vmcb->control;

	*info1 = control->exit_info_1;
	*info2 = control->exit_info_2;
}

static int handle_exit(struct kvm_vcpu *vcpu)
{
	struct vcpu_svm *svm = to_svm(vcpu);
	struct kvm_run *kvm_run = vcpu->run;
	u32 exit_code = svm->vmcb->control.exit_code;

	trace_kvm_exit(exit_code, vcpu, KVM_ISA_SVM);

	if (!is_cr_intercept(svm, INTERCEPT_CR0_WRITE))
		vcpu->arch.cr0 = svm->vmcb->save.cr0;
	if (npt_enabled)
		vcpu->arch.cr3 = svm->vmcb->save.cr3;

	if (unlikely(svm->nested.exit_required)) {
		nested_svm_vmexit(svm);
		svm->nested.exit_required = false;

		return 1;
	}

	if (is_guest_mode(vcpu)) {
		int vmexit;

		trace_kvm_nested_vmexit(svm->vmcb->save.rip, exit_code,
					svm->vmcb->control.exit_info_1,
					svm->vmcb->control.exit_info_2,
					svm->vmcb->control.exit_int_info,
					svm->vmcb->control.exit_int_info_err,
					KVM_ISA_SVM);

		vmexit = nested_svm_exit_special(svm);

		if (vmexit == NESTED_EXIT_CONTINUE)
			vmexit = nested_svm_exit_handled(svm);

		if (vmexit == NESTED_EXIT_DONE)
			return 1;
	}

	svm_complete_interrupts(svm);

	if (svm->vmcb->control.exit_code == SVM_EXIT_ERR) {
		kvm_run->exit_reason = KVM_EXIT_FAIL_ENTRY;
		kvm_run->fail_entry.hardware_entry_failure_reason
			= svm->vmcb->control.exit_code;
		pr_err("KVM: FAILED VMRUN WITH VMCB:\n");
		dump_vmcb(vcpu);
		return 0;
	}

	if (is_external_interrupt(svm->vmcb->control.exit_int_info) &&
	    exit_code != SVM_EXIT_EXCP_BASE + PF_VECTOR &&
	    exit_code != SVM_EXIT_NPF && exit_code != SVM_EXIT_TASK_SWITCH &&
	    exit_code != SVM_EXIT_INTR && exit_code != SVM_EXIT_NMI)
		printk(KERN_ERR "%s: unexpected exit_int_info 0x%x "
		       "exit_code 0x%x\n",
		       __func__, svm->vmcb->control.exit_int_info,
		       exit_code);

	if (exit_code >= ARRAY_SIZE(svm_exit_handlers)
	    || !svm_exit_handlers[exit_code]) {
		WARN_ONCE(1, "svm: unexpected exit reason 0x%x\n", exit_code);
		kvm_queue_exception(vcpu, UD_VECTOR);
		return 1;
	}

	return svm_exit_handlers[exit_code](svm);
}

static void reload_tss(struct kvm_vcpu *vcpu)
{
	int cpu = raw_smp_processor_id();

	struct svm_cpu_data *sd = per_cpu(svm_data, cpu);
	sd->tss_desc->type = 9; /* available 32/64-bit TSS */
	load_TR_desc();
}

static void pre_sev_run(struct vcpu_svm *svm, int cpu)
{
	struct svm_cpu_data *sd = per_cpu(svm_data, cpu);
	int asid = sev_get_asid(svm->vcpu.kvm);

	/* Assign the asid allocated with this SEV guest */
	svm->vmcb->control.asid = asid;

	/*
	 * Flush guest TLB:
	 *
	 * 1) when different VMCB for the same ASID is to be run on the same host CPU.
	 * 2) or this VMCB was executed on different host CPU in previous VMRUNs.
	 */
	if (sd->sev_vmcbs[asid] == svm->vmcb &&
	    svm->last_cpu == cpu)
		return;

	svm->last_cpu = cpu;
	sd->sev_vmcbs[asid] = svm->vmcb;
	svm->vmcb->control.tlb_ctl = TLB_CONTROL_FLUSH_ASID;
	mark_dirty(svm->vmcb, VMCB_ASID);
}

static void pre_svm_run(struct vcpu_svm *svm)
{
	int cpu = raw_smp_processor_id();

	struct svm_cpu_data *sd = per_cpu(svm_data, cpu);

	if (sev_guest(svm->vcpu.kvm))
		return pre_sev_run(svm, cpu);

	/* FIXME: handle wraparound of asid_generation */
	if (svm->asid_generation != sd->asid_generation)
		new_asid(svm, sd);
}

static void svm_inject_nmi(struct kvm_vcpu *vcpu)
{
	struct vcpu_svm *svm = to_svm(vcpu);

	svm->vmcb->control.event_inj = SVM_EVTINJ_VALID | SVM_EVTINJ_TYPE_NMI;
	vcpu->arch.hflags |= HF_NMI_MASK;
	set_intercept(svm, INTERCEPT_IRET);
	++vcpu->stat.nmi_injections;
}

static inline void svm_inject_irq(struct vcpu_svm *svm, int irq)
{
	struct vmcb_control_area *control;

	/* The following fields are ignored when AVIC is enabled */
	control = &svm->vmcb->control;
	control->int_vector = irq;
	control->int_ctl &= ~V_INTR_PRIO_MASK;
	control->int_ctl |= V_IRQ_MASK |
		((/*control->int_vector >> 4*/ 0xf) << V_INTR_PRIO_SHIFT);
	mark_dirty(svm->vmcb, VMCB_INTR);
}

static void svm_set_irq(struct kvm_vcpu *vcpu)
{
	struct vcpu_svm *svm = to_svm(vcpu);

	BUG_ON(!(gif_set(svm)));

	trace_kvm_inj_virq(vcpu->arch.interrupt.nr);
	++vcpu->stat.irq_injections;

	svm->vmcb->control.event_inj = vcpu->arch.interrupt.nr |
		SVM_EVTINJ_VALID | SVM_EVTINJ_TYPE_INTR;
}

static inline bool svm_nested_virtualize_tpr(struct kvm_vcpu *vcpu)
{
	return is_guest_mode(vcpu) && (vcpu->arch.hflags & HF_VINTR_MASK);
}

static void update_cr8_intercept(struct kvm_vcpu *vcpu, int tpr, int irr)
{
	struct vcpu_svm *svm = to_svm(vcpu);

	if (svm_nested_virtualize_tpr(vcpu) ||
	    kvm_vcpu_apicv_active(vcpu))
		return;

	clr_cr_intercept(svm, INTERCEPT_CR8_WRITE);

	if (irr == -1)
		return;

	if (tpr >= irr)
		set_cr_intercept(svm, INTERCEPT_CR8_WRITE);
}

static void svm_set_virtual_apic_mode(struct kvm_vcpu *vcpu)
{
	return;
}

static bool svm_get_enable_apicv(struct kvm_vcpu *vcpu)
{
	return avic && irqchip_split(vcpu->kvm);
}

static void svm_hwapic_irr_update(struct kvm_vcpu *vcpu, int max_irr)
{
}

static void svm_hwapic_isr_update(struct kvm_vcpu *vcpu, int max_isr)
{
}

/* Note: Currently only used by Hyper-V. */
static void svm_refresh_apicv_exec_ctrl(struct kvm_vcpu *vcpu)
{
	struct vcpu_svm *svm = to_svm(vcpu);
	struct vmcb *vmcb = svm->vmcb;

	if (!kvm_vcpu_apicv_active(&svm->vcpu))
		return;

	vmcb->control.int_ctl &= ~AVIC_ENABLE_MASK;
	mark_dirty(vmcb, VMCB_INTR);
}

static void svm_load_eoi_exitmap(struct kvm_vcpu *vcpu, u64 *eoi_exit_bitmap)
{
	return;
}

static int svm_deliver_avic_intr(struct kvm_vcpu *vcpu, int vec)
{
	if (!vcpu->arch.apicv_active)
		return -1;

	kvm_lapic_set_irr(vec, vcpu->arch.apic);
	smp_mb__after_atomic();

	if (avic_vcpu_is_running(vcpu))
		wrmsrl(SVM_AVIC_DOORBELL,
		       kvm_cpu_get_apicid(vcpu->cpu));
	else
		kvm_vcpu_wake_up(vcpu);

	return 0;
}

static bool svm_dy_apicv_has_pending_interrupt(struct kvm_vcpu *vcpu)
{
	return false;
}

static void svm_ir_list_del(struct vcpu_svm *svm, struct amd_iommu_pi_data *pi)
{
	unsigned long flags;
	struct amd_svm_iommu_ir *cur;

	spin_lock_irqsave(&svm->ir_list_lock, flags);
	list_for_each_entry(cur, &svm->ir_list, node) {
		if (cur->data != pi->ir_data)
			continue;
		list_del(&cur->node);
		kfree(cur);
		break;
	}
	spin_unlock_irqrestore(&svm->ir_list_lock, flags);
}

static int svm_ir_list_add(struct vcpu_svm *svm, struct amd_iommu_pi_data *pi)
{
	int ret = 0;
	unsigned long flags;
	struct amd_svm_iommu_ir *ir;

	/**
	 * In some cases, the existing irte is updaed and re-set,
	 * so we need to check here if it's already been * added
	 * to the ir_list.
	 */
	if (pi->ir_data && (pi->prev_ga_tag != 0)) {
		struct kvm *kvm = svm->vcpu.kvm;
		u32 vcpu_id = AVIC_GATAG_TO_VCPUID(pi->prev_ga_tag);
		struct kvm_vcpu *prev_vcpu = kvm_get_vcpu_by_id(kvm, vcpu_id);
		struct vcpu_svm *prev_svm;

		if (!prev_vcpu) {
			ret = -EINVAL;
			goto out;
		}

		prev_svm = to_svm(prev_vcpu);
		svm_ir_list_del(prev_svm, pi);
	}

	/**
	 * Allocating new amd_iommu_pi_data, which will get
	 * add to the per-vcpu ir_list.
	 */
	ir = kzalloc(sizeof(struct amd_svm_iommu_ir), GFP_KERNEL);
	if (!ir) {
		ret = -ENOMEM;
		goto out;
	}
	ir->data = pi->ir_data;

	spin_lock_irqsave(&svm->ir_list_lock, flags);
	list_add(&ir->node, &svm->ir_list);
	spin_unlock_irqrestore(&svm->ir_list_lock, flags);
out:
	return ret;
}

/**
 * Note:
 * The HW cannot support posting multicast/broadcast
 * interrupts to a vCPU. So, we still use legacy interrupt
 * remapping for these kind of interrupts.
 *
 * For lowest-priority interrupts, we only support
 * those with single CPU as the destination, e.g. user
 * configures the interrupts via /proc/irq or uses
 * irqbalance to make the interrupts single-CPU.
 */
static int
get_pi_vcpu_info(struct kvm *kvm, struct kvm_kernel_irq_routing_entry *e,
		 struct vcpu_data *vcpu_info, struct vcpu_svm **svm)
{
	struct kvm_lapic_irq irq;
	struct kvm_vcpu *vcpu = NULL;

	kvm_set_msi_irq(kvm, e, &irq);

	if (!kvm_intr_is_single_vcpu(kvm, &irq, &vcpu)) {
		pr_debug("SVM: %s: use legacy intr remap mode for irq %u\n",
			 __func__, irq.vector);
		return -1;
	}

	pr_debug("SVM: %s: use GA mode for irq %u\n", __func__,
		 irq.vector);
	*svm = to_svm(vcpu);
	vcpu_info->pi_desc_addr = __sme_set(page_to_phys((*svm)->avic_backing_page));
	vcpu_info->vector = irq.vector;

	return 0;
}

/*
 * svm_update_pi_irte - set IRTE for Posted-Interrupts
 *
 * @kvm: kvm
 * @host_irq: host irq of the interrupt
 * @guest_irq: gsi of the interrupt
 * @set: set or unset PI
 * returns 0 on success, < 0 on failure
 */
static int svm_update_pi_irte(struct kvm *kvm, unsigned int host_irq,
			      uint32_t guest_irq, bool set)
{
	struct kvm_kernel_irq_routing_entry *e;
	struct kvm_irq_routing_table *irq_rt;
	int idx, ret = -EINVAL;

	if (!kvm_arch_has_assigned_device(kvm) ||
	    !irq_remapping_cap(IRQ_POSTING_CAP))
		return 0;

	pr_debug("SVM: %s: host_irq=%#x, guest_irq=%#x, set=%#x\n",
		 __func__, host_irq, guest_irq, set);

	idx = srcu_read_lock(&kvm->irq_srcu);
	irq_rt = srcu_dereference(kvm->irq_routing, &kvm->irq_srcu);
	WARN_ON(guest_irq >= irq_rt->nr_rt_entries);

	hlist_for_each_entry(e, &irq_rt->map[guest_irq], link) {
		struct vcpu_data vcpu_info;
		struct vcpu_svm *svm = NULL;

		if (e->type != KVM_IRQ_ROUTING_MSI)
			continue;

		/**
		 * Here, we setup with legacy mode in the following cases:
		 * 1. When cannot target interrupt to a specific vcpu.
		 * 2. Unsetting posted interrupt.
		 * 3. APIC virtialization is disabled for the vcpu.
		 */
		if (!get_pi_vcpu_info(kvm, e, &vcpu_info, &svm) && set &&
		    kvm_vcpu_apicv_active(&svm->vcpu)) {
			struct amd_iommu_pi_data pi;

			/* Try to enable guest_mode in IRTE */
			pi.base = __sme_set(page_to_phys(svm->avic_backing_page) &
					    AVIC_HPA_MASK);
			pi.ga_tag = AVIC_GATAG(to_kvm_svm(kvm)->avic_vm_id,
						     svm->vcpu.vcpu_id);
			pi.is_guest_mode = true;
			pi.vcpu_data = &vcpu_info;
			ret = irq_set_vcpu_affinity(host_irq, &pi);

			/**
			 * Here, we successfully setting up vcpu affinity in
			 * IOMMU guest mode. Now, we need to store the posted
			 * interrupt information in a per-vcpu ir_list so that
			 * we can reference to them directly when we update vcpu
			 * scheduling information in IOMMU irte.
			 */
			if (!ret && pi.is_guest_mode)
				svm_ir_list_add(svm, &pi);
		} else {
			/* Use legacy mode in IRTE */
			struct amd_iommu_pi_data pi;

			/**
			 * Here, pi is used to:
			 * - Tell IOMMU to use legacy mode for this interrupt.
			 * - Retrieve ga_tag of prior interrupt remapping data.
			 */
			pi.is_guest_mode = false;
			ret = irq_set_vcpu_affinity(host_irq, &pi);

			/**
			 * Check if the posted interrupt was previously
			 * setup with the guest_mode by checking if the ga_tag
			 * was cached. If so, we need to clean up the per-vcpu
			 * ir_list.
			 */
			if (!ret && pi.prev_ga_tag) {
				int id = AVIC_GATAG_TO_VCPUID(pi.prev_ga_tag);
				struct kvm_vcpu *vcpu;

				vcpu = kvm_get_vcpu_by_id(kvm, id);
				if (vcpu)
					svm_ir_list_del(to_svm(vcpu), &pi);
			}
		}

		if (!ret && svm) {
			trace_kvm_pi_irte_update(host_irq, svm->vcpu.vcpu_id,
						 e->gsi, vcpu_info.vector,
						 vcpu_info.pi_desc_addr, set);
		}

		if (ret < 0) {
			pr_err("%s: failed to update PI IRTE\n", __func__);
			goto out;
		}
	}

	ret = 0;
out:
	srcu_read_unlock(&kvm->irq_srcu, idx);
	return ret;
}

static int svm_nmi_allowed(struct kvm_vcpu *vcpu)
{
	struct vcpu_svm *svm = to_svm(vcpu);
	struct vmcb *vmcb = svm->vmcb;
	int ret;
	ret = !(vmcb->control.int_state & SVM_INTERRUPT_SHADOW_MASK) &&
	      !(svm->vcpu.arch.hflags & HF_NMI_MASK);
	ret = ret && gif_set(svm) && nested_svm_nmi(svm);

	return ret;
}

static bool svm_get_nmi_mask(struct kvm_vcpu *vcpu)
{
	struct vcpu_svm *svm = to_svm(vcpu);

	return !!(svm->vcpu.arch.hflags & HF_NMI_MASK);
}

static void svm_set_nmi_mask(struct kvm_vcpu *vcpu, bool masked)
{
	struct vcpu_svm *svm = to_svm(vcpu);

	if (masked) {
		svm->vcpu.arch.hflags |= HF_NMI_MASK;
		set_intercept(svm, INTERCEPT_IRET);
	} else {
		svm->vcpu.arch.hflags &= ~HF_NMI_MASK;
		clr_intercept(svm, INTERCEPT_IRET);
	}
}

static int svm_interrupt_allowed(struct kvm_vcpu *vcpu)
{
	struct vcpu_svm *svm = to_svm(vcpu);
	struct vmcb *vmcb = svm->vmcb;
	int ret;

	if (!gif_set(svm) ||
	     (vmcb->control.int_state & SVM_INTERRUPT_SHADOW_MASK))
		return 0;

	ret = !!(kvm_get_rflags(vcpu) & X86_EFLAGS_IF);

	if (is_guest_mode(vcpu))
		return ret && !(svm->vcpu.arch.hflags & HF_VINTR_MASK);

	return ret;
}

static void enable_irq_window(struct kvm_vcpu *vcpu)
{
	struct vcpu_svm *svm = to_svm(vcpu);

	if (kvm_vcpu_apicv_active(vcpu))
		return;

	/*
	 * In case GIF=0 we can't rely on the CPU to tell us when GIF becomes
	 * 1, because that's a separate STGI/VMRUN intercept.  The next time we
	 * get that intercept, this function will be called again though and
	 * we'll get the vintr intercept. However, if the vGIF feature is
	 * enabled, the STGI interception will not occur. Enable the irq
	 * window under the assumption that the hardware will set the GIF.
	 */
	if ((vgif_enabled(svm) || gif_set(svm)) && nested_svm_intr(svm)) {
		svm_set_vintr(svm);
		svm_inject_irq(svm, 0x0);
	}
}

static void enable_nmi_window(struct kvm_vcpu *vcpu)
{
	struct vcpu_svm *svm = to_svm(vcpu);

	if ((svm->vcpu.arch.hflags & (HF_NMI_MASK | HF_IRET_MASK))
	    == HF_NMI_MASK)
		return; /* IRET will cause a vm exit */

	if (!gif_set(svm)) {
		if (vgif_enabled(svm))
			set_intercept(svm, INTERCEPT_STGI);
		return; /* STGI will cause a vm exit */
	}

	if (svm->nested.exit_required)
		return; /* we're not going to run the guest yet */

	/*
	 * Something prevents NMI from been injected. Single step over possible
	 * problem (IRET or exception injection or interrupt shadow)
	 */
	svm->nmi_singlestep_guest_rflags = svm_get_rflags(vcpu);
	svm->nmi_singlestep = true;
	svm->vmcb->save.rflags |= (X86_EFLAGS_TF | X86_EFLAGS_RF);
}

static int svm_set_tss_addr(struct kvm *kvm, unsigned int addr)
{
	return 0;
}

static int svm_set_identity_map_addr(struct kvm *kvm, u64 ident_addr)
{
	return 0;
}

static void svm_flush_tlb(struct kvm_vcpu *vcpu, bool invalidate_gpa)
{
	struct vcpu_svm *svm = to_svm(vcpu);

	if (static_cpu_has(X86_FEATURE_FLUSHBYASID))
		svm->vmcb->control.tlb_ctl = TLB_CONTROL_FLUSH_ASID;
	else
		svm->asid_generation--;
}

static void svm_flush_tlb_gva(struct kvm_vcpu *vcpu, gva_t gva)
{
	struct vcpu_svm *svm = to_svm(vcpu);

	invlpga(gva, svm->vmcb->control.asid);
}

static void svm_prepare_guest_switch(struct kvm_vcpu *vcpu)
{
}

static inline void sync_cr8_to_lapic(struct kvm_vcpu *vcpu)
{
	struct vcpu_svm *svm = to_svm(vcpu);

	if (svm_nested_virtualize_tpr(vcpu))
		return;

	if (!is_cr_intercept(svm, INTERCEPT_CR8_WRITE)) {
		int cr8 = svm->vmcb->control.int_ctl & V_TPR_MASK;
		kvm_set_cr8(vcpu, cr8);
	}
}

static inline void sync_lapic_to_cr8(struct kvm_vcpu *vcpu)
{
	struct vcpu_svm *svm = to_svm(vcpu);
	u64 cr8;

	if (svm_nested_virtualize_tpr(vcpu) ||
	    kvm_vcpu_apicv_active(vcpu))
		return;

	cr8 = kvm_get_cr8(vcpu);
	svm->vmcb->control.int_ctl &= ~V_TPR_MASK;
	svm->vmcb->control.int_ctl |= cr8 & V_TPR_MASK;
}

static void svm_complete_interrupts(struct vcpu_svm *svm)
{
	u8 vector;
	int type;
	u32 exitintinfo = svm->vmcb->control.exit_int_info;
	unsigned int3_injected = svm->int3_injected;

	svm->int3_injected = 0;

	/*
	 * If we've made progress since setting HF_IRET_MASK, we've
	 * executed an IRET and can allow NMI injection.
	 */
	if ((svm->vcpu.arch.hflags & HF_IRET_MASK)
	    && kvm_rip_read(&svm->vcpu) != svm->nmi_iret_rip) {
		svm->vcpu.arch.hflags &= ~(HF_NMI_MASK | HF_IRET_MASK);
		kvm_make_request(KVM_REQ_EVENT, &svm->vcpu);
	}

	svm->vcpu.arch.nmi_injected = false;
	kvm_clear_exception_queue(&svm->vcpu);
	kvm_clear_interrupt_queue(&svm->vcpu);

	if (!(exitintinfo & SVM_EXITINTINFO_VALID))
		return;

	kvm_make_request(KVM_REQ_EVENT, &svm->vcpu);

	vector = exitintinfo & SVM_EXITINTINFO_VEC_MASK;
	type = exitintinfo & SVM_EXITINTINFO_TYPE_MASK;

	switch (type) {
	case SVM_EXITINTINFO_TYPE_NMI:
		svm->vcpu.arch.nmi_injected = true;
		break;
	case SVM_EXITINTINFO_TYPE_EXEPT:
		/*
		 * In case of software exceptions, do not reinject the vector,
		 * but re-execute the instruction instead. Rewind RIP first
		 * if we emulated INT3 before.
		 */
		if (kvm_exception_is_soft(vector)) {
			if (vector == BP_VECTOR && int3_injected &&
			    kvm_is_linear_rip(&svm->vcpu, svm->int3_rip))
				kvm_rip_write(&svm->vcpu,
					      kvm_rip_read(&svm->vcpu) -
					      int3_injected);
			break;
		}
		if (exitintinfo & SVM_EXITINTINFO_VALID_ERR) {
			u32 err = svm->vmcb->control.exit_int_info_err;
			kvm_requeue_exception_e(&svm->vcpu, vector, err);

		} else
			kvm_requeue_exception(&svm->vcpu, vector);
		break;
	case SVM_EXITINTINFO_TYPE_INTR:
		kvm_queue_interrupt(&svm->vcpu, vector, false);
		break;
	default:
		break;
	}
}

static void svm_cancel_injection(struct kvm_vcpu *vcpu)
{
	struct vcpu_svm *svm = to_svm(vcpu);
	struct vmcb_control_area *control = &svm->vmcb->control;

	control->exit_int_info = control->event_inj;
	control->exit_int_info_err = control->event_inj_err;
	control->event_inj = 0;
	svm_complete_interrupts(svm);
}

static void svm_vcpu_run(struct kvm_vcpu *vcpu)
{
	struct vcpu_svm *svm = to_svm(vcpu);

	svm->vmcb->save.rax = vcpu->arch.regs[VCPU_REGS_RAX];
	svm->vmcb->save.rsp = vcpu->arch.regs[VCPU_REGS_RSP];
	svm->vmcb->save.rip = vcpu->arch.regs[VCPU_REGS_RIP];

	/*
	 * A vmexit emulation is required before the vcpu can be executed
	 * again.
	 */
	if (unlikely(svm->nested.exit_required))
		return;

	/*
	 * Disable singlestep if we're injecting an interrupt/exception.
	 * We don't want our modified rflags to be pushed on the stack where
	 * we might not be able to easily reset them if we disabled NMI
	 * singlestep later.
	 */
	if (svm->nmi_singlestep && svm->vmcb->control.event_inj) {
		/*
		 * Event injection happens before external interrupts cause a
		 * vmexit and interrupts are disabled here, so smp_send_reschedule
		 * is enough to force an immediate vmexit.
		 */
		disable_nmi_singlestep(svm);
		smp_send_reschedule(vcpu->cpu);
	}

	pre_svm_run(svm);

	sync_lapic_to_cr8(vcpu);

	svm->vmcb->save.cr2 = vcpu->arch.cr2;

	clgi();
	kvm_load_guest_xcr0(vcpu);

	/*
	 * If this vCPU has touched SPEC_CTRL, restore the guest's value if
	 * it's non-zero. Since vmentry is serialising on affected CPUs, there
	 * is no need to worry about the conditional branch over the wrmsr
	 * being speculatively taken.
	 */
	x86_spec_ctrl_set_guest(svm->spec_ctrl, svm->virt_spec_ctrl);

	local_irq_enable();

	asm volatile (
		"push %%" _ASM_BP "; \n\t"
		"mov %c[rbx](%[svm]), %%" _ASM_BX " \n\t"
		"mov %c[rcx](%[svm]), %%" _ASM_CX " \n\t"
		"mov %c[rdx](%[svm]), %%" _ASM_DX " \n\t"
		"mov %c[rsi](%[svm]), %%" _ASM_SI " \n\t"
		"mov %c[rdi](%[svm]), %%" _ASM_DI " \n\t"
		"mov %c[rbp](%[svm]), %%" _ASM_BP " \n\t"
#ifdef CONFIG_X86_64
		"mov %c[r8](%[svm]),  %%r8  \n\t"
		"mov %c[r9](%[svm]),  %%r9  \n\t"
		"mov %c[r10](%[svm]), %%r10 \n\t"
		"mov %c[r11](%[svm]), %%r11 \n\t"
		"mov %c[r12](%[svm]), %%r12 \n\t"
		"mov %c[r13](%[svm]), %%r13 \n\t"
		"mov %c[r14](%[svm]), %%r14 \n\t"
		"mov %c[r15](%[svm]), %%r15 \n\t"
#endif

		/* Enter guest mode */
		"push %%" _ASM_AX " \n\t"
		"mov %c[vmcb](%[svm]), %%" _ASM_AX " \n\t"
		__ex(SVM_VMLOAD) "\n\t"
		__ex(SVM_VMRUN) "\n\t"
		__ex(SVM_VMSAVE) "\n\t"
		"pop %%" _ASM_AX " \n\t"

		/* Save guest registers, load host registers */
		"mov %%" _ASM_BX ", %c[rbx](%[svm]) \n\t"
		"mov %%" _ASM_CX ", %c[rcx](%[svm]) \n\t"
		"mov %%" _ASM_DX ", %c[rdx](%[svm]) \n\t"
		"mov %%" _ASM_SI ", %c[rsi](%[svm]) \n\t"
		"mov %%" _ASM_DI ", %c[rdi](%[svm]) \n\t"
		"mov %%" _ASM_BP ", %c[rbp](%[svm]) \n\t"
#ifdef CONFIG_X86_64
		"mov %%r8,  %c[r8](%[svm]) \n\t"
		"mov %%r9,  %c[r9](%[svm]) \n\t"
		"mov %%r10, %c[r10](%[svm]) \n\t"
		"mov %%r11, %c[r11](%[svm]) \n\t"
		"mov %%r12, %c[r12](%[svm]) \n\t"
		"mov %%r13, %c[r13](%[svm]) \n\t"
		"mov %%r14, %c[r14](%[svm]) \n\t"
		"mov %%r15, %c[r15](%[svm]) \n\t"
#endif
		/*
		* Clear host registers marked as clobbered to prevent
		* speculative use.
		*/
		"xor %%" _ASM_BX ", %%" _ASM_BX " \n\t"
		"xor %%" _ASM_CX ", %%" _ASM_CX " \n\t"
		"xor %%" _ASM_DX ", %%" _ASM_DX " \n\t"
		"xor %%" _ASM_SI ", %%" _ASM_SI " \n\t"
		"xor %%" _ASM_DI ", %%" _ASM_DI " \n\t"
#ifdef CONFIG_X86_64
		"xor %%r8, %%r8 \n\t"
		"xor %%r9, %%r9 \n\t"
		"xor %%r10, %%r10 \n\t"
		"xor %%r11, %%r11 \n\t"
		"xor %%r12, %%r12 \n\t"
		"xor %%r13, %%r13 \n\t"
		"xor %%r14, %%r14 \n\t"
		"xor %%r15, %%r15 \n\t"
#endif
		"pop %%" _ASM_BP
		:
		: [svm]"a"(svm),
		  [vmcb]"i"(offsetof(struct vcpu_svm, vmcb_pa)),
		  [rbx]"i"(offsetof(struct vcpu_svm, vcpu.arch.regs[VCPU_REGS_RBX])),
		  [rcx]"i"(offsetof(struct vcpu_svm, vcpu.arch.regs[VCPU_REGS_RCX])),
		  [rdx]"i"(offsetof(struct vcpu_svm, vcpu.arch.regs[VCPU_REGS_RDX])),
		  [rsi]"i"(offsetof(struct vcpu_svm, vcpu.arch.regs[VCPU_REGS_RSI])),
		  [rdi]"i"(offsetof(struct vcpu_svm, vcpu.arch.regs[VCPU_REGS_RDI])),
		  [rbp]"i"(offsetof(struct vcpu_svm, vcpu.arch.regs[VCPU_REGS_RBP]))
#ifdef CONFIG_X86_64
		  , [r8]"i"(offsetof(struct vcpu_svm, vcpu.arch.regs[VCPU_REGS_R8])),
		  [r9]"i"(offsetof(struct vcpu_svm, vcpu.arch.regs[VCPU_REGS_R9])),
		  [r10]"i"(offsetof(struct vcpu_svm, vcpu.arch.regs[VCPU_REGS_R10])),
		  [r11]"i"(offsetof(struct vcpu_svm, vcpu.arch.regs[VCPU_REGS_R11])),
		  [r12]"i"(offsetof(struct vcpu_svm, vcpu.arch.regs[VCPU_REGS_R12])),
		  [r13]"i"(offsetof(struct vcpu_svm, vcpu.arch.regs[VCPU_REGS_R13])),
		  [r14]"i"(offsetof(struct vcpu_svm, vcpu.arch.regs[VCPU_REGS_R14])),
		  [r15]"i"(offsetof(struct vcpu_svm, vcpu.arch.regs[VCPU_REGS_R15]))
#endif
		: "cc", "memory"
#ifdef CONFIG_X86_64
		, "rbx", "rcx", "rdx", "rsi", "rdi"
		, "r8", "r9", "r10", "r11" , "r12", "r13", "r14", "r15"
#else
		, "ebx", "ecx", "edx", "esi", "edi"
#endif
		);

	/* Eliminate branch target predictions from guest mode */
	vmexit_fill_RSB();

#ifdef CONFIG_X86_64
	wrmsrl(MSR_GS_BASE, svm->host.gs_base);
#else
	loadsegment(fs, svm->host.fs);
#ifndef CONFIG_X86_32_LAZY_GS
	loadsegment(gs, svm->host.gs);
#endif
#endif

	/*
	 * We do not use IBRS in the kernel. If this vCPU has used the
	 * SPEC_CTRL MSR it may have left it on; save the value and
	 * turn it off. This is much more efficient than blindly adding
	 * it to the atomic save/restore list. Especially as the former
	 * (Saving guest MSRs on vmexit) doesn't even exist in KVM.
	 *
	 * For non-nested case:
	 * If the L01 MSR bitmap does not intercept the MSR, then we need to
	 * save it.
	 *
	 * For nested case:
	 * If the L02 MSR bitmap does not intercept the MSR, then we need to
	 * save it.
	 */
	if (unlikely(!msr_write_intercepted(vcpu, MSR_IA32_SPEC_CTRL)))
		svm->spec_ctrl = native_read_msr(MSR_IA32_SPEC_CTRL);

	reload_tss(vcpu);

	local_irq_disable();

	x86_spec_ctrl_restore_host(svm->spec_ctrl, svm->virt_spec_ctrl);

	vcpu->arch.cr2 = svm->vmcb->save.cr2;
	vcpu->arch.regs[VCPU_REGS_RAX] = svm->vmcb->save.rax;
	vcpu->arch.regs[VCPU_REGS_RSP] = svm->vmcb->save.rsp;
	vcpu->arch.regs[VCPU_REGS_RIP] = svm->vmcb->save.rip;

	if (unlikely(svm->vmcb->control.exit_code == SVM_EXIT_NMI))
		kvm_before_interrupt(&svm->vcpu);

	kvm_put_guest_xcr0(vcpu);
	stgi();

	/* Any pending NMI will happen here */

	if (unlikely(svm->vmcb->control.exit_code == SVM_EXIT_NMI))
		kvm_after_interrupt(&svm->vcpu);

	sync_cr8_to_lapic(vcpu);

	svm->next_rip = 0;

	svm->vmcb->control.tlb_ctl = TLB_CONTROL_DO_NOTHING;

	/* if exit due to PF check for async PF */
	if (svm->vmcb->control.exit_code == SVM_EXIT_EXCP_BASE + PF_VECTOR)
		svm->vcpu.arch.apf.host_apf_reason = kvm_read_and_reset_pf_reason();

	if (npt_enabled) {
		vcpu->arch.regs_avail &= ~(1 << VCPU_EXREG_PDPTR);
		vcpu->arch.regs_dirty &= ~(1 << VCPU_EXREG_PDPTR);
	}

	/*
	 * We need to handle MC intercepts here before the vcpu has a chance to
	 * change the physical cpu
	 */
	if (unlikely(svm->vmcb->control.exit_code ==
		     SVM_EXIT_EXCP_BASE + MC_VECTOR))
		svm_handle_mce(svm);

	mark_all_clean(svm->vmcb);
}
STACK_FRAME_NON_STANDARD(svm_vcpu_run);

static void svm_set_cr3(struct kvm_vcpu *vcpu, unsigned long root)
{
	struct vcpu_svm *svm = to_svm(vcpu);

	svm->vmcb->save.cr3 = __sme_set(root);
	mark_dirty(svm->vmcb, VMCB_CR);
}

static void set_tdp_cr3(struct kvm_vcpu *vcpu, unsigned long root)
{
	struct vcpu_svm *svm = to_svm(vcpu);

	svm->vmcb->control.nested_cr3 = __sme_set(root);
	mark_dirty(svm->vmcb, VMCB_NPT);

	/* Also sync guest cr3 here in case we live migrate */
	svm->vmcb->save.cr3 = kvm_read_cr3(vcpu);
	mark_dirty(svm->vmcb, VMCB_CR);
}

static int is_disabled(void)
{
	u64 vm_cr;

	rdmsrl(MSR_VM_CR, vm_cr);
	if (vm_cr & (1 << SVM_VM_CR_SVM_DISABLE))
		return 1;

	return 0;
}

static void
svm_patch_hypercall(struct kvm_vcpu *vcpu, unsigned char *hypercall)
{
	/*
	 * Patch in the VMMCALL instruction:
	 */
	hypercall[0] = 0x0f;
	hypercall[1] = 0x01;
	hypercall[2] = 0xd9;
}

static void svm_check_processor_compat(void *rtn)
{
	*(int *)rtn = 0;
}

static bool svm_cpu_has_accelerated_tpr(void)
{
	return false;
}

static bool svm_has_emulated_msr(int index)
{
	switch (index) {
	case MSR_IA32_MCG_EXT_CTL:
		return false;
	default:
		break;
	}

	return true;
}

static u64 svm_get_mt_mask(struct kvm_vcpu *vcpu, gfn_t gfn, bool is_mmio)
{
	return 0;
}

static void svm_cpuid_update(struct kvm_vcpu *vcpu)
{
	struct vcpu_svm *svm = to_svm(vcpu);

	/* Update nrips enabled cache */
	svm->nrips_enabled = !!guest_cpuid_has(&svm->vcpu, X86_FEATURE_NRIPS);

	if (!kvm_vcpu_apicv_active(vcpu))
		return;

	guest_cpuid_clear(vcpu, X86_FEATURE_X2APIC);
}

static void svm_set_supported_cpuid(u32 func, struct kvm_cpuid_entry2 *entry)
{
	switch (func) {
	case 0x1:
		if (avic)
			entry->ecx &= ~bit(X86_FEATURE_X2APIC);
		break;
	case 0x80000001:
		if (nested)
			entry->ecx |= (1 << 2); /* Set SVM bit */
		break;
	case 0x8000000A:
		entry->eax = 1; /* SVM revision 1 */
		entry->ebx = 8; /* Lets support 8 ASIDs in case we add proper
				   ASID emulation to nested SVM */
		entry->ecx = 0; /* Reserved */
		entry->edx = 0; /* Per default do not support any
				   additional features */

		/* Support next_rip if host supports it */
		if (boot_cpu_has(X86_FEATURE_NRIPS))
			entry->edx |= SVM_FEATURE_NRIP;

		/* Support NPT for the guest if enabled */
		if (npt_enabled)
			entry->edx |= SVM_FEATURE_NPT;

		break;
	case 0x8000001F:
		/* Support memory encryption cpuid if host supports it */
		if (boot_cpu_has(X86_FEATURE_SEV))
			cpuid(0x8000001f, &entry->eax, &entry->ebx,
				&entry->ecx, &entry->edx);

	}
}

static int svm_get_lpage_level(void)
{
	return PT_PDPE_LEVEL;
}

static bool svm_rdtscp_supported(void)
{
	return boot_cpu_has(X86_FEATURE_RDTSCP);
}

static bool svm_invpcid_supported(void)
{
	return false;
}

static bool svm_mpx_supported(void)
{
	return false;
}

static bool svm_xsaves_supported(void)
{
	return false;
}

static bool svm_umip_emulated(void)
{
	return false;
}

static bool svm_has_wbinvd_exit(void)
{
	return true;
}

#define PRE_EX(exit)  { .exit_code = (exit), \
			.stage = X86_ICPT_PRE_EXCEPT, }
#define POST_EX(exit) { .exit_code = (exit), \
			.stage = X86_ICPT_POST_EXCEPT, }
#define POST_MEM(exit) { .exit_code = (exit), \
			.stage = X86_ICPT_POST_MEMACCESS, }

static const struct __x86_intercept {
	u32 exit_code;
	enum x86_intercept_stage stage;
} x86_intercept_map[] = {
	[x86_intercept_cr_read]		= POST_EX(SVM_EXIT_READ_CR0),
	[x86_intercept_cr_write]	= POST_EX(SVM_EXIT_WRITE_CR0),
	[x86_intercept_clts]		= POST_EX(SVM_EXIT_WRITE_CR0),
	[x86_intercept_lmsw]		= POST_EX(SVM_EXIT_WRITE_CR0),
	[x86_intercept_smsw]		= POST_EX(SVM_EXIT_READ_CR0),
	[x86_intercept_dr_read]		= POST_EX(SVM_EXIT_READ_DR0),
	[x86_intercept_dr_write]	= POST_EX(SVM_EXIT_WRITE_DR0),
	[x86_intercept_sldt]		= POST_EX(SVM_EXIT_LDTR_READ),
	[x86_intercept_str]		= POST_EX(SVM_EXIT_TR_READ),
	[x86_intercept_lldt]		= POST_EX(SVM_EXIT_LDTR_WRITE),
	[x86_intercept_ltr]		= POST_EX(SVM_EXIT_TR_WRITE),
	[x86_intercept_sgdt]		= POST_EX(SVM_EXIT_GDTR_READ),
	[x86_intercept_sidt]		= POST_EX(SVM_EXIT_IDTR_READ),
	[x86_intercept_lgdt]		= POST_EX(SVM_EXIT_GDTR_WRITE),
	[x86_intercept_lidt]		= POST_EX(SVM_EXIT_IDTR_WRITE),
	[x86_intercept_vmrun]		= POST_EX(SVM_EXIT_VMRUN),
	[x86_intercept_vmmcall]		= POST_EX(SVM_EXIT_VMMCALL),
	[x86_intercept_vmload]		= POST_EX(SVM_EXIT_VMLOAD),
	[x86_intercept_vmsave]		= POST_EX(SVM_EXIT_VMSAVE),
	[x86_intercept_stgi]		= POST_EX(SVM_EXIT_STGI),
	[x86_intercept_clgi]		= POST_EX(SVM_EXIT_CLGI),
	[x86_intercept_skinit]		= POST_EX(SVM_EXIT_SKINIT),
	[x86_intercept_invlpga]		= POST_EX(SVM_EXIT_INVLPGA),
	[x86_intercept_rdtscp]		= POST_EX(SVM_EXIT_RDTSCP),
	[x86_intercept_monitor]		= POST_MEM(SVM_EXIT_MONITOR),
	[x86_intercept_mwait]		= POST_EX(SVM_EXIT_MWAIT),
	[x86_intercept_invlpg]		= POST_EX(SVM_EXIT_INVLPG),
	[x86_intercept_invd]		= POST_EX(SVM_EXIT_INVD),
	[x86_intercept_wbinvd]		= POST_EX(SVM_EXIT_WBINVD),
	[x86_intercept_wrmsr]		= POST_EX(SVM_EXIT_MSR),
	[x86_intercept_rdtsc]		= POST_EX(SVM_EXIT_RDTSC),
	[x86_intercept_rdmsr]		= POST_EX(SVM_EXIT_MSR),
	[x86_intercept_rdpmc]		= POST_EX(SVM_EXIT_RDPMC),
	[x86_intercept_cpuid]		= PRE_EX(SVM_EXIT_CPUID),
	[x86_intercept_rsm]		= PRE_EX(SVM_EXIT_RSM),
	[x86_intercept_pause]		= PRE_EX(SVM_EXIT_PAUSE),
	[x86_intercept_pushf]		= PRE_EX(SVM_EXIT_PUSHF),
	[x86_intercept_popf]		= PRE_EX(SVM_EXIT_POPF),
	[x86_intercept_intn]		= PRE_EX(SVM_EXIT_SWINT),
	[x86_intercept_iret]		= PRE_EX(SVM_EXIT_IRET),
	[x86_intercept_icebp]		= PRE_EX(SVM_EXIT_ICEBP),
	[x86_intercept_hlt]		= POST_EX(SVM_EXIT_HLT),
	[x86_intercept_in]		= POST_EX(SVM_EXIT_IOIO),
	[x86_intercept_ins]		= POST_EX(SVM_EXIT_IOIO),
	[x86_intercept_out]		= POST_EX(SVM_EXIT_IOIO),
	[x86_intercept_outs]		= POST_EX(SVM_EXIT_IOIO),
};

#undef PRE_EX
#undef POST_EX
#undef POST_MEM

static int svm_check_intercept(struct kvm_vcpu *vcpu,
			       struct x86_instruction_info *info,
			       enum x86_intercept_stage stage)
{
	struct vcpu_svm *svm = to_svm(vcpu);
	int vmexit, ret = X86EMUL_CONTINUE;
	struct __x86_intercept icpt_info;
	struct vmcb *vmcb = svm->vmcb;

	if (info->intercept >= ARRAY_SIZE(x86_intercept_map))
		goto out;

	icpt_info = x86_intercept_map[info->intercept];

	if (stage != icpt_info.stage)
		goto out;

	switch (icpt_info.exit_code) {
	case SVM_EXIT_READ_CR0:
		if (info->intercept == x86_intercept_cr_read)
			icpt_info.exit_code += info->modrm_reg;
		break;
	case SVM_EXIT_WRITE_CR0: {
		unsigned long cr0, val;
		u64 intercept;

		if (info->intercept == x86_intercept_cr_write)
			icpt_info.exit_code += info->modrm_reg;

		if (icpt_info.exit_code != SVM_EXIT_WRITE_CR0 ||
		    info->intercept == x86_intercept_clts)
			break;

		intercept = svm->nested.intercept;

		if (!(intercept & (1ULL << INTERCEPT_SELECTIVE_CR0)))
			break;

		cr0 = vcpu->arch.cr0 & ~SVM_CR0_SELECTIVE_MASK;
		val = info->src_val  & ~SVM_CR0_SELECTIVE_MASK;

		if (info->intercept == x86_intercept_lmsw) {
			cr0 &= 0xfUL;
			val &= 0xfUL;
			/* lmsw can't clear PE - catch this here */
			if (cr0 & X86_CR0_PE)
				val |= X86_CR0_PE;
		}

		if (cr0 ^ val)
			icpt_info.exit_code = SVM_EXIT_CR0_SEL_WRITE;

		break;
	}
	case SVM_EXIT_READ_DR0:
	case SVM_EXIT_WRITE_DR0:
		icpt_info.exit_code += info->modrm_reg;
		break;
	case SVM_EXIT_MSR:
		if (info->intercept == x86_intercept_wrmsr)
			vmcb->control.exit_info_1 = 1;
		else
			vmcb->control.exit_info_1 = 0;
		break;
	case SVM_EXIT_PAUSE:
		/*
		 * We get this for NOP only, but pause
		 * is rep not, check this here
		 */
		if (info->rep_prefix != REPE_PREFIX)
			goto out;
		break;
	case SVM_EXIT_IOIO: {
		u64 exit_info;
		u32 bytes;

		if (info->intercept == x86_intercept_in ||
		    info->intercept == x86_intercept_ins) {
			exit_info = ((info->src_val & 0xffff) << 16) |
				SVM_IOIO_TYPE_MASK;
			bytes = info->dst_bytes;
		} else {
			exit_info = (info->dst_val & 0xffff) << 16;
			bytes = info->src_bytes;
		}

		if (info->intercept == x86_intercept_outs ||
		    info->intercept == x86_intercept_ins)
			exit_info |= SVM_IOIO_STR_MASK;

		if (info->rep_prefix)
			exit_info |= SVM_IOIO_REP_MASK;

		bytes = min(bytes, 4u);

		exit_info |= bytes << SVM_IOIO_SIZE_SHIFT;

		exit_info |= (u32)info->ad_bytes << (SVM_IOIO_ASIZE_SHIFT - 1);

		vmcb->control.exit_info_1 = exit_info;
		vmcb->control.exit_info_2 = info->next_rip;

		break;
	}
	default:
		break;
	}

	/* TODO: Advertise NRIPS to guest hypervisor unconditionally */
	if (static_cpu_has(X86_FEATURE_NRIPS))
		vmcb->control.next_rip  = info->next_rip;
	vmcb->control.exit_code = icpt_info.exit_code;
	vmexit = nested_svm_exit_handled(svm);

	ret = (vmexit == NESTED_EXIT_DONE) ? X86EMUL_INTERCEPTED
					   : X86EMUL_CONTINUE;

out:
	return ret;
}

static void svm_handle_external_intr(struct kvm_vcpu *vcpu)
{
	local_irq_enable();
	/*
	 * We must have an instruction with interrupts enabled, so
	 * the timer interrupt isn't delayed by the interrupt shadow.
	 */
	asm("nop");
	local_irq_disable();
}

static void svm_sched_in(struct kvm_vcpu *vcpu, int cpu)
{
	if (pause_filter_thresh)
		shrink_ple_window(vcpu);
}

static inline void avic_post_state_restore(struct kvm_vcpu *vcpu)
{
	if (avic_handle_apic_id_update(vcpu) != 0)
		return;
	if (avic_handle_dfr_update(vcpu) != 0)
		return;
	avic_handle_ldr_update(vcpu);
}

static void svm_setup_mce(struct kvm_vcpu *vcpu)
{
	/* [63:9] are reserved. */
	vcpu->arch.mcg_cap &= 0x1ff;
}

static int svm_smi_allowed(struct kvm_vcpu *vcpu)
{
	struct vcpu_svm *svm = to_svm(vcpu);

	/* Per APM Vol.2 15.22.2 "Response to SMI" */
	if (!gif_set(svm))
		return 0;

	if (is_guest_mode(&svm->vcpu) &&
	    svm->nested.intercept & (1ULL << INTERCEPT_SMI)) {
		/* TODO: Might need to set exit_info_1 and exit_info_2 here */
		svm->vmcb->control.exit_code = SVM_EXIT_SMI;
		svm->nested.exit_required = true;
		return 0;
	}

	return 1;
}

static int svm_pre_enter_smm(struct kvm_vcpu *vcpu, char *smstate)
{
	struct vcpu_svm *svm = to_svm(vcpu);
	int ret;

	if (is_guest_mode(vcpu)) {
		/* FED8h - SVM Guest */
		put_smstate(u64, smstate, 0x7ed8, 1);
		/* FEE0h - SVM Guest VMCB Physical Address */
		put_smstate(u64, smstate, 0x7ee0, svm->nested.vmcb);

		svm->vmcb->save.rax = vcpu->arch.regs[VCPU_REGS_RAX];
		svm->vmcb->save.rsp = vcpu->arch.regs[VCPU_REGS_RSP];
		svm->vmcb->save.rip = vcpu->arch.regs[VCPU_REGS_RIP];

		ret = nested_svm_vmexit(svm);
		if (ret)
			return ret;
	}
	return 0;
}

static int svm_pre_leave_smm(struct kvm_vcpu *vcpu, u64 smbase)
{
	struct vcpu_svm *svm = to_svm(vcpu);
	struct vmcb *nested_vmcb;
	struct page *page;
	struct {
		u64 guest;
		u64 vmcb;
	} svm_state_save;
	int ret;

	ret = kvm_vcpu_read_guest(vcpu, smbase + 0xfed8, &svm_state_save,
				  sizeof(svm_state_save));
	if (ret)
		return ret;

	if (svm_state_save.guest) {
		vcpu->arch.hflags &= ~HF_SMM_MASK;
		nested_vmcb = nested_svm_map(svm, svm_state_save.vmcb, &page);
		if (nested_vmcb)
			enter_svm_guest_mode(svm, svm_state_save.vmcb, nested_vmcb, page);
		else
			ret = 1;
		vcpu->arch.hflags |= HF_SMM_MASK;
	}
	return ret;
}

static int enable_smi_window(struct kvm_vcpu *vcpu)
{
	struct vcpu_svm *svm = to_svm(vcpu);

	if (!gif_set(svm)) {
		if (vgif_enabled(svm))
			set_intercept(svm, INTERCEPT_STGI);
		/* STGI will cause a vm exit */
		return 1;
	}
	return 0;
}

static int sev_asid_new(void)
{
	int pos;

	/*
	 * SEV-enabled guest must use asid from min_sev_asid to max_sev_asid.
	 */
	pos = find_next_zero_bit(sev_asid_bitmap, max_sev_asid, min_sev_asid - 1);
	if (pos >= max_sev_asid)
		return -EBUSY;

	set_bit(pos, sev_asid_bitmap);
	return pos + 1;
}

static int sev_guest_init(struct kvm *kvm, struct kvm_sev_cmd *argp)
{
	struct kvm_sev_info *sev = &to_kvm_svm(kvm)->sev_info;
	int asid, ret;

	ret = -EBUSY;
	if (unlikely(sev->active))
		return ret;

	asid = sev_asid_new();
	if (asid < 0)
		return ret;

	ret = sev_platform_init(&argp->error);
	if (ret)
		goto e_free;

	sev->active = true;
	sev->asid = asid;
	INIT_LIST_HEAD(&sev->regions_list);

	return 0;

e_free:
	__sev_asid_free(asid);
	return ret;
}

static int sev_bind_asid(struct kvm *kvm, unsigned int handle, int *error)
{
	struct sev_data_activate *data;
	int asid = sev_get_asid(kvm);
	int ret;

	wbinvd_on_all_cpus();

	ret = sev_guest_df_flush(error);
	if (ret)
		return ret;

	data = kzalloc(sizeof(*data), GFP_KERNEL);
	if (!data)
		return -ENOMEM;

	/* activate ASID on the given handle */
	data->handle = handle;
	data->asid   = asid;
	ret = sev_guest_activate(data, error);
	kfree(data);

	return ret;
}

static int __sev_issue_cmd(int fd, int id, void *data, int *error)
{
	struct fd f;
	int ret;

	f = fdget(fd);
	if (!f.file)
		return -EBADF;

	ret = sev_issue_cmd_external_user(f.file, id, data, error);

	fdput(f);
	return ret;
}

static int sev_issue_cmd(struct kvm *kvm, int id, void *data, int *error)
{
	struct kvm_sev_info *sev = &to_kvm_svm(kvm)->sev_info;

	return __sev_issue_cmd(sev->fd, id, data, error);
}

static int sev_launch_start(struct kvm *kvm, struct kvm_sev_cmd *argp)
{
	struct kvm_sev_info *sev = &to_kvm_svm(kvm)->sev_info;
	struct sev_data_launch_start *start;
	struct kvm_sev_launch_start params;
	void *dh_blob, *session_blob;
	int *error = &argp->error;
	int ret;

	if (!sev_guest(kvm))
		return -ENOTTY;

	if (copy_from_user(&params, (void __user *)(uintptr_t)argp->data, sizeof(params)))
		return -EFAULT;

	start = kzalloc(sizeof(*start), GFP_KERNEL);
	if (!start)
		return -ENOMEM;

	dh_blob = NULL;
	if (params.dh_uaddr) {
		dh_blob = psp_copy_user_blob(params.dh_uaddr, params.dh_len);
		if (IS_ERR(dh_blob)) {
			ret = PTR_ERR(dh_blob);
			goto e_free;
		}

		start->dh_cert_address = __sme_set(__pa(dh_blob));
		start->dh_cert_len = params.dh_len;
	}

	session_blob = NULL;
	if (params.session_uaddr) {
		session_blob = psp_copy_user_blob(params.session_uaddr, params.session_len);
		if (IS_ERR(session_blob)) {
			ret = PTR_ERR(session_blob);
			goto e_free_dh;
		}

		start->session_address = __sme_set(__pa(session_blob));
		start->session_len = params.session_len;
	}

	start->handle = params.handle;
	start->policy = params.policy;

	/* create memory encryption context */
	ret = __sev_issue_cmd(argp->sev_fd, SEV_CMD_LAUNCH_START, start, error);
	if (ret)
		goto e_free_session;

	/* Bind ASID to this guest */
	ret = sev_bind_asid(kvm, start->handle, error);
	if (ret)
		goto e_free_session;

	/* return handle to userspace */
	params.handle = start->handle;
	if (copy_to_user((void __user *)(uintptr_t)argp->data, &params, sizeof(params))) {
		sev_unbind_asid(kvm, start->handle);
		ret = -EFAULT;
		goto e_free_session;
	}

	sev->handle = start->handle;
	sev->fd = argp->sev_fd;

e_free_session:
	kfree(session_blob);
e_free_dh:
	kfree(dh_blob);
e_free:
	kfree(start);
	return ret;
}

static unsigned long get_num_contig_pages(unsigned long idx,
				struct page **inpages, unsigned long npages)
{
	unsigned long paddr, next_paddr;
	unsigned long i = idx + 1, pages = 1;

	/* find the number of contiguous pages starting from idx */
	paddr = __sme_page_pa(inpages[idx]);
	while (i < npages) {
		next_paddr = __sme_page_pa(inpages[i++]);
		if ((paddr + PAGE_SIZE) == next_paddr) {
			pages++;
			paddr = next_paddr;
			continue;
		}
		break;
	}

	return pages;
}

static int sev_launch_update_data(struct kvm *kvm, struct kvm_sev_cmd *argp)
{
	unsigned long vaddr, vaddr_end, next_vaddr, npages, pages, size, i;
	struct kvm_sev_info *sev = &to_kvm_svm(kvm)->sev_info;
	struct kvm_sev_launch_update_data params;
	struct sev_data_launch_update_data *data;
	struct page **inpages;
	int ret;

	if (!sev_guest(kvm))
		return -ENOTTY;

	if (copy_from_user(&params, (void __user *)(uintptr_t)argp->data, sizeof(params)))
		return -EFAULT;

	data = kzalloc(sizeof(*data), GFP_KERNEL);
	if (!data)
		return -ENOMEM;

	vaddr = params.uaddr;
	size = params.len;
	vaddr_end = vaddr + size;

	/* Lock the user memory. */
	inpages = sev_pin_memory(kvm, vaddr, size, &npages, 1);
	if (!inpages) {
		ret = -ENOMEM;
		goto e_free;
	}

	/*
	 * The LAUNCH_UPDATE command will perform in-place encryption of the
	 * memory content (i.e it will write the same memory region with C=1).
	 * It's possible that the cache may contain the data with C=0, i.e.,
	 * unencrypted so invalidate it first.
	 */
	sev_clflush_pages(inpages, npages);

	for (i = 0; vaddr < vaddr_end; vaddr = next_vaddr, i += pages) {
		int offset, len;

		/*
		 * If the user buffer is not page-aligned, calculate the offset
		 * within the page.
		 */
		offset = vaddr & (PAGE_SIZE - 1);

		/* Calculate the number of pages that can be encrypted in one go. */
		pages = get_num_contig_pages(i, inpages, npages);

		len = min_t(size_t, ((pages * PAGE_SIZE) - offset), size);

		data->handle = sev->handle;
		data->len = len;
		data->address = __sme_page_pa(inpages[i]) + offset;
		ret = sev_issue_cmd(kvm, SEV_CMD_LAUNCH_UPDATE_DATA, data, &argp->error);
		if (ret)
			goto e_unpin;

		size -= len;
		next_vaddr = vaddr + len;
	}

e_unpin:
	/* content of memory is updated, mark pages dirty */
	for (i = 0; i < npages; i++) {
		set_page_dirty_lock(inpages[i]);
		mark_page_accessed(inpages[i]);
	}
	/* unlock the user pages */
	sev_unpin_memory(kvm, inpages, npages);
e_free:
	kfree(data);
	return ret;
}

static int sev_launch_measure(struct kvm *kvm, struct kvm_sev_cmd *argp)
{
	void __user *measure = (void __user *)(uintptr_t)argp->data;
	struct kvm_sev_info *sev = &to_kvm_svm(kvm)->sev_info;
	struct sev_data_launch_measure *data;
	struct kvm_sev_launch_measure params;
	void __user *p = NULL;
	void *blob = NULL;
	int ret;

	if (!sev_guest(kvm))
		return -ENOTTY;

	if (copy_from_user(&params, measure, sizeof(params)))
		return -EFAULT;

	data = kzalloc(sizeof(*data), GFP_KERNEL);
	if (!data)
		return -ENOMEM;

	/* User wants to query the blob length */
	if (!params.len)
		goto cmd;

	p = (void __user *)(uintptr_t)params.uaddr;
	if (p) {
		if (params.len > SEV_FW_BLOB_MAX_SIZE) {
			ret = -EINVAL;
			goto e_free;
		}

		ret = -ENOMEM;
		blob = kmalloc(params.len, GFP_KERNEL);
		if (!blob)
			goto e_free;

		data->address = __psp_pa(blob);
		data->len = params.len;
	}

cmd:
	data->handle = sev->handle;
	ret = sev_issue_cmd(kvm, SEV_CMD_LAUNCH_MEASURE, data, &argp->error);

	/*
	 * If we query the session length, FW responded with expected data.
	 */
	if (!params.len)
		goto done;

	if (ret)
		goto e_free_blob;

	if (blob) {
		if (copy_to_user(p, blob, params.len))
			ret = -EFAULT;
	}

done:
	params.len = data->len;
	if (copy_to_user(measure, &params, sizeof(params)))
		ret = -EFAULT;
e_free_blob:
	kfree(blob);
e_free:
	kfree(data);
	return ret;
}

static int sev_launch_finish(struct kvm *kvm, struct kvm_sev_cmd *argp)
{
	struct kvm_sev_info *sev = &to_kvm_svm(kvm)->sev_info;
	struct sev_data_launch_finish *data;
	int ret;

	if (!sev_guest(kvm))
		return -ENOTTY;

	data = kzalloc(sizeof(*data), GFP_KERNEL);
	if (!data)
		return -ENOMEM;

	data->handle = sev->handle;
	ret = sev_issue_cmd(kvm, SEV_CMD_LAUNCH_FINISH, data, &argp->error);

	kfree(data);
	return ret;
}

static int sev_guest_status(struct kvm *kvm, struct kvm_sev_cmd *argp)
{
	struct kvm_sev_info *sev = &to_kvm_svm(kvm)->sev_info;
	struct kvm_sev_guest_status params;
	struct sev_data_guest_status *data;
	int ret;

	if (!sev_guest(kvm))
		return -ENOTTY;

	data = kzalloc(sizeof(*data), GFP_KERNEL);
	if (!data)
		return -ENOMEM;

	data->handle = sev->handle;
	ret = sev_issue_cmd(kvm, SEV_CMD_GUEST_STATUS, data, &argp->error);
	if (ret)
		goto e_free;

	params.policy = data->policy;
	params.state = data->state;
	params.handle = data->handle;

	if (copy_to_user((void __user *)(uintptr_t)argp->data, &params, sizeof(params)))
		ret = -EFAULT;
e_free:
	kfree(data);
	return ret;
}

static int __sev_issue_dbg_cmd(struct kvm *kvm, unsigned long src,
			       unsigned long dst, int size,
			       int *error, bool enc)
{
	struct kvm_sev_info *sev = &to_kvm_svm(kvm)->sev_info;
	struct sev_data_dbg *data;
	int ret;

	data = kzalloc(sizeof(*data), GFP_KERNEL);
	if (!data)
		return -ENOMEM;

	data->handle = sev->handle;
	data->dst_addr = dst;
	data->src_addr = src;
	data->len = size;

	ret = sev_issue_cmd(kvm,
			    enc ? SEV_CMD_DBG_ENCRYPT : SEV_CMD_DBG_DECRYPT,
			    data, error);
	kfree(data);
	return ret;
}

static int __sev_dbg_decrypt(struct kvm *kvm, unsigned long src_paddr,
			     unsigned long dst_paddr, int sz, int *err)
{
	int offset;

	/*
	 * Its safe to read more than we are asked, caller should ensure that
	 * destination has enough space.
	 */
	src_paddr = round_down(src_paddr, 16);
	offset = src_paddr & 15;
	sz = round_up(sz + offset, 16);

	return __sev_issue_dbg_cmd(kvm, src_paddr, dst_paddr, sz, err, false);
}

static int __sev_dbg_decrypt_user(struct kvm *kvm, unsigned long paddr,
				  unsigned long __user dst_uaddr,
				  unsigned long dst_paddr,
				  int size, int *err)
{
	struct page *tpage = NULL;
	int ret, offset;

	/* if inputs are not 16-byte then use intermediate buffer */
	if (!IS_ALIGNED(dst_paddr, 16) ||
	    !IS_ALIGNED(paddr,     16) ||
	    !IS_ALIGNED(size,      16)) {
		tpage = (void *)alloc_page(GFP_KERNEL);
		if (!tpage)
			return -ENOMEM;

		dst_paddr = __sme_page_pa(tpage);
	}

	ret = __sev_dbg_decrypt(kvm, paddr, dst_paddr, size, err);
	if (ret)
		goto e_free;

	if (tpage) {
		offset = paddr & 15;
		if (copy_to_user((void __user *)(uintptr_t)dst_uaddr,
				 page_address(tpage) + offset, size))
			ret = -EFAULT;
	}

e_free:
	if (tpage)
		__free_page(tpage);

	return ret;
}

static int __sev_dbg_encrypt_user(struct kvm *kvm, unsigned long paddr,
				  unsigned long __user vaddr,
				  unsigned long dst_paddr,
				  unsigned long __user dst_vaddr,
				  int size, int *error)
{
	struct page *src_tpage = NULL;
	struct page *dst_tpage = NULL;
	int ret, len = size;

	/* If source buffer is not aligned then use an intermediate buffer */
	if (!IS_ALIGNED(vaddr, 16)) {
		src_tpage = alloc_page(GFP_KERNEL);
		if (!src_tpage)
			return -ENOMEM;

		if (copy_from_user(page_address(src_tpage),
				(void __user *)(uintptr_t)vaddr, size)) {
			__free_page(src_tpage);
			return -EFAULT;
		}

		paddr = __sme_page_pa(src_tpage);
	}

	/*
	 *  If destination buffer or length is not aligned then do read-modify-write:
	 *   - decrypt destination in an intermediate buffer
	 *   - copy the source buffer in an intermediate buffer
	 *   - use the intermediate buffer as source buffer
	 */
	if (!IS_ALIGNED(dst_vaddr, 16) || !IS_ALIGNED(size, 16)) {
		int dst_offset;

		dst_tpage = alloc_page(GFP_KERNEL);
		if (!dst_tpage) {
			ret = -ENOMEM;
			goto e_free;
		}

		ret = __sev_dbg_decrypt(kvm, dst_paddr,
					__sme_page_pa(dst_tpage), size, error);
		if (ret)
			goto e_free;

		/*
		 *  If source is kernel buffer then use memcpy() otherwise
		 *  copy_from_user().
		 */
		dst_offset = dst_paddr & 15;

		if (src_tpage)
			memcpy(page_address(dst_tpage) + dst_offset,
			       page_address(src_tpage), size);
		else {
			if (copy_from_user(page_address(dst_tpage) + dst_offset,
					   (void __user *)(uintptr_t)vaddr, size)) {
				ret = -EFAULT;
				goto e_free;
			}
		}

		paddr = __sme_page_pa(dst_tpage);
		dst_paddr = round_down(dst_paddr, 16);
		len = round_up(size, 16);
	}

	ret = __sev_issue_dbg_cmd(kvm, paddr, dst_paddr, len, error, true);

e_free:
	if (src_tpage)
		__free_page(src_tpage);
	if (dst_tpage)
		__free_page(dst_tpage);
	return ret;
}

static int sev_dbg_crypt(struct kvm *kvm, struct kvm_sev_cmd *argp, bool dec)
{
	unsigned long vaddr, vaddr_end, next_vaddr;
	unsigned long dst_vaddr;
	struct page **src_p, **dst_p;
	struct kvm_sev_dbg debug;
	unsigned long n;
	unsigned int size;
	int ret;

	if (!sev_guest(kvm))
		return -ENOTTY;

	if (copy_from_user(&debug, (void __user *)(uintptr_t)argp->data, sizeof(debug)))
		return -EFAULT;

	if (!debug.len || debug.src_uaddr + debug.len < debug.src_uaddr)
		return -EINVAL;
	if (!debug.dst_uaddr)
		return -EINVAL;

	vaddr = debug.src_uaddr;
	size = debug.len;
	vaddr_end = vaddr + size;
	dst_vaddr = debug.dst_uaddr;

	for (; vaddr < vaddr_end; vaddr = next_vaddr) {
		int len, s_off, d_off;

		/* lock userspace source and destination page */
		src_p = sev_pin_memory(kvm, vaddr & PAGE_MASK, PAGE_SIZE, &n, 0);
		if (!src_p)
			return -EFAULT;

		dst_p = sev_pin_memory(kvm, dst_vaddr & PAGE_MASK, PAGE_SIZE, &n, 1);
		if (!dst_p) {
			sev_unpin_memory(kvm, src_p, n);
			return -EFAULT;
		}

		/*
		 * The DBG_{DE,EN}CRYPT commands will perform {dec,en}cryption of the
		 * memory content (i.e it will write the same memory region with C=1).
		 * It's possible that the cache may contain the data with C=0, i.e.,
		 * unencrypted so invalidate it first.
		 */
		sev_clflush_pages(src_p, 1);
		sev_clflush_pages(dst_p, 1);

		/*
		 * Since user buffer may not be page aligned, calculate the
		 * offset within the page.
		 */
		s_off = vaddr & ~PAGE_MASK;
		d_off = dst_vaddr & ~PAGE_MASK;
		len = min_t(size_t, (PAGE_SIZE - s_off), size);

		if (dec)
			ret = __sev_dbg_decrypt_user(kvm,
						     __sme_page_pa(src_p[0]) + s_off,
						     dst_vaddr,
						     __sme_page_pa(dst_p[0]) + d_off,
						     len, &argp->error);
		else
			ret = __sev_dbg_encrypt_user(kvm,
						     __sme_page_pa(src_p[0]) + s_off,
						     vaddr,
						     __sme_page_pa(dst_p[0]) + d_off,
						     dst_vaddr,
						     len, &argp->error);

		sev_unpin_memory(kvm, src_p, n);
		sev_unpin_memory(kvm, dst_p, n);

		if (ret)
			goto err;

		next_vaddr = vaddr + len;
		dst_vaddr = dst_vaddr + len;
		size -= len;
	}
err:
	return ret;
}

static int sev_launch_secret(struct kvm *kvm, struct kvm_sev_cmd *argp)
{
	struct kvm_sev_info *sev = &to_kvm_svm(kvm)->sev_info;
	struct sev_data_launch_secret *data;
	struct kvm_sev_launch_secret params;
	struct page **pages;
	void *blob, *hdr;
	unsigned long n;
	int ret, offset;

	if (!sev_guest(kvm))
		return -ENOTTY;

	if (copy_from_user(&params, (void __user *)(uintptr_t)argp->data, sizeof(params)))
		return -EFAULT;

	pages = sev_pin_memory(kvm, params.guest_uaddr, params.guest_len, &n, 1);
	if (!pages)
		return -ENOMEM;

	/*
	 * The secret must be copied into contiguous memory region, lets verify
	 * that userspace memory pages are contiguous before we issue command.
	 */
	if (get_num_contig_pages(0, pages, n) != n) {
		ret = -EINVAL;
		goto e_unpin_memory;
	}

	ret = -ENOMEM;
	data = kzalloc(sizeof(*data), GFP_KERNEL);
	if (!data)
		goto e_unpin_memory;

	offset = params.guest_uaddr & (PAGE_SIZE - 1);
	data->guest_address = __sme_page_pa(pages[0]) + offset;
	data->guest_len = params.guest_len;

	blob = psp_copy_user_blob(params.trans_uaddr, params.trans_len);
	if (IS_ERR(blob)) {
		ret = PTR_ERR(blob);
		goto e_free;
	}

	data->trans_address = __psp_pa(blob);
	data->trans_len = params.trans_len;

	hdr = psp_copy_user_blob(params.hdr_uaddr, params.hdr_len);
	if (IS_ERR(hdr)) {
		ret = PTR_ERR(hdr);
		goto e_free_blob;
	}
	data->hdr_address = __psp_pa(hdr);
	data->hdr_len = params.hdr_len;

	data->handle = sev->handle;
	ret = sev_issue_cmd(kvm, SEV_CMD_LAUNCH_UPDATE_SECRET, data, &argp->error);

	kfree(hdr);

e_free_blob:
	kfree(blob);
e_free:
	kfree(data);
e_unpin_memory:
	sev_unpin_memory(kvm, pages, n);
	return ret;
}

static int svm_mem_enc_op(struct kvm *kvm, void __user *argp)
{
	struct kvm_sev_cmd sev_cmd;
	int r;

	if (!svm_sev_enabled())
		return -ENOTTY;

	if (copy_from_user(&sev_cmd, argp, sizeof(struct kvm_sev_cmd)))
		return -EFAULT;

	mutex_lock(&kvm->lock);

	switch (sev_cmd.id) {
	case KVM_SEV_INIT:
		r = sev_guest_init(kvm, &sev_cmd);
		break;
	case KVM_SEV_LAUNCH_START:
		r = sev_launch_start(kvm, &sev_cmd);
		break;
	case KVM_SEV_LAUNCH_UPDATE_DATA:
		r = sev_launch_update_data(kvm, &sev_cmd);
		break;
	case KVM_SEV_LAUNCH_MEASURE:
		r = sev_launch_measure(kvm, &sev_cmd);
		break;
	case KVM_SEV_LAUNCH_FINISH:
		r = sev_launch_finish(kvm, &sev_cmd);
		break;
	case KVM_SEV_GUEST_STATUS:
		r = sev_guest_status(kvm, &sev_cmd);
		break;
	case KVM_SEV_DBG_DECRYPT:
		r = sev_dbg_crypt(kvm, &sev_cmd, true);
		break;
	case KVM_SEV_DBG_ENCRYPT:
		r = sev_dbg_crypt(kvm, &sev_cmd, false);
		break;
	case KVM_SEV_LAUNCH_SECRET:
		r = sev_launch_secret(kvm, &sev_cmd);
		break;
	default:
		r = -EINVAL;
		goto out;
	}

	if (copy_to_user(argp, &sev_cmd, sizeof(struct kvm_sev_cmd)))
		r = -EFAULT;

out:
	mutex_unlock(&kvm->lock);
	return r;
}

static int svm_register_enc_region(struct kvm *kvm,
				   struct kvm_enc_region *range)
{
	struct kvm_sev_info *sev = &to_kvm_svm(kvm)->sev_info;
	struct enc_region *region;
	int ret = 0;

	if (!sev_guest(kvm))
		return -ENOTTY;

	if (range->addr > ULONG_MAX || range->size > ULONG_MAX)
		return -EINVAL;

	region = kzalloc(sizeof(*region), GFP_KERNEL);
	if (!region)
		return -ENOMEM;

	region->pages = sev_pin_memory(kvm, range->addr, range->size, &region->npages, 1);
	if (!region->pages) {
		ret = -ENOMEM;
		goto e_free;
	}

	/*
	 * The guest may change the memory encryption attribute from C=0 -> C=1
	 * or vice versa for this memory range. Lets make sure caches are
	 * flushed to ensure that guest data gets written into memory with
	 * correct C-bit.
	 */
	sev_clflush_pages(region->pages, region->npages);

	region->uaddr = range->addr;
	region->size = range->size;

	mutex_lock(&kvm->lock);
	list_add_tail(&region->list, &sev->regions_list);
	mutex_unlock(&kvm->lock);

	return ret;

e_free:
	kfree(region);
	return ret;
}

static struct enc_region *
find_enc_region(struct kvm *kvm, struct kvm_enc_region *range)
{
	struct kvm_sev_info *sev = &to_kvm_svm(kvm)->sev_info;
	struct list_head *head = &sev->regions_list;
	struct enc_region *i;

	list_for_each_entry(i, head, list) {
		if (i->uaddr == range->addr &&
		    i->size == range->size)
			return i;
	}

	return NULL;
}


static int svm_unregister_enc_region(struct kvm *kvm,
				     struct kvm_enc_region *range)
{
	struct enc_region *region;
	int ret;

	mutex_lock(&kvm->lock);

	if (!sev_guest(kvm)) {
		ret = -ENOTTY;
		goto failed;
	}

	region = find_enc_region(kvm, range);
	if (!region) {
		ret = -EINVAL;
		goto failed;
	}

	__unregister_enc_region_locked(kvm, region);

	mutex_unlock(&kvm->lock);
	return 0;

failed:
	mutex_unlock(&kvm->lock);
	return ret;
}

static struct kvm_x86_ops svm_x86_ops __ro_after_init = {
	.cpu_has_kvm_support = has_svm,
	.disabled_by_bios = is_disabled,
	.hardware_setup = svm_hardware_setup,
	.hardware_unsetup = svm_hardware_unsetup,
	.check_processor_compatibility = svm_check_processor_compat,
	.hardware_enable = svm_hardware_enable,
	.hardware_disable = svm_hardware_disable,
	.cpu_has_accelerated_tpr = svm_cpu_has_accelerated_tpr,
	.has_emulated_msr = svm_has_emulated_msr,

	.vcpu_create = svm_create_vcpu,
	.vcpu_free = svm_free_vcpu,
	.vcpu_reset = svm_vcpu_reset,

	.vm_alloc = svm_vm_alloc,
	.vm_free = svm_vm_free,
	.vm_init = avic_vm_init,
	.vm_destroy = svm_vm_destroy,

	.prepare_guest_switch = svm_prepare_guest_switch,
	.vcpu_load = svm_vcpu_load,
	.vcpu_put = svm_vcpu_put,
	.vcpu_blocking = svm_vcpu_blocking,
	.vcpu_unblocking = svm_vcpu_unblocking,

	.update_bp_intercept = update_bp_intercept,
	.get_msr_feature = svm_get_msr_feature,
	.get_msr = svm_get_msr,
	.set_msr = svm_set_msr,
	.get_segment_base = svm_get_segment_base,
	.get_segment = svm_get_segment,
	.set_segment = svm_set_segment,
	.get_cpl = svm_get_cpl,
	.get_cs_db_l_bits = kvm_get_cs_db_l_bits,
	.decache_cr0_guest_bits = svm_decache_cr0_guest_bits,
	.decache_cr3 = svm_decache_cr3,
	.decache_cr4_guest_bits = svm_decache_cr4_guest_bits,
	.set_cr0 = svm_set_cr0,
	.set_cr3 = svm_set_cr3,
	.set_cr4 = svm_set_cr4,
	.set_efer = svm_set_efer,
	.get_idt = svm_get_idt,
	.set_idt = svm_set_idt,
	.get_gdt = svm_get_gdt,
	.set_gdt = svm_set_gdt,
	.get_dr6 = svm_get_dr6,
	.set_dr6 = svm_set_dr6,
	.set_dr7 = svm_set_dr7,
	.sync_dirty_debug_regs = svm_sync_dirty_debug_regs,
	.cache_reg = svm_cache_reg,
	.get_rflags = svm_get_rflags,
	.set_rflags = svm_set_rflags,

	.tlb_flush = svm_flush_tlb,
	.tlb_flush_gva = svm_flush_tlb_gva,

	.run = svm_vcpu_run,
	.handle_exit = handle_exit,
	.skip_emulated_instruction = skip_emulated_instruction,
	.set_interrupt_shadow = svm_set_interrupt_shadow,
	.get_interrupt_shadow = svm_get_interrupt_shadow,
	.patch_hypercall = svm_patch_hypercall,
	.set_irq = svm_set_irq,
	.set_nmi = svm_inject_nmi,
	.queue_exception = svm_queue_exception,
	.cancel_injection = svm_cancel_injection,
	.interrupt_allowed = svm_interrupt_allowed,
	.nmi_allowed = svm_nmi_allowed,
	.get_nmi_mask = svm_get_nmi_mask,
	.set_nmi_mask = svm_set_nmi_mask,
	.enable_nmi_window = enable_nmi_window,
	.enable_irq_window = enable_irq_window,
	.update_cr8_intercept = update_cr8_intercept,
	.set_virtual_apic_mode = svm_set_virtual_apic_mode,
	.get_enable_apicv = svm_get_enable_apicv,
	.refresh_apicv_exec_ctrl = svm_refresh_apicv_exec_ctrl,
	.load_eoi_exitmap = svm_load_eoi_exitmap,
	.hwapic_irr_update = svm_hwapic_irr_update,
	.hwapic_isr_update = svm_hwapic_isr_update,
	.sync_pir_to_irr = kvm_lapic_find_highest_irr,
	.apicv_post_state_restore = avic_post_state_restore,

	.set_tss_addr = svm_set_tss_addr,
	.set_identity_map_addr = svm_set_identity_map_addr,
	.get_tdp_level = get_npt_level,
	.get_mt_mask = svm_get_mt_mask,

	.get_exit_info = svm_get_exit_info,

	.get_lpage_level = svm_get_lpage_level,

	.cpuid_update = svm_cpuid_update,

	.rdtscp_supported = svm_rdtscp_supported,
	.invpcid_supported = svm_invpcid_supported,
	.mpx_supported = svm_mpx_supported,
	.xsaves_supported = svm_xsaves_supported,
	.umip_emulated = svm_umip_emulated,

	.set_supported_cpuid = svm_set_supported_cpuid,

	.has_wbinvd_exit = svm_has_wbinvd_exit,

	.read_l1_tsc_offset = svm_read_l1_tsc_offset,
	.write_l1_tsc_offset = svm_write_l1_tsc_offset,

	.set_tdp_cr3 = set_tdp_cr3,

	.check_intercept = svm_check_intercept,
	.handle_external_intr = svm_handle_external_intr,

	.request_immediate_exit = __kvm_request_immediate_exit,

	.sched_in = svm_sched_in,

	.pmu_ops = &amd_pmu_ops,
	.deliver_posted_interrupt = svm_deliver_avic_intr,
	.dy_apicv_has_pending_interrupt = svm_dy_apicv_has_pending_interrupt,
	.update_pi_irte = svm_update_pi_irte,
	.setup_mce = svm_setup_mce,

	.smi_allowed = svm_smi_allowed,
	.pre_enter_smm = svm_pre_enter_smm,
	.pre_leave_smm = svm_pre_leave_smm,
	.enable_smi_window = enable_smi_window,

	.mem_enc_op = svm_mem_enc_op,
	.mem_enc_reg_region = svm_register_enc_region,
	.mem_enc_unreg_region = svm_unregister_enc_region,
};

static int __init svm_init(void)
{
	return kvm_init(&svm_x86_ops, sizeof(struct vcpu_svm),
			__alignof__(struct vcpu_svm), THIS_MODULE);
}

static void __exit svm_exit(void)
{
	kvm_exit();
}

module_init(svm_init)
module_exit(svm_exit)<|MERGE_RESOLUTION|>--- conflicted
+++ resolved
@@ -1336,11 +1336,7 @@
 	 */
 	mask = (mask_bit < 52) ? rsvd_bits(mask_bit, 51) | PT_PRESENT_MASK : 0;
 
-<<<<<<< HEAD
-	kvm_mmu_set_mmio_spte_mask(mask, PT_WRITABLE_MASK | PT_USER_MASK);
-=======
 	kvm_mmu_set_mmio_spte_mask(mask, mask);
->>>>>>> 19c362fa
 }
 
 static __init int svm_hardware_setup(void)
