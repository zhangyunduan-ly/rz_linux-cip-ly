// SPDX-License-Identifier: GPL-2.0
//
// RPC-IF SPI/QSPI/Octa driver
//
// Copyright (C) 2018 ~ 2019 Renesas Solutions Corp.
// Copyright (C) 2019 Macronix International Co., Ltd.
// Copyright (C) 2019 - 2020 Cogent Embedded, Inc.
//

#include <linux/module.h>
#include <linux/platform_device.h>
#include <linux/spi/spi.h>
#include <linux/spi/spi-mem.h>

#include <memory/renesas-rpc-if.h>

#include <asm/unaligned.h>

static void rpcif_spi_mem_prepare(struct spi_device *spi_dev,
				  const struct spi_mem_op *spi_op,
				  u64 *offs, size_t *len)
{
	struct rpcif *rpc = spi_controller_get_devdata(spi_dev->controller);
	struct rpcif_op rpc_op = { };

	rpc_op.cmd.opcode = spi_op->cmd.opcode;
	rpc_op.cmd.buswidth = spi_op->cmd.buswidth;

	if (spi_op->addr.nbytes) {
		rpc_op.addr.buswidth = spi_op->addr.buswidth;
		rpc_op.addr.nbytes = spi_op->addr.nbytes;
		rpc_op.addr.val = spi_op->addr.val;
	}

	if (spi_op->dummy.nbytes) {
		rpc_op.dummy.buswidth = spi_op->dummy.buswidth;
		rpc_op.dummy.ncycles  = spi_op->dummy.nbytes * 8 /
					spi_op->dummy.buswidth;
	}

	if (spi_op->data.nbytes || (offs && len)) {
		rpc_op.data.buswidth = spi_op->data.buswidth;
		rpc_op.data.nbytes = spi_op->data.nbytes;
		switch (spi_op->data.dir) {
		case SPI_MEM_DATA_IN:
			rpc_op.data.dir = RPCIF_DATA_IN;
			rpc_op.data.buf.in = spi_op->data.buf.in;
			break;
		case SPI_MEM_DATA_OUT:
			rpc_op.data.dir = RPCIF_DATA_OUT;
			rpc_op.data.buf.out = spi_op->data.buf.out;
			break;
		case SPI_MEM_NO_DATA:
			rpc_op.data.dir = RPCIF_NO_DATA;
			break;
		}
	} else	{
		rpc_op.data.dir = RPCIF_NO_DATA;
	}

	rpcif_prepare(rpc, &rpc_op, offs, len);
}

static bool rpcif_spi_mem_supports_op(struct spi_mem *mem,
				      const struct spi_mem_op *op)
{
	if (!spi_mem_default_supports_op(mem, op))
		return false;

	if (op->data.buswidth > 4 || op->addr.buswidth > 4 ||
	    op->dummy.buswidth > 4 || op->cmd.buswidth > 4 ||
	    op->addr.nbytes > 4)
		return false;

	return true;
}

static ssize_t rpcif_spi_mem_dirmap_read(struct spi_mem_dirmap_desc *desc,
					 u64 offs, size_t len, void *buf)
{
	struct rpcif *rpc =
		spi_controller_get_devdata(desc->mem->spi->controller);

	if (offs + desc->info.offset + len > U32_MAX)
		return -EINVAL;

	rpcif_spi_mem_prepare(desc->mem->spi, &desc->info.op_tmpl, &offs, &len);

	return rpcif_dirmap_read(rpc, offs, len, buf);
}

static int rpcif_spi_mem_dirmap_create(struct spi_mem_dirmap_desc *desc)
{
	struct rpcif *rpc =
		spi_controller_get_devdata(desc->mem->spi->controller);

	if (desc->info.offset + desc->info.length > U32_MAX)
		return -ENOTSUPP;

	if (!rpcif_spi_mem_supports_op(desc->mem, &desc->info.op_tmpl))
		return -ENOTSUPP;

	if (!rpc->dirmap && desc->info.op_tmpl.data.dir == SPI_MEM_DATA_IN)
		return -ENOTSUPP;

	if (desc->info.op_tmpl.data.dir == SPI_MEM_DATA_OUT)
		return -ENOTSUPP;

	return 0;
}

static int rpcif_spi_mem_exec_op(struct spi_mem *mem,
				 const struct spi_mem_op *op)
{
	struct rpcif *rpc =
		spi_controller_get_devdata(mem->spi->controller);

	rpcif_spi_mem_prepare(mem->spi, op, NULL, NULL);

	return rpcif_manual_xfer(rpc);
}

static const struct spi_controller_mem_ops rpcif_spi_mem_ops = {
	.supports_op	= rpcif_spi_mem_supports_op,
	.exec_op	= rpcif_spi_mem_exec_op,
	.dirmap_create	= rpcif_spi_mem_dirmap_create,
	.dirmap_read	= rpcif_spi_mem_dirmap_read,
};

static int rpcif_spi_probe(struct platform_device *pdev)
{
	struct device *parent = pdev->dev.parent;
	struct spi_controller *ctlr;
	struct rpcif *rpc;
	int error;

	ctlr = devm_spi_alloc_master(&pdev->dev, sizeof(*rpc));
	if (!ctlr)
		return -ENOMEM;

	rpc = spi_controller_get_devdata(ctlr);
	error = rpcif_sw_init(rpc, parent);
	if (error)
		return error;

	platform_set_drvdata(pdev, ctlr);

	ctlr->dev.of_node = parent->of_node;

	rpcif_enable_rpm(rpc);

	ctlr->num_chipselect = 1;
	ctlr->mem_ops = &rpcif_spi_mem_ops;

	ctlr->bits_per_word_mask = SPI_BPW_MASK(8);
	ctlr->mode_bits = SPI_CPOL | SPI_CPHA | SPI_TX_QUAD | SPI_RX_QUAD;
	ctlr->flags = SPI_CONTROLLER_HALF_DUPLEX;

	error = rpcif_hw_init(rpc, false);
	if (error)
<<<<<<< HEAD
		return error;
=======
		goto out_disable_rpm;
>>>>>>> e972e58d

	error = spi_register_controller(ctlr);
	if (error) {
		dev_err(&pdev->dev, "spi_register_controller failed\n");
		goto out_disable_rpm;
	}

	return 0;

out_disable_rpm:
	rpcif_disable_rpm(rpc);
	return error;
}

static int rpcif_spi_remove(struct platform_device *pdev)
{
	struct spi_controller *ctlr = platform_get_drvdata(pdev);
	struct rpcif *rpc = spi_controller_get_devdata(ctlr);

	spi_unregister_controller(ctlr);
	rpcif_disable_rpm(rpc);

	return 0;
}

#ifdef CONFIG_PM_SLEEP
static int rpcif_spi_suspend(struct device *dev)
{
	struct spi_controller *ctlr = dev_get_drvdata(dev);

	return spi_controller_suspend(ctlr);
}

static int rpcif_spi_resume(struct device *dev)
{
	struct spi_controller *ctlr = dev_get_drvdata(dev);

	return spi_controller_resume(ctlr);
}

static SIMPLE_DEV_PM_OPS(rpcif_spi_pm_ops, rpcif_spi_suspend, rpcif_spi_resume);
#define DEV_PM_OPS	(&rpcif_spi_pm_ops)
#else
#define DEV_PM_OPS	NULL
#endif

static struct platform_driver rpcif_spi_driver = {
	.probe	= rpcif_spi_probe,
	.remove	= rpcif_spi_remove,
	.driver = {
		.name	= "rpc-if-spi",
		.pm	= DEV_PM_OPS,
	},
};
module_platform_driver(rpcif_spi_driver);

MODULE_DESCRIPTION("Renesas RPC-IF SPI driver");
MODULE_LICENSE("GPL v2");<|MERGE_RESOLUTION|>--- conflicted
+++ resolved
@@ -158,11 +158,7 @@
 
 	error = rpcif_hw_init(rpc, false);
 	if (error)
-<<<<<<< HEAD
-		return error;
-=======
 		goto out_disable_rpm;
->>>>>>> e972e58d
 
 	error = spi_register_controller(ctlr);
 	if (error) {
