// SPDX-License-Identifier: (GPL-2.0-only OR BSD-2-Clause)
/*
 * Device Tree Source for the RZ/G2UL SoC
 *
 * Copyright (C) 2022 Renesas Electronics Corp.
 */

#include <dt-bindings/interrupt-controller/arm-gic.h>

#define SOC_PERIPHERAL_IRQ(nr)		GIC_SPI nr

#include "r9a07g043.dtsi"

/ {
	cpus {
		#address-cells = <1>;
		#size-cells = <0>;

		cpu0: cpu@0 {
			compatible = "arm,cortex-a55";
			reg = <0>;
			device_type = "cpu";
			#cooling-cells = <2>;
			next-level-cache = <&L3_CA55>;
			enable-method = "psci";
			clocks = <&cpg CPG_CORE R9A07G043_CLK_I>;
			operating-points-v2 = <&cluster0_opp>;
		};

		L3_CA55: cache-controller-0 {
			compatible = "cache";
			cache-unified;
			cache-size = <0x40000>;
		};
	};

	pmu {
		compatible = "arm,cortex-a55-pmu";
		interrupts-extended = <&gic GIC_PPI 7 IRQ_TYPE_LEVEL_LOW>;
	};

	psci {
		compatible = "arm,psci-1.0", "arm,psci-0.2";
		method = "smc";
	};

	timer {
		compatible = "arm,armv8-timer";
		interrupts-extended = <&gic GIC_PPI 13 IRQ_TYPE_LEVEL_LOW>,
				      <&gic GIC_PPI 14 IRQ_TYPE_LEVEL_LOW>,
				      <&gic GIC_PPI 11 IRQ_TYPE_LEVEL_LOW>,
<<<<<<< HEAD
				      <&gic GIC_PPI 10 IRQ_TYPE_LEVEL_LOW>;
=======
				      <&gic GIC_PPI 10 IRQ_TYPE_LEVEL_LOW>,
				      <&gic GIC_PPI 12 IRQ_TYPE_LEVEL_LOW>;
		interrupt-names = "sec-phys", "phys", "virt", "hyp-phys",
				  "hyp-virt";
>>>>>>> ee5e0982
	};
};

&soc {
	interrupt-parent = <&gic>;

	cru: video@10830000 {
		compatible = "renesas,r9a07g043-cru", "renesas,rzg2l-cru";
		reg = <0 0x10830000 0 0x400>;
		clocks = <&cpg CPG_MOD R9A07G043_CRU_VCLK>,
			 <&cpg CPG_MOD R9A07G043_CRU_PCLK>,
			 <&cpg CPG_MOD R9A07G043_CRU_ACLK>;
		clock-names = "video", "apb", "axi";
		interrupts = <SOC_PERIPHERAL_IRQ(167) IRQ_TYPE_LEVEL_HIGH>,
			     <SOC_PERIPHERAL_IRQ(168) IRQ_TYPE_LEVEL_HIGH>,
			     <SOC_PERIPHERAL_IRQ(169) IRQ_TYPE_LEVEL_HIGH>;
		interrupt-names = "image_conv", "image_conv_err", "axi_mst_err";
		resets = <&cpg R9A07G043_CRU_PRESETN>,
			 <&cpg R9A07G043_CRU_ARESETN>;
		reset-names = "presetn", "aresetn";
		power-domains = <&cpg>;
		status = "disabled";

		ports {
			#address-cells = <1>;
			#size-cells = <0>;

			port@1 {
				#address-cells = <1>;
				#size-cells = <0>;

				reg = <1>;
				crucsi2: endpoint@0 {
					reg = <0>;
					remote-endpoint = <&csi2cru>;
				};
			};
		};
	};

	csi2: csi2@10830400 {
		compatible = "renesas,r9a07g043-csi2", "renesas,rzg2l-csi2";
		reg = <0 0x10830400 0 0xfc00>;
		interrupts = <SOC_PERIPHERAL_IRQ(166) IRQ_TYPE_LEVEL_HIGH>;
		clocks = <&cpg CPG_MOD R9A07G043_CRU_SYSCLK>,
			 <&cpg CPG_MOD R9A07G043_CRU_VCLK>,
			 <&cpg CPG_MOD R9A07G043_CRU_PCLK>;
		clock-names = "system", "video", "apb";
		resets = <&cpg R9A07G043_CRU_PRESETN>,
			 <&cpg R9A07G043_CRU_CMN_RSTB>;
		reset-names = "presetn", "cmn-rstb";
		power-domains = <&cpg>;
		status = "disabled";

		ports {
			#address-cells = <1>;
			#size-cells = <0>;

			port@0 {
				reg = <0>;
			};

			port@1 {
				#address-cells = <1>;
				#size-cells = <0>;
				reg = <1>;

				csi2cru: endpoint@0 {
					reg = <0>;
					remote-endpoint = <&crucsi2>;
				};
			};
		};
	};

	irqc: interrupt-controller@110a0000 {
		compatible = "renesas,r9a07g043u-irqc",
			     "renesas,rzg2l-irqc";
		reg = <0 0x110a0000 0 0x10000>;
		#interrupt-cells = <2>;
		#address-cells = <0>;
		interrupt-controller;
		interrupts = <SOC_PERIPHERAL_IRQ(0) IRQ_TYPE_LEVEL_HIGH>,
			     <SOC_PERIPHERAL_IRQ(1) IRQ_TYPE_LEVEL_HIGH>,
			     <SOC_PERIPHERAL_IRQ(2) IRQ_TYPE_LEVEL_HIGH>,
			     <SOC_PERIPHERAL_IRQ(3) IRQ_TYPE_LEVEL_HIGH>,
			     <SOC_PERIPHERAL_IRQ(4) IRQ_TYPE_LEVEL_HIGH>,
			     <SOC_PERIPHERAL_IRQ(5) IRQ_TYPE_LEVEL_HIGH>,
			     <SOC_PERIPHERAL_IRQ(6) IRQ_TYPE_LEVEL_HIGH>,
			     <SOC_PERIPHERAL_IRQ(7) IRQ_TYPE_LEVEL_HIGH>,
			     <SOC_PERIPHERAL_IRQ(8) IRQ_TYPE_LEVEL_HIGH>,
			     <SOC_PERIPHERAL_IRQ(444) IRQ_TYPE_LEVEL_HIGH>,
			     <SOC_PERIPHERAL_IRQ(445) IRQ_TYPE_LEVEL_HIGH>,
			     <SOC_PERIPHERAL_IRQ(446) IRQ_TYPE_LEVEL_HIGH>,
			     <SOC_PERIPHERAL_IRQ(447) IRQ_TYPE_LEVEL_HIGH>,
			     <SOC_PERIPHERAL_IRQ(448) IRQ_TYPE_LEVEL_HIGH>,
			     <SOC_PERIPHERAL_IRQ(449) IRQ_TYPE_LEVEL_HIGH>,
			     <SOC_PERIPHERAL_IRQ(450) IRQ_TYPE_LEVEL_HIGH>,
			     <SOC_PERIPHERAL_IRQ(451) IRQ_TYPE_LEVEL_HIGH>,
			     <SOC_PERIPHERAL_IRQ(452) IRQ_TYPE_LEVEL_HIGH>,
			     <SOC_PERIPHERAL_IRQ(453) IRQ_TYPE_LEVEL_HIGH>,
			     <SOC_PERIPHERAL_IRQ(454) IRQ_TYPE_LEVEL_HIGH>,
			     <SOC_PERIPHERAL_IRQ(455) IRQ_TYPE_LEVEL_HIGH>,
			     <SOC_PERIPHERAL_IRQ(456) IRQ_TYPE_LEVEL_HIGH>,
			     <SOC_PERIPHERAL_IRQ(457) IRQ_TYPE_LEVEL_HIGH>,
			     <SOC_PERIPHERAL_IRQ(458) IRQ_TYPE_LEVEL_HIGH>,
			     <SOC_PERIPHERAL_IRQ(459) IRQ_TYPE_LEVEL_HIGH>,
			     <SOC_PERIPHERAL_IRQ(460) IRQ_TYPE_LEVEL_HIGH>,
			     <SOC_PERIPHERAL_IRQ(461) IRQ_TYPE_LEVEL_HIGH>,
			     <SOC_PERIPHERAL_IRQ(462) IRQ_TYPE_LEVEL_HIGH>,
			     <SOC_PERIPHERAL_IRQ(463) IRQ_TYPE_LEVEL_HIGH>,
			     <SOC_PERIPHERAL_IRQ(464) IRQ_TYPE_LEVEL_HIGH>,
			     <SOC_PERIPHERAL_IRQ(465) IRQ_TYPE_LEVEL_HIGH>,
			     <SOC_PERIPHERAL_IRQ(466) IRQ_TYPE_LEVEL_HIGH>,
			     <SOC_PERIPHERAL_IRQ(467) IRQ_TYPE_LEVEL_HIGH>,
			     <SOC_PERIPHERAL_IRQ(468) IRQ_TYPE_LEVEL_HIGH>,
			     <SOC_PERIPHERAL_IRQ(469) IRQ_TYPE_LEVEL_HIGH>,
			     <SOC_PERIPHERAL_IRQ(470) IRQ_TYPE_LEVEL_HIGH>,
			     <SOC_PERIPHERAL_IRQ(471) IRQ_TYPE_LEVEL_HIGH>,
			     <SOC_PERIPHERAL_IRQ(472) IRQ_TYPE_LEVEL_HIGH>,
			     <SOC_PERIPHERAL_IRQ(473) IRQ_TYPE_LEVEL_HIGH>,
			     <SOC_PERIPHERAL_IRQ(474) IRQ_TYPE_LEVEL_HIGH>,
			     <SOC_PERIPHERAL_IRQ(475) IRQ_TYPE_LEVEL_HIGH>,
			     <SOC_PERIPHERAL_IRQ(25) IRQ_TYPE_EDGE_RISING>,
			     <SOC_PERIPHERAL_IRQ(34) IRQ_TYPE_EDGE_RISING>,
			     <SOC_PERIPHERAL_IRQ(35) IRQ_TYPE_EDGE_RISING>,
			     <SOC_PERIPHERAL_IRQ(36) IRQ_TYPE_EDGE_RISING>,
			     <SOC_PERIPHERAL_IRQ(37) IRQ_TYPE_EDGE_RISING>,
			     <SOC_PERIPHERAL_IRQ(38) IRQ_TYPE_EDGE_RISING>,
			     <SOC_PERIPHERAL_IRQ(39) IRQ_TYPE_EDGE_RISING>;
		interrupt-names = "nmi",
				  "irq0", "irq1", "irq2", "irq3",
				  "irq4", "irq5", "irq6", "irq7",
				  "tint0", "tint1", "tint2", "tint3",
				  "tint4", "tint5", "tint6", "tint7",
				  "tint8", "tint9", "tint10", "tint11",
				  "tint12", "tint13", "tint14", "tint15",
				  "tint16", "tint17", "tint18", "tint19",
				  "tint20", "tint21", "tint22", "tint23",
				  "tint24", "tint25", "tint26", "tint27",
				  "tint28", "tint29", "tint30", "tint31",
				  "bus-err", "ec7tie1-0", "ec7tie2-0",
				  "ec7tiovf-0", "ec7tie1-1", "ec7tie2-1",
				  "ec7tiovf-1";
		clocks = <&cpg CPG_MOD R9A07G043_IA55_CLK>,
			<&cpg CPG_MOD R9A07G043_IA55_PCLK>;
		clock-names = "clk", "pclk";
		power-domains = <&cpg>;
		resets = <&cpg R9A07G043_IA55_RESETN>;
	};

	gic: interrupt-controller@11900000 {
		compatible = "arm,gic-v3";
		#interrupt-cells = <3>;
		#address-cells = <0>;
		interrupt-controller;
		reg = <0x0 0x11900000 0 0x40000>,
		      <0x0 0x11940000 0 0x60000>;
		interrupts = <GIC_PPI 9 IRQ_TYPE_LEVEL_LOW>;
	};
};

&sysc {
	interrupts = <SOC_PERIPHERAL_IRQ(42) IRQ_TYPE_LEVEL_HIGH>,
		     <SOC_PERIPHERAL_IRQ(43) IRQ_TYPE_LEVEL_HIGH>,
		     <SOC_PERIPHERAL_IRQ(44) IRQ_TYPE_LEVEL_HIGH>,
		     <SOC_PERIPHERAL_IRQ(45) IRQ_TYPE_LEVEL_HIGH>;
	interrupt-names = "lpm_int", "ca55stbydone_int",
			  "cm33stbyr_int", "ca55_deny";
};<|MERGE_RESOLUTION|>--- conflicted
+++ resolved
@@ -49,14 +49,10 @@
 		interrupts-extended = <&gic GIC_PPI 13 IRQ_TYPE_LEVEL_LOW>,
 				      <&gic GIC_PPI 14 IRQ_TYPE_LEVEL_LOW>,
 				      <&gic GIC_PPI 11 IRQ_TYPE_LEVEL_LOW>,
-<<<<<<< HEAD
-				      <&gic GIC_PPI 10 IRQ_TYPE_LEVEL_LOW>;
-=======
 				      <&gic GIC_PPI 10 IRQ_TYPE_LEVEL_LOW>,
 				      <&gic GIC_PPI 12 IRQ_TYPE_LEVEL_LOW>;
 		interrupt-names = "sec-phys", "phys", "virt", "hyp-phys",
 				  "hyp-virt";
->>>>>>> ee5e0982
 	};
 };
 
