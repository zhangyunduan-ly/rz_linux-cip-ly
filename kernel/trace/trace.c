--- conflicted
+++ resolved
@@ -2750,21 +2750,16 @@
 	    (entry = this_cpu_read(trace_buffered_event))) {
 		/* Try to use the per cpu buffer first */
 		val = this_cpu_inc_return(trace_buffered_event_cnt);
-<<<<<<< HEAD
-		if (val == 1) {
+		if ((len < (PAGE_SIZE - sizeof(*entry))) && val == 1) {
 			trace_event_setup(entry, type, trace_ctx);
-=======
-		if ((len < (PAGE_SIZE - sizeof(*entry))) && val == 1) {
-			trace_event_setup(entry, type, flags, pc);
->>>>>>> 13b6016e
 			entry->array[0] = len;
 			return entry;
 		}
 		this_cpu_dec(trace_buffered_event_cnt);
 	}
 
-	entry = __trace_buffer_lock_reserve(*current_rb, type, len,
-					    trace_ctx);
+	entry = __trace_buffer_lock_reserve(*current_rb,
+					    type, len, trace_ctx);
 	/*
 	 * If tracing is off, but we have triggers enabled
 	 * we still need to look at the event data. Use the temp_buffer
