--- conflicted
+++ resolved
@@ -12,10 +12,7 @@
 #include <linux/module.h>
 #include <linux/platform_device.h>
 #include <linux/of.h>
-<<<<<<< HEAD
-=======
 #include <linux/of_device.h>
->>>>>>> cacf08e2
 #include <linux/regmap.h>
 #include <linux/reset.h>
 
@@ -261,9 +258,6 @@
 }
 EXPORT_SYMBOL(rpcif_sw_init);
 
-<<<<<<< HEAD
-void rpcif_hw_init(struct rpcif *rpc, bool hyperflash)
-=======
 static void rpcif_rzg2l_timing_adjust_sdr(struct rpcif *rpc)
 {
 	u32 data;
@@ -282,7 +276,6 @@
 }
 
 int rpcif_hw_init(struct rpcif *rpc, bool hyperflash)
->>>>>>> cacf08e2
 {
 	u32 dummy;
 
