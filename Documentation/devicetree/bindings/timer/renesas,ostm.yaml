--- conflicted
+++ resolved
@@ -23,13 +23,9 @@
       - enum:
           - renesas,r7s72100-ostm  # RZ/A1H
           - renesas,r7s9210-ostm   # RZ/A2M
-<<<<<<< HEAD
-          - renesas,r9a07g044-ostm # RZ/G2{L,LC}
-=======
           - renesas,r9a07g043-ostm # RZ/G2UL
           - renesas,r9a07g044-ostm # RZ/G2{L,LC}
           - renesas,r9a07g054-ostm # RZ/V2L
->>>>>>> e972e58d
       - const: renesas,ostm        # Generic
 
   reg:
@@ -59,13 +55,9 @@
     compatible:
       contains:
         enum:
-<<<<<<< HEAD
-          - renesas,r9a07g044-ostm
-=======
           - renesas,r9a07g043-ostm
           - renesas,r9a07g044-ostm
           - renesas,r9a07g054-ostm
->>>>>>> e972e58d
 then:
   required:
     - resets
