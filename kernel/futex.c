/*
 *  Fast Userspace Mutexes (which I call "Futexes!").
 *  (C) Rusty Russell, IBM 2002
 *
 *  Generalized futexes, futex requeueing, misc fixes by Ingo Molnar
 *  (C) Copyright 2003 Red Hat Inc, All Rights Reserved
 *
 *  Removed page pinning, fix privately mapped COW pages and other cleanups
 *  (C) Copyright 2003, 2004 Jamie Lokier
 *
 *  Robust futex support started by Ingo Molnar
 *  (C) Copyright 2006 Red Hat Inc, All Rights Reserved
 *  Thanks to Thomas Gleixner for suggestions, analysis and fixes.
 *
 *  PI-futex support started by Ingo Molnar and Thomas Gleixner
 *  Copyright (C) 2006 Red Hat, Inc., Ingo Molnar <mingo@redhat.com>
 *  Copyright (C) 2006 Timesys Corp., Thomas Gleixner <tglx@timesys.com>
 *
 *  PRIVATE futexes by Eric Dumazet
 *  Copyright (C) 2007 Eric Dumazet <dada1@cosmosbay.com>
 *
 *  Requeue-PI support by Darren Hart <dvhltc@us.ibm.com>
 *  Copyright (C) IBM Corporation, 2009
 *  Thanks to Thomas Gleixner for conceptual design and careful reviews.
 *
 *  Thanks to Ben LaHaise for yelling "hashed waitqueues" loudly
 *  enough at me, Linus for the original (flawed) idea, Matthew
 *  Kirkwood for proof-of-concept implementation.
 *
 *  "The futexes are also cursed."
 *  "But they come in a choice of three flavours!"
 *
 *  This program is free software; you can redistribute it and/or modify
 *  it under the terms of the GNU General Public License as published by
 *  the Free Software Foundation; either version 2 of the License, or
 *  (at your option) any later version.
 *
 *  This program is distributed in the hope that it will be useful,
 *  but WITHOUT ANY WARRANTY; without even the implied warranty of
 *  MERCHANTABILITY or FITNESS FOR A PARTICULAR PURPOSE.  See the
 *  GNU General Public License for more details.
 *
 *  You should have received a copy of the GNU General Public License
 *  along with this program; if not, write to the Free Software
 *  Foundation, Inc., 59 Temple Place, Suite 330, Boston, MA  02111-1307  USA
 */
#include <linux/slab.h>
#include <linux/poll.h>
#include <linux/fs.h>
#include <linux/file.h>
#include <linux/jhash.h>
#include <linux/init.h>
#include <linux/futex.h>
#include <linux/mount.h>
#include <linux/pagemap.h>
#include <linux/syscalls.h>
#include <linux/signal.h>
#include <linux/export.h>
#include <linux/magic.h>
#include <linux/pid.h>
#include <linux/nsproxy.h>
#include <linux/ptrace.h>
#include <linux/sched/rt.h>
#include <linux/hugetlb.h>
#include <linux/freezer.h>
#include <linux/bootmem.h>
#include <linux/fault-inject.h>

#include <asm/futex.h>

#include "locking/rtmutex_common.h"

/*
 * READ this before attempting to hack on futexes!
 *
 * Basic futex operation and ordering guarantees
 * =============================================
 *
 * The waiter reads the futex value in user space and calls
 * futex_wait(). This function computes the hash bucket and acquires
 * the hash bucket lock. After that it reads the futex user space value
 * again and verifies that the data has not changed. If it has not changed
 * it enqueues itself into the hash bucket, releases the hash bucket lock
 * and schedules.
 *
 * The waker side modifies the user space value of the futex and calls
 * futex_wake(). This function computes the hash bucket and acquires the
 * hash bucket lock. Then it looks for waiters on that futex in the hash
 * bucket and wakes them.
 *
 * In futex wake up scenarios where no tasks are blocked on a futex, taking
 * the hb spinlock can be avoided and simply return. In order for this
 * optimization to work, ordering guarantees must exist so that the waiter
 * being added to the list is acknowledged when the list is concurrently being
 * checked by the waker, avoiding scenarios like the following:
 *
 * CPU 0                               CPU 1
 * val = *futex;
 * sys_futex(WAIT, futex, val);
 *   futex_wait(futex, val);
 *   uval = *futex;
 *                                     *futex = newval;
 *                                     sys_futex(WAKE, futex);
 *                                       futex_wake(futex);
 *                                       if (queue_empty())
 *                                         return;
 *   if (uval == val)
 *      lock(hash_bucket(futex));
 *      queue();
 *     unlock(hash_bucket(futex));
 *     schedule();
 *
 * This would cause the waiter on CPU 0 to wait forever because it
 * missed the transition of the user space value from val to newval
 * and the waker did not find the waiter in the hash bucket queue.
 *
 * The correct serialization ensures that a waiter either observes
 * the changed user space value before blocking or is woken by a
 * concurrent waker:
 *
 * CPU 0                                 CPU 1
 * val = *futex;
 * sys_futex(WAIT, futex, val);
 *   futex_wait(futex, val);
 *
 *   waiters++; (a)
 *   mb(); (A) <-- paired with -.
 *                              |
 *   lock(hash_bucket(futex));  |
 *                              |
 *   uval = *futex;             |
 *                              |        *futex = newval;
 *                              |        sys_futex(WAKE, futex);
 *                              |          futex_wake(futex);
 *                              |
 *                              `------->  mb(); (B)
 *   if (uval == val)
 *     queue();
 *     unlock(hash_bucket(futex));
 *     schedule();                         if (waiters)
 *                                           lock(hash_bucket(futex));
 *   else                                    wake_waiters(futex);
 *     waiters--; (b)                        unlock(hash_bucket(futex));
 *
 * Where (A) orders the waiters increment and the futex value read through
 * atomic operations (see hb_waiters_inc) and where (B) orders the write
 * to futex and the waiters read -- this is done by the barriers for both
 * shared and private futexes in get_futex_key_refs().
 *
 * This yields the following case (where X:=waiters, Y:=futex):
 *
 *	X = Y = 0
 *
 *	w[X]=1		w[Y]=1
 *	MB		MB
 *	r[Y]=y		r[X]=x
 *
 * Which guarantees that x==0 && y==0 is impossible; which translates back into
 * the guarantee that we cannot both miss the futex variable change and the
 * enqueue.
 *
 * Note that a new waiter is accounted for in (a) even when it is possible that
 * the wait call can return error, in which case we backtrack from it in (b).
 * Refer to the comment in queue_lock().
 *
 * Similarly, in order to account for waiters being requeued on another
 * address we always increment the waiters for the destination bucket before
 * acquiring the lock. It then decrements them again  after releasing it -
 * the code that actually moves the futex(es) between hash buckets (requeue_futex)
 * will do the additional required waiter count housekeeping. This is done for
 * double_lock_hb() and double_unlock_hb(), respectively.
 */

#ifndef CONFIG_HAVE_FUTEX_CMPXCHG
int __read_mostly futex_cmpxchg_enabled;
#endif

/*
 * Futex flags used to encode options to functions and preserve them across
 * restarts.
 */
#define FLAGS_SHARED		0x01
#define FLAGS_CLOCKRT		0x02
#define FLAGS_HAS_TIMEOUT	0x04

/*
 * Priority Inheritance state:
 */
struct futex_pi_state {
	/*
	 * list of 'owned' pi_state instances - these have to be
	 * cleaned up in do_exit() if the task exits prematurely:
	 */
	struct list_head list;

	/*
	 * The PI object:
	 */
	struct rt_mutex pi_mutex;

	struct task_struct *owner;
	atomic_t refcount;

	union futex_key key;
};

/**
 * struct futex_q - The hashed futex queue entry, one per waiting task
 * @list:		priority-sorted list of tasks waiting on this futex
 * @task:		the task waiting on the futex
 * @lock_ptr:		the hash bucket lock
 * @key:		the key the futex is hashed on
 * @pi_state:		optional priority inheritance state
 * @rt_waiter:		rt_waiter storage for use with requeue_pi
 * @requeue_pi_key:	the requeue_pi target futex key
 * @bitset:		bitset for the optional bitmasked wakeup
 *
 * We use this hashed waitqueue, instead of a normal wait_queue_t, so
 * we can wake only the relevant ones (hashed queues may be shared).
 *
 * A futex_q has a woken state, just like tasks have TASK_RUNNING.
 * It is considered woken when plist_node_empty(&q->list) || q->lock_ptr == 0.
 * The order of wakeup is always to make the first condition true, then
 * the second.
 *
 * PI futexes are typically woken before they are removed from the hash list via
 * the rt_mutex code. See unqueue_me_pi().
 */
struct futex_q {
	struct plist_node list;

	struct task_struct *task;
	spinlock_t *lock_ptr;
	union futex_key key;
	struct futex_pi_state *pi_state;
	struct rt_mutex_waiter *rt_waiter;
	union futex_key *requeue_pi_key;
	u32 bitset;
};

static const struct futex_q futex_q_init = {
	/* list gets initialized in queue_me()*/
	.key = FUTEX_KEY_INIT,
	.bitset = FUTEX_BITSET_MATCH_ANY
};

/*
 * Hash buckets are shared by all the futex_keys that hash to the same
 * location.  Each key may have multiple futex_q structures, one for each task
 * waiting on a futex.
 */
struct futex_hash_bucket {
	atomic_t waiters;
	spinlock_t lock;
	struct plist_head chain;
} ____cacheline_aligned_in_smp;

/*
 * The base of the bucket array and its size are always used together
 * (after initialization only in hash_futex()), so ensure that they
 * reside in the same cacheline.
 */
static struct {
	struct futex_hash_bucket *queues;
	unsigned long            hashsize;
} __futex_data __read_mostly __aligned(2*sizeof(long));
#define futex_queues   (__futex_data.queues)
#define futex_hashsize (__futex_data.hashsize)


/*
 * Fault injections for futexes.
 */
#ifdef CONFIG_FAIL_FUTEX

static struct {
	struct fault_attr attr;

	bool ignore_private;
} fail_futex = {
	.attr = FAULT_ATTR_INITIALIZER,
	.ignore_private = false,
};

static int __init setup_fail_futex(char *str)
{
	return setup_fault_attr(&fail_futex.attr, str);
}
__setup("fail_futex=", setup_fail_futex);

static bool should_fail_futex(bool fshared)
{
	if (fail_futex.ignore_private && !fshared)
		return false;

	return should_fail(&fail_futex.attr, 1);
}

#ifdef CONFIG_FAULT_INJECTION_DEBUG_FS

static int __init fail_futex_debugfs(void)
{
	umode_t mode = S_IFREG | S_IRUSR | S_IWUSR;
	struct dentry *dir;

	dir = fault_create_debugfs_attr("fail_futex", NULL,
					&fail_futex.attr);
	if (IS_ERR(dir))
		return PTR_ERR(dir);

	if (!debugfs_create_bool("ignore-private", mode, dir,
				 &fail_futex.ignore_private)) {
		debugfs_remove_recursive(dir);
		return -ENOMEM;
	}

	return 0;
}

late_initcall(fail_futex_debugfs);

#endif /* CONFIG_FAULT_INJECTION_DEBUG_FS */

#else
static inline bool should_fail_futex(bool fshared)
{
	return false;
}
#endif /* CONFIG_FAIL_FUTEX */

static inline void futex_get_mm(union futex_key *key)
{
	atomic_inc(&key->private.mm->mm_count);
	/*
	 * Ensure futex_get_mm() implies a full barrier such that
	 * get_futex_key() implies a full barrier. This is relied upon
	 * as full barrier (B), see the ordering comment above.
	 */
	smp_mb__after_atomic();
}

/*
 * Reflects a new waiter being added to the waitqueue.
 */
static inline void hb_waiters_inc(struct futex_hash_bucket *hb)
{
#ifdef CONFIG_SMP
	atomic_inc(&hb->waiters);
	/*
	 * Full barrier (A), see the ordering comment above.
	 */
	smp_mb__after_atomic();
#endif
}

/*
 * Reflects a waiter being removed from the waitqueue by wakeup
 * paths.
 */
static inline void hb_waiters_dec(struct futex_hash_bucket *hb)
{
#ifdef CONFIG_SMP
	atomic_dec(&hb->waiters);
#endif
}

static inline int hb_waiters_pending(struct futex_hash_bucket *hb)
{
#ifdef CONFIG_SMP
	return atomic_read(&hb->waiters);
#else
	return 1;
#endif
}

/*
 * We hash on the keys returned from get_futex_key (see below).
 */
static struct futex_hash_bucket *hash_futex(union futex_key *key)
{
	u32 hash = jhash2((u32*)&key->both.word,
			  (sizeof(key->both.word)+sizeof(key->both.ptr))/4,
			  key->both.offset);
	return &futex_queues[hash & (futex_hashsize - 1)];
}

/*
 * Return 1 if two futex_keys are equal, 0 otherwise.
 */
static inline int match_futex(union futex_key *key1, union futex_key *key2)
{
	return (key1 && key2
		&& key1->both.word == key2->both.word
		&& key1->both.ptr == key2->both.ptr
		&& key1->both.offset == key2->both.offset);
}

/*
 * Take a reference to the resource addressed by a key.
 * Can be called while holding spinlocks.
 *
 */
static void get_futex_key_refs(union futex_key *key)
{
	if (!key->both.ptr)
		return;

	switch (key->both.offset & (FUT_OFF_INODE|FUT_OFF_MMSHARED)) {
	case FUT_OFF_INODE:
		ihold(key->shared.inode); /* implies MB (B) */
		break;
	case FUT_OFF_MMSHARED:
		futex_get_mm(key); /* implies MB (B) */
		break;
	default:
		/*
		 * Private futexes do not hold reference on an inode or
		 * mm, therefore the only purpose of calling get_futex_key_refs
		 * is because we need the barrier for the lockless waiter check.
		 */
		smp_mb(); /* explicit MB (B) */
	}
}

/*
 * Drop a reference to the resource addressed by a key.
 * The hash bucket spinlock must not be held. This is
 * a no-op for private futexes, see comment in the get
 * counterpart.
 */
static void drop_futex_key_refs(union futex_key *key)
{
	if (!key->both.ptr) {
		/* If we're here then we tried to put a key we failed to get */
		WARN_ON_ONCE(1);
		return;
	}

	switch (key->both.offset & (FUT_OFF_INODE|FUT_OFF_MMSHARED)) {
	case FUT_OFF_INODE:
		iput(key->shared.inode);
		break;
	case FUT_OFF_MMSHARED:
		mmdrop(key->private.mm);
		break;
	}
}

/**
 * get_futex_key() - Get parameters which are the keys for a futex
 * @uaddr:	virtual address of the futex
 * @fshared:	0 for a PROCESS_PRIVATE futex, 1 for PROCESS_SHARED
 * @key:	address where result is stored.
 * @rw:		mapping needs to be read/write (values: VERIFY_READ,
 *              VERIFY_WRITE)
 *
 * Return: a negative error code or 0
 *
 * The key words are stored in *key on success.
 *
 * For shared mappings, it's (page->index, file_inode(vma->vm_file),
 * offset_within_page).  For private mappings, it's (uaddr, current->mm).
 * We can usually work out the index without swapping in the page.
 *
 * lock_page() might sleep, the caller should not hold a spinlock.
 */
static int
get_futex_key(u32 __user *uaddr, int fshared, union futex_key *key, int rw)
{
	unsigned long address = (unsigned long)uaddr;
	struct mm_struct *mm = current->mm;
	struct page *page, *page_head;
	struct address_space *mapping;
	int err, ro = 0;

	/*
	 * The futex address must be "naturally" aligned.
	 */
	key->both.offset = address % PAGE_SIZE;
	if (unlikely((address % sizeof(u32)) != 0))
		return -EINVAL;
	address -= key->both.offset;

	if (unlikely(!access_ok(rw, uaddr, sizeof(u32))))
		return -EFAULT;

	if (unlikely(should_fail_futex(fshared)))
		return -EFAULT;

	/*
	 * PROCESS_PRIVATE futexes are fast.
	 * As the mm cannot disappear under us and the 'key' only needs
	 * virtual address, we dont even have to find the underlying vma.
	 * Note : We do have to check 'uaddr' is a valid user address,
	 *        but access_ok() should be faster than find_vma()
	 */
	if (!fshared) {
		key->private.mm = mm;
		key->private.address = address;
		get_futex_key_refs(key);  /* implies MB (B) */
		return 0;
	}

again:
	/* Ignore any VERIFY_READ mapping (futex common case) */
	if (unlikely(should_fail_futex(fshared)))
		return -EFAULT;

	err = get_user_pages_fast(address, 1, 1, &page);
	/*
	 * If write access is not required (eg. FUTEX_WAIT), try
	 * and get read-only access.
	 */
	if (err == -EFAULT && rw == VERIFY_READ) {
		err = get_user_pages_fast(address, 1, 0, &page);
		ro = 1;
	}
	if (err < 0)
		return err;
	else
		err = 0;

#ifdef CONFIG_TRANSPARENT_HUGEPAGE
	page_head = page;
	if (unlikely(PageTail(page))) {
		put_page(page);
		/* serialize against __split_huge_page_splitting() */
		local_irq_disable();
		if (likely(__get_user_pages_fast(address, 1, !ro, &page) == 1)) {
			page_head = compound_head(page);
			/*
			 * page_head is valid pointer but we must pin
			 * it before taking the PG_lock and/or
			 * PG_compound_lock. The moment we re-enable
			 * irqs __split_huge_page_splitting() can
			 * return and the head page can be freed from
			 * under us. We can't take the PG_lock and/or
			 * PG_compound_lock on a page that could be
			 * freed from under us.
			 */
			if (page != page_head) {
				get_page(page_head);
				put_page(page);
			}
			local_irq_enable();
		} else {
			local_irq_enable();
			goto again;
		}
	}
#else
	page_head = compound_head(page);
	if (page != page_head) {
		get_page(page_head);
		put_page(page);
	}
#endif

	/*
	 * The treatment of mapping from this point on is critical. The page
	 * lock protects many things but in this context the page lock
	 * stabilizes mapping, prevents inode freeing in the shared
	 * file-backed region case and guards against movement to swap cache.
	 *
	 * Strictly speaking the page lock is not needed in all cases being
	 * considered here and page lock forces unnecessarily serialization
	 * From this point on, mapping will be re-verified if necessary and
	 * page lock will be acquired only if it is unavoidable
	 */

	mapping = READ_ONCE(page_head->mapping);

	/*
	 * If page_head->mapping is NULL, then it cannot be a PageAnon
	 * page; but it might be the ZERO_PAGE or in the gate area or
	 * in a special mapping (all cases which we are happy to fail);
	 * or it may have been a good file page when get_user_pages_fast
	 * found it, but truncated or holepunched or subjected to
	 * invalidate_complete_page2 before we got the page lock (also
	 * cases which we are happy to fail).  And we hold a reference,
	 * so refcount care in invalidate_complete_page's remove_mapping
	 * prevents drop_caches from setting mapping to NULL beneath us.
	 *
	 * The case we do have to guard against is when memory pressure made
	 * shmem_writepage move it from filecache to swapcache beneath us:
	 * an unlikely race, but we do need to retry for page_head->mapping.
	 */
	if (unlikely(!mapping)) {
		int shmem_swizzled;

		/*
		 * Page lock is required to identify which special case above
		 * applies. If this is really a shmem page then the page lock
		 * will prevent unexpected transitions.
		 */
		lock_page(page);
		shmem_swizzled = PageSwapCache(page) || page->mapping;
		unlock_page(page_head);
		put_page(page_head);

		if (shmem_swizzled)
			goto again;

		return -EFAULT;
	}

	/*
	 * Private mappings are handled in a simple way.
	 *
	 * If the futex key is stored on an anonymous page, then the associated
	 * object is the mm which is implicitly pinned by the calling process.
	 *
	 * NOTE: When userspace waits on a MAP_SHARED mapping, even if
	 * it's a read-only handle, it's expected that futexes attach to
	 * the object not the particular process.
	 */
	if (PageAnon(page_head)) {
		/*
		 * A RO anonymous page will never change and thus doesn't make
		 * sense for futex operations.
		 */
		if (unlikely(should_fail_futex(fshared)) || ro) {
			err = -EFAULT;
			goto out;
		}

		key->both.offset |= FUT_OFF_MMSHARED; /* ref taken on mm */
		key->private.mm = mm;
		key->private.address = address;

		get_futex_key_refs(key); /* implies smp_mb(); (B) */

	} else {
		struct inode *inode;

		/*
		 * The associated futex object in this case is the inode and
		 * the page->mapping must be traversed. Ordinarily this should
		 * be stabilised under page lock but it's not strictly
		 * necessary in this case as we just want to pin the inode, not
		 * update the radix tree or anything like that.
		 *
		 * The RCU read lock is taken as the inode is finally freed
		 * under RCU. If the mapping still matches expectations then the
		 * mapping->host can be safely accessed as being a valid inode.
		 */
		rcu_read_lock();

		if (READ_ONCE(page_head->mapping) != mapping) {
			rcu_read_unlock();
			put_page(page_head);

			goto again;
		}

		inode = READ_ONCE(mapping->host);
		if (!inode) {
			rcu_read_unlock();
			put_page(page_head);

			goto again;
		}

		/*
		 * Take a reference unless it is about to be freed. Previously
		 * this reference was taken by ihold under the page lock
		 * pinning the inode in place so i_lock was unnecessary. The
		 * only way for this check to fail is if the inode was
		 * truncated in parallel which is almost certainly an
		 * application bug. In such a case, just retry.
		 *
		 * We are not calling into get_futex_key_refs() in file-backed
		 * cases, therefore a successful atomic_inc return below will
		 * guarantee that get_futex_key() will still imply smp_mb(); (B).
		 */
		if (!atomic_inc_not_zero(&inode->i_count)) {
			rcu_read_unlock();
			put_page(page_head);

			goto again;
		}

		/* Should be impossible but lets be paranoid for now */
		if (WARN_ON_ONCE(inode->i_mapping != mapping)) {
			err = -EFAULT;
			rcu_read_unlock();
			iput(inode);

			goto out;
		}

		key->both.offset |= FUT_OFF_INODE; /* inode-based key */
		key->shared.inode = inode;
		key->shared.pgoff = basepage_index(page);
		rcu_read_unlock();
	}

out:
	put_page(page_head);
	return err;
}

static inline void put_futex_key(union futex_key *key)
{
	drop_futex_key_refs(key);
}

/**
 * fault_in_user_writeable() - Fault in user address and verify RW access
 * @uaddr:	pointer to faulting user space address
 *
 * Slow path to fixup the fault we just took in the atomic write
 * access to @uaddr.
 *
 * We have no generic implementation of a non-destructive write to the
 * user address. We know that we faulted in the atomic pagefault
 * disabled section so we can as well avoid the #PF overhead by
 * calling get_user_pages() right away.
 */
static int fault_in_user_writeable(u32 __user *uaddr)
{
	struct mm_struct *mm = current->mm;
	int ret;

	down_read(&mm->mmap_sem);
	ret = fixup_user_fault(current, mm, (unsigned long)uaddr,
			       FAULT_FLAG_WRITE);
	up_read(&mm->mmap_sem);

	return ret < 0 ? ret : 0;
}

/**
 * futex_top_waiter() - Return the highest priority waiter on a futex
 * @hb:		the hash bucket the futex_q's reside in
 * @key:	the futex key (to distinguish it from other futex futex_q's)
 *
 * Must be called with the hb lock held.
 */
static struct futex_q *futex_top_waiter(struct futex_hash_bucket *hb,
					union futex_key *key)
{
	struct futex_q *this;

	plist_for_each_entry(this, &hb->chain, list) {
		if (match_futex(&this->key, key))
			return this;
	}
	return NULL;
}

static int cmpxchg_futex_value_locked(u32 *curval, u32 __user *uaddr,
				      u32 uval, u32 newval)
{
	int ret;

	pagefault_disable();
	ret = futex_atomic_cmpxchg_inatomic(curval, uaddr, uval, newval);
	pagefault_enable();

	return ret;
}

static int get_futex_value_locked(u32 *dest, u32 __user *from)
{
	int ret;

	pagefault_disable();
	ret = __copy_from_user_inatomic(dest, from, sizeof(u32));
	pagefault_enable();

	return ret ? -EFAULT : 0;
}


/*
 * PI code:
 */
static int refill_pi_state_cache(void)
{
	struct futex_pi_state *pi_state;

	if (likely(current->pi_state_cache))
		return 0;

	pi_state = kzalloc(sizeof(*pi_state), GFP_KERNEL);

	if (!pi_state)
		return -ENOMEM;

	INIT_LIST_HEAD(&pi_state->list);
	/* pi_mutex gets initialized later */
	pi_state->owner = NULL;
	atomic_set(&pi_state->refcount, 1);
	pi_state->key = FUTEX_KEY_INIT;

	current->pi_state_cache = pi_state;

	return 0;
}

static struct futex_pi_state * alloc_pi_state(void)
{
	struct futex_pi_state *pi_state = current->pi_state_cache;

	WARN_ON(!pi_state);
	current->pi_state_cache = NULL;

	return pi_state;
}

/*
 * Must be called with the hb lock held.
 */
static void free_pi_state(struct futex_pi_state *pi_state)
{
	if (!pi_state)
		return;

	if (!atomic_dec_and_test(&pi_state->refcount))
		return;

	/*
	 * If pi_state->owner is NULL, the owner is most probably dying
	 * and has cleaned up the pi_state already
	 */
	if (pi_state->owner) {
		raw_spin_lock_irq(&pi_state->owner->pi_lock);
		list_del_init(&pi_state->list);
		raw_spin_unlock_irq(&pi_state->owner->pi_lock);

		rt_mutex_proxy_unlock(&pi_state->pi_mutex, pi_state->owner);
	}

	if (current->pi_state_cache)
		kfree(pi_state);
	else {
		/*
		 * pi_state->list is already empty.
		 * clear pi_state->owner.
		 * refcount is at 0 - put it back to 1.
		 */
		pi_state->owner = NULL;
		atomic_set(&pi_state->refcount, 1);
		current->pi_state_cache = pi_state;
	}
}

/*
 * Look up the task based on what TID userspace gave us.
 * We dont trust it.
 */
static struct task_struct * futex_find_get_task(pid_t pid)
{
	struct task_struct *p;

	rcu_read_lock();
	p = find_task_by_vpid(pid);
	if (p)
		get_task_struct(p);

	rcu_read_unlock();

	return p;
}

/*
 * This task is holding PI mutexes at exit time => bad.
 * Kernel cleans up PI-state, but userspace is likely hosed.
 * (Robust-futex cleanup is separate and might save the day for userspace.)
 */
void exit_pi_state_list(struct task_struct *curr)
{
	struct list_head *next, *head = &curr->pi_state_list;
	struct futex_pi_state *pi_state;
	struct futex_hash_bucket *hb;
	union futex_key key = FUTEX_KEY_INIT;

	if (!futex_cmpxchg_enabled)
		return;
	/*
	 * We are a ZOMBIE and nobody can enqueue itself on
	 * pi_state_list anymore, but we have to be careful
	 * versus waiters unqueueing themselves:
	 */
	raw_spin_lock_irq(&curr->pi_lock);
	while (!list_empty(head)) {

		next = head->next;
		pi_state = list_entry(next, struct futex_pi_state, list);
		key = pi_state->key;
		hb = hash_futex(&key);
		raw_spin_unlock_irq(&curr->pi_lock);

		spin_lock(&hb->lock);

		raw_spin_lock_irq(&curr->pi_lock);
		/*
		 * We dropped the pi-lock, so re-check whether this
		 * task still owns the PI-state:
		 */
		if (head->next != next) {
			raw_spin_unlock_irq(&curr->pi_lock);
			spin_unlock(&hb->lock);
			raw_spin_lock_irq(&curr->pi_lock);
			continue;
		}

		WARN_ON(pi_state->owner != curr);
		WARN_ON(list_empty(&pi_state->list));
		list_del_init(&pi_state->list);
		pi_state->owner = NULL;
		raw_spin_unlock_irq(&curr->pi_lock);

		rt_mutex_unlock(&pi_state->pi_mutex);

		spin_unlock(&hb->lock);

		raw_spin_lock_irq(&curr->pi_lock);
	}
	raw_spin_unlock_irq(&curr->pi_lock);
}

/*
 * We need to check the following states:
 *
 *      Waiter | pi_state | pi->owner | uTID      | uODIED | ?
 *
 * [1]  NULL   | ---      | ---       | 0         | 0/1    | Valid
 * [2]  NULL   | ---      | ---       | >0        | 0/1    | Valid
 *
 * [3]  Found  | NULL     | --        | Any       | 0/1    | Invalid
 *
 * [4]  Found  | Found    | NULL      | 0         | 1      | Valid
 * [5]  Found  | Found    | NULL      | >0        | 1      | Invalid
 *
 * [6]  Found  | Found    | task      | 0         | 1      | Valid
 *
 * [7]  Found  | Found    | NULL      | Any       | 0      | Invalid
 *
 * [8]  Found  | Found    | task      | ==taskTID | 0/1    | Valid
 * [9]  Found  | Found    | task      | 0         | 0      | Invalid
 * [10] Found  | Found    | task      | !=taskTID | 0/1    | Invalid
 *
 * [1]	Indicates that the kernel can acquire the futex atomically. We
 *	came came here due to a stale FUTEX_WAITERS/FUTEX_OWNER_DIED bit.
 *
 * [2]	Valid, if TID does not belong to a kernel thread. If no matching
 *      thread is found then it indicates that the owner TID has died.
 *
 * [3]	Invalid. The waiter is queued on a non PI futex
 *
 * [4]	Valid state after exit_robust_list(), which sets the user space
 *	value to FUTEX_WAITERS | FUTEX_OWNER_DIED.
 *
 * [5]	The user space value got manipulated between exit_robust_list()
 *	and exit_pi_state_list()
 *
 * [6]	Valid state after exit_pi_state_list() which sets the new owner in
 *	the pi_state but cannot access the user space value.
 *
 * [7]	pi_state->owner can only be NULL when the OWNER_DIED bit is set.
 *
 * [8]	Owner and user space value match
 *
 * [9]	There is no transient state which sets the user space TID to 0
 *	except exit_robust_list(), but this is indicated by the
 *	FUTEX_OWNER_DIED bit. See [4]
 *
 * [10] There is no transient state which leaves owner and user space
 *	TID out of sync.
 */

/*
 * Validate that the existing waiter has a pi_state and sanity check
 * the pi_state against the user space value. If correct, attach to
 * it.
 */
static int attach_to_pi_state(u32 uval, struct futex_pi_state *pi_state,
			      struct futex_pi_state **ps)
{
	pid_t pid = uval & FUTEX_TID_MASK;

	/*
	 * Userspace might have messed up non-PI and PI futexes [3]
	 */
	if (unlikely(!pi_state))
		return -EINVAL;

	WARN_ON(!atomic_read(&pi_state->refcount));

	/*
	 * Handle the owner died case:
	 */
	if (uval & FUTEX_OWNER_DIED) {
		/*
		 * exit_pi_state_list sets owner to NULL and wakes the
		 * topmost waiter. The task which acquires the
		 * pi_state->rt_mutex will fixup owner.
		 */
		if (!pi_state->owner) {
			/*
			 * No pi state owner, but the user space TID
			 * is not 0. Inconsistent state. [5]
			 */
			if (pid)
				return -EINVAL;
			/*
			 * Take a ref on the state and return success. [4]
			 */
			goto out_state;
		}

		/*
		 * If TID is 0, then either the dying owner has not
		 * yet executed exit_pi_state_list() or some waiter
		 * acquired the rtmutex in the pi state, but did not
		 * yet fixup the TID in user space.
		 *
		 * Take a ref on the state and return success. [6]
		 */
		if (!pid)
			goto out_state;
	} else {
		/*
		 * If the owner died bit is not set, then the pi_state
		 * must have an owner. [7]
		 */
		if (!pi_state->owner)
			return -EINVAL;
	}

	/*
	 * Bail out if user space manipulated the futex value. If pi
	 * state exists then the owner TID must be the same as the
	 * user space TID. [9/10]
	 */
	if (pid != task_pid_vnr(pi_state->owner))
		return -EINVAL;
out_state:
	atomic_inc(&pi_state->refcount);
	*ps = pi_state;
	return 0;
}

/*
 * Lookup the task for the TID provided from user space and attach to
 * it after doing proper sanity checks.
 */
static int attach_to_pi_owner(u32 uval, union futex_key *key,
			      struct futex_pi_state **ps)
{
	pid_t pid = uval & FUTEX_TID_MASK;
	struct futex_pi_state *pi_state;
	struct task_struct *p;

	/*
	 * We are the first waiter - try to look up the real owner and attach
	 * the new pi_state to it, but bail out when TID = 0 [1]
	 */
	if (!pid)
		return -ESRCH;
	p = futex_find_get_task(pid);
	if (!p)
		return -ESRCH;

	if (unlikely(p->flags & PF_KTHREAD)) {
		put_task_struct(p);
		return -EPERM;
	}

	/*
	 * We need to look at the task state flags to figure out,
	 * whether the task is exiting. To protect against the do_exit
	 * change of the task flags, we do this protected by
	 * p->pi_lock:
	 */
	raw_spin_lock_irq(&p->pi_lock);
	if (unlikely(p->flags & PF_EXITING)) {
		/*
		 * The task is on the way out. When PF_EXITPIDONE is
		 * set, we know that the task has finished the
		 * cleanup:
		 */
		int ret = (p->flags & PF_EXITPIDONE) ? -ESRCH : -EAGAIN;

		raw_spin_unlock_irq(&p->pi_lock);
		put_task_struct(p);
		return ret;
	}

	/*
	 * No existing pi state. First waiter. [2]
	 */
	pi_state = alloc_pi_state();

	/*
	 * Initialize the pi_mutex in locked state and make @p
	 * the owner of it:
	 */
	rt_mutex_init_proxy_locked(&pi_state->pi_mutex, p);

	/* Store the key for possible exit cleanups: */
	pi_state->key = *key;

	WARN_ON(!list_empty(&pi_state->list));
	list_add(&pi_state->list, &p->pi_state_list);
	pi_state->owner = p;
	raw_spin_unlock_irq(&p->pi_lock);

	put_task_struct(p);

	*ps = pi_state;

	return 0;
}

static int lookup_pi_state(u32 uval, struct futex_hash_bucket *hb,
			   union futex_key *key, struct futex_pi_state **ps)
{
	struct futex_q *match = futex_top_waiter(hb, key);

	/*
	 * If there is a waiter on that futex, validate it and
	 * attach to the pi_state when the validation succeeds.
	 */
	if (match)
		return attach_to_pi_state(uval, match->pi_state, ps);

	/*
	 * We are the first waiter - try to look up the owner based on
	 * @uval and attach to it.
	 */
	return attach_to_pi_owner(uval, key, ps);
}

static int lock_pi_update_atomic(u32 __user *uaddr, u32 uval, u32 newval)
{
	u32 uninitialized_var(curval);

	if (unlikely(should_fail_futex(true)))
		return -EFAULT;

	if (unlikely(cmpxchg_futex_value_locked(&curval, uaddr, uval, newval)))
		return -EFAULT;

	/*If user space value changed, let the caller retry */
	return curval != uval ? -EAGAIN : 0;
}

/**
 * futex_lock_pi_atomic() - Atomic work required to acquire a pi aware futex
 * @uaddr:		the pi futex user address
 * @hb:			the pi futex hash bucket
 * @key:		the futex key associated with uaddr and hb
 * @ps:			the pi_state pointer where we store the result of the
 *			lookup
 * @task:		the task to perform the atomic lock work for.  This will
 *			be "current" except in the case of requeue pi.
 * @set_waiters:	force setting the FUTEX_WAITERS bit (1) or not (0)
 *
 * Return:
 *  0 - ready to wait;
 *  1 - acquired the lock;
 * <0 - error
 *
 * The hb->lock and futex_key refs shall be held by the caller.
 */
static int futex_lock_pi_atomic(u32 __user *uaddr, struct futex_hash_bucket *hb,
				union futex_key *key,
				struct futex_pi_state **ps,
				struct task_struct *task, int set_waiters)
{
	u32 uval, newval, vpid = task_pid_vnr(task);
	struct futex_q *match;
	int ret;

	/*
	 * Read the user space value first so we can validate a few
	 * things before proceeding further.
	 */
	if (get_futex_value_locked(&uval, uaddr))
		return -EFAULT;

	if (unlikely(should_fail_futex(true)))
		return -EFAULT;

	/*
	 * Detect deadlocks.
	 */
	if ((unlikely((uval & FUTEX_TID_MASK) == vpid)))
		return -EDEADLK;

	if ((unlikely(should_fail_futex(true))))
		return -EDEADLK;

	/*
	 * Lookup existing state first. If it exists, try to attach to
	 * its pi_state.
	 */
	match = futex_top_waiter(hb, key);
	if (match)
		return attach_to_pi_state(uval, match->pi_state, ps);

	/*
	 * No waiter and user TID is 0. We are here because the
	 * waiters or the owner died bit is set or called from
	 * requeue_cmp_pi or for whatever reason something took the
	 * syscall.
	 */
	if (!(uval & FUTEX_TID_MASK)) {
		/*
		 * We take over the futex. No other waiters and the user space
		 * TID is 0. We preserve the owner died bit.
		 */
		newval = uval & FUTEX_OWNER_DIED;
		newval |= vpid;

		/* The futex requeue_pi code can enforce the waiters bit */
		if (set_waiters)
			newval |= FUTEX_WAITERS;

		ret = lock_pi_update_atomic(uaddr, uval, newval);
		/* If the take over worked, return 1 */
		return ret < 0 ? ret : 1;
	}

	/*
	 * First waiter. Set the waiters bit before attaching ourself to
	 * the owner. If owner tries to unlock, it will be forced into
	 * the kernel and blocked on hb->lock.
	 */
	newval = uval | FUTEX_WAITERS;
	ret = lock_pi_update_atomic(uaddr, uval, newval);
	if (ret)
		return ret;
	/*
	 * If the update of the user space value succeeded, we try to
	 * attach to the owner. If that fails, no harm done, we only
	 * set the FUTEX_WAITERS bit in the user space variable.
	 */
	return attach_to_pi_owner(uval, key, ps);
}

/**
 * __unqueue_futex() - Remove the futex_q from its futex_hash_bucket
 * @q:	The futex_q to unqueue
 *
 * The q->lock_ptr must not be NULL and must be held by the caller.
 */
static void __unqueue_futex(struct futex_q *q)
{
	struct futex_hash_bucket *hb;

	if (WARN_ON_SMP(!q->lock_ptr || !spin_is_locked(q->lock_ptr))
	    || WARN_ON(plist_node_empty(&q->list)))
		return;

	hb = container_of(q->lock_ptr, struct futex_hash_bucket, lock);
	plist_del(&q->list, &hb->chain);
	hb_waiters_dec(hb);
}

/*
 * The hash bucket lock must be held when this is called.
 * Afterwards, the futex_q must not be accessed. Callers
 * must ensure to later call wake_up_q() for the actual
 * wakeups to occur.
 */
static void mark_wake_futex(struct wake_q_head *wake_q, struct futex_q *q)
{
	struct task_struct *p = q->task;

	if (WARN(q->pi_state || q->rt_waiter, "refusing to wake PI futex\n"))
		return;

	/*
	 * Queue the task for later wakeup for after we've released
	 * the hb->lock. wake_q_add() grabs reference to p.
	 */
	wake_q_add(wake_q, p);
	__unqueue_futex(q);
	/*
	 * The waiting task can free the futex_q as soon as
	 * q->lock_ptr = NULL is written, without taking any locks. A
	 * memory barrier is required here to prevent the following
	 * store to lock_ptr from getting ahead of the plist_del.
	 */
	smp_wmb();
	q->lock_ptr = NULL;
}

static int wake_futex_pi(u32 __user *uaddr, u32 uval, struct futex_q *this,
			 struct futex_hash_bucket *hb)
{
	struct task_struct *new_owner;
	struct futex_pi_state *pi_state = this->pi_state;
	u32 uninitialized_var(curval), newval;
	WAKE_Q(wake_q);
	WAKE_Q(wake_sleeper_q);
	bool deboost;
	int ret = 0;

	if (!pi_state)
		return -EINVAL;

	/*
	 * If current does not own the pi_state then the futex is
	 * inconsistent and user space fiddled with the futex value.
	 */
	if (pi_state->owner != current)
		return -EINVAL;

	raw_spin_lock_irq(&pi_state->pi_mutex.wait_lock);
	new_owner = rt_mutex_next_owner(&pi_state->pi_mutex);

	/*
	 * It is possible that the next waiter (the one that brought
	 * this owner to the kernel) timed out and is no longer
	 * waiting on the lock.
	 */
	if (!new_owner)
		new_owner = this->task;

	/*
	 * We pass it to the next owner. The WAITERS bit is always
	 * kept enabled while there is PI state around. We cleanup the
	 * owner died bit, because we are the owner.
	 */
	newval = FUTEX_WAITERS | task_pid_vnr(new_owner);

	if (unlikely(should_fail_futex(true)))
		ret = -EFAULT;

	if (cmpxchg_futex_value_locked(&curval, uaddr, uval, newval)) {
		ret = -EFAULT;
	} else if (curval != uval) {
		/*
		 * If a unconditional UNLOCK_PI operation (user space did not
		 * try the TID->0 transition) raced with a waiter setting the
		 * FUTEX_WAITERS flag between get_user() and locking the hash
		 * bucket lock, retry the operation.
		 */
		if ((FUTEX_TID_MASK & curval) == uval)
			ret = -EAGAIN;
		else
			ret = -EINVAL;
	}
	if (ret) {
		raw_spin_unlock_irq(&pi_state->pi_mutex.wait_lock);
		return ret;
	}

	raw_spin_lock(&pi_state->owner->pi_lock);
	WARN_ON(list_empty(&pi_state->list));
	list_del_init(&pi_state->list);
	raw_spin_unlock(&pi_state->owner->pi_lock);

	raw_spin_lock(&new_owner->pi_lock);
	WARN_ON(!list_empty(&pi_state->list));
	list_add(&pi_state->list, &new_owner->pi_state_list);
	pi_state->owner = new_owner;
	raw_spin_unlock(&new_owner->pi_lock);

	raw_spin_unlock_irq(&pi_state->pi_mutex.wait_lock);

	deboost = rt_mutex_futex_unlock(&pi_state->pi_mutex, &wake_q,
					&wake_sleeper_q);

	/*
	 * First unlock HB so the waiter does not spin on it once he got woken
	 * up. Second wake up the waiter before the priority is adjusted. If we
	 * deboost first (and lose our higher priority), then the task might get
	 * scheduled away before the wake up can take place.
	 */
	deboost |= spin_unlock_no_deboost(&hb->lock);
	wake_up_q(&wake_q);
	wake_up_q_sleeper(&wake_sleeper_q);
	if (deboost)
		rt_mutex_adjust_prio(current);

	return 0;
}

/*
 * Express the locking dependencies for lockdep:
 */
static inline void
double_lock_hb(struct futex_hash_bucket *hb1, struct futex_hash_bucket *hb2)
{
	if (hb1 <= hb2) {
		spin_lock(&hb1->lock);
		if (hb1 < hb2)
			spin_lock_nested(&hb2->lock, SINGLE_DEPTH_NESTING);
	} else { /* hb1 > hb2 */
		spin_lock(&hb2->lock);
		spin_lock_nested(&hb1->lock, SINGLE_DEPTH_NESTING);
	}
}

static inline void
double_unlock_hb(struct futex_hash_bucket *hb1, struct futex_hash_bucket *hb2)
{
	spin_unlock(&hb1->lock);
	if (hb1 != hb2)
		spin_unlock(&hb2->lock);
}

/*
 * Wake up waiters matching bitset queued on this futex (uaddr).
 */
static int
futex_wake(u32 __user *uaddr, unsigned int flags, int nr_wake, u32 bitset)
{
	struct futex_hash_bucket *hb;
	struct futex_q *this, *next;
	union futex_key key = FUTEX_KEY_INIT;
	int ret;
	WAKE_Q(wake_q);

	if (!bitset)
		return -EINVAL;

	ret = get_futex_key(uaddr, flags & FLAGS_SHARED, &key, VERIFY_READ);
	if (unlikely(ret != 0))
		goto out;

	hb = hash_futex(&key);

	/* Make sure we really have tasks to wakeup */
	if (!hb_waiters_pending(hb))
		goto out_put_key;

	spin_lock(&hb->lock);

	plist_for_each_entry_safe(this, next, &hb->chain, list) {
		if (match_futex (&this->key, &key)) {
			if (this->pi_state || this->rt_waiter) {
				ret = -EINVAL;
				break;
			}

			/* Check if one of the bits is set in both bitsets */
			if (!(this->bitset & bitset))
				continue;

			mark_wake_futex(&wake_q, this);
			if (++ret >= nr_wake)
				break;
		}
	}

	spin_unlock(&hb->lock);
	wake_up_q(&wake_q);
out_put_key:
	put_futex_key(&key);
out:
	return ret;
}

static int futex_atomic_op_inuser(unsigned int encoded_op, u32 __user *uaddr)
{
	unsigned int op =	  (encoded_op & 0x70000000) >> 28;
	unsigned int cmp =	  (encoded_op & 0x0f000000) >> 24;
	int oparg = sign_extend32((encoded_op & 0x00fff000) >> 12, 11);
	int cmparg = sign_extend32(encoded_op & 0x00000fff, 11);
	int oldval, ret;

	if (encoded_op & (FUTEX_OP_OPARG_SHIFT << 28)) {
		if (oparg < 0 || oparg > 31)
			return -EINVAL;
		oparg = 1 << oparg;
	}

	if (!access_ok(VERIFY_WRITE, uaddr, sizeof(u32)))
		return -EFAULT;

	ret = arch_futex_atomic_op_inuser(op, oparg, &oldval, uaddr);
	if (ret)
		return ret;

	switch (cmp) {
	case FUTEX_OP_CMP_EQ:
		return oldval == cmparg;
	case FUTEX_OP_CMP_NE:
		return oldval != cmparg;
	case FUTEX_OP_CMP_LT:
		return oldval < cmparg;
	case FUTEX_OP_CMP_GE:
		return oldval >= cmparg;
	case FUTEX_OP_CMP_LE:
		return oldval <= cmparg;
	case FUTEX_OP_CMP_GT:
		return oldval > cmparg;
	default:
		return -ENOSYS;
	}
}

/*
 * Wake up all waiters hashed on the physical page that is mapped
 * to this virtual address:
 */
static int
futex_wake_op(u32 __user *uaddr1, unsigned int flags, u32 __user *uaddr2,
	      int nr_wake, int nr_wake2, int op)
{
	union futex_key key1 = FUTEX_KEY_INIT, key2 = FUTEX_KEY_INIT;
	struct futex_hash_bucket *hb1, *hb2;
	struct futex_q *this, *next;
	int ret, op_ret;
	WAKE_Q(wake_q);

retry:
	ret = get_futex_key(uaddr1, flags & FLAGS_SHARED, &key1, VERIFY_READ);
	if (unlikely(ret != 0))
		goto out;
	ret = get_futex_key(uaddr2, flags & FLAGS_SHARED, &key2, VERIFY_WRITE);
	if (unlikely(ret != 0))
		goto out_put_key1;

	hb1 = hash_futex(&key1);
	hb2 = hash_futex(&key2);

retry_private:
	double_lock_hb(hb1, hb2);
	op_ret = futex_atomic_op_inuser(op, uaddr2);
	if (unlikely(op_ret < 0)) {

		double_unlock_hb(hb1, hb2);

#ifndef CONFIG_MMU
		/*
		 * we don't get EFAULT from MMU faults if we don't have an MMU,
		 * but we might get them from range checking
		 */
		ret = op_ret;
		goto out_put_keys;
#endif

		if (unlikely(op_ret != -EFAULT)) {
			ret = op_ret;
			goto out_put_keys;
		}

		ret = fault_in_user_writeable(uaddr2);
		if (ret)
			goto out_put_keys;

		if (!(flags & FLAGS_SHARED))
			goto retry_private;

		put_futex_key(&key2);
		put_futex_key(&key1);
		goto retry;
	}

	plist_for_each_entry_safe(this, next, &hb1->chain, list) {
		if (match_futex (&this->key, &key1)) {
			if (this->pi_state || this->rt_waiter) {
				ret = -EINVAL;
				goto out_unlock;
			}
			mark_wake_futex(&wake_q, this);
			if (++ret >= nr_wake)
				break;
		}
	}

	if (op_ret > 0) {
		op_ret = 0;
		plist_for_each_entry_safe(this, next, &hb2->chain, list) {
			if (match_futex (&this->key, &key2)) {
				if (this->pi_state || this->rt_waiter) {
					ret = -EINVAL;
					goto out_unlock;
				}
				mark_wake_futex(&wake_q, this);
				if (++op_ret >= nr_wake2)
					break;
			}
		}
		ret += op_ret;
	}

out_unlock:
	double_unlock_hb(hb1, hb2);
	wake_up_q(&wake_q);
out_put_keys:
	put_futex_key(&key2);
out_put_key1:
	put_futex_key(&key1);
out:
	return ret;
}

/**
 * requeue_futex() - Requeue a futex_q from one hb to another
 * @q:		the futex_q to requeue
 * @hb1:	the source hash_bucket
 * @hb2:	the target hash_bucket
 * @key2:	the new key for the requeued futex_q
 */
static inline
void requeue_futex(struct futex_q *q, struct futex_hash_bucket *hb1,
		   struct futex_hash_bucket *hb2, union futex_key *key2)
{

	/*
	 * If key1 and key2 hash to the same bucket, no need to
	 * requeue.
	 */
	if (likely(&hb1->chain != &hb2->chain)) {
		plist_del(&q->list, &hb1->chain);
		hb_waiters_dec(hb1);
		hb_waiters_inc(hb2);
		plist_add(&q->list, &hb2->chain);
		q->lock_ptr = &hb2->lock;
	}
	get_futex_key_refs(key2);
	q->key = *key2;
}

/**
 * requeue_pi_wake_futex() - Wake a task that acquired the lock during requeue
 * @q:		the futex_q
 * @key:	the key of the requeue target futex
 * @hb:		the hash_bucket of the requeue target futex
 *
 * During futex_requeue, with requeue_pi=1, it is possible to acquire the
 * target futex if it is uncontended or via a lock steal.  Set the futex_q key
 * to the requeue target futex so the waiter can detect the wakeup on the right
 * futex, but remove it from the hb and NULL the rt_waiter so it can detect
 * atomic lock acquisition.  Set the q->lock_ptr to the requeue target hb->lock
 * to protect access to the pi_state to fixup the owner later.  Must be called
 * with both q->lock_ptr and hb->lock held.
 */
static inline
void requeue_pi_wake_futex(struct futex_q *q, union futex_key *key,
			   struct futex_hash_bucket *hb)
{
	get_futex_key_refs(key);
	q->key = *key;

	__unqueue_futex(q);

	WARN_ON(!q->rt_waiter);
	q->rt_waiter = NULL;

	q->lock_ptr = &hb->lock;

	wake_up_state(q->task, TASK_NORMAL);
}

/**
 * futex_proxy_trylock_atomic() - Attempt an atomic lock for the top waiter
 * @pifutex:		the user address of the to futex
 * @hb1:		the from futex hash bucket, must be locked by the caller
 * @hb2:		the to futex hash bucket, must be locked by the caller
 * @key1:		the from futex key
 * @key2:		the to futex key
 * @ps:			address to store the pi_state pointer
 * @set_waiters:	force setting the FUTEX_WAITERS bit (1) or not (0)
 *
 * Try and get the lock on behalf of the top waiter if we can do it atomically.
 * Wake the top waiter if we succeed.  If the caller specified set_waiters,
 * then direct futex_lock_pi_atomic() to force setting the FUTEX_WAITERS bit.
 * hb1 and hb2 must be held by the caller.
 *
 * Return:
 *  0 - failed to acquire the lock atomically;
 * >0 - acquired the lock, return value is vpid of the top_waiter
 * <0 - error
 */
static int futex_proxy_trylock_atomic(u32 __user *pifutex,
				 struct futex_hash_bucket *hb1,
				 struct futex_hash_bucket *hb2,
				 union futex_key *key1, union futex_key *key2,
				 struct futex_pi_state **ps, int set_waiters)
{
	struct futex_q *top_waiter = NULL;
	u32 curval;
	int ret, vpid;

	if (get_futex_value_locked(&curval, pifutex))
		return -EFAULT;

	if (unlikely(should_fail_futex(true)))
		return -EFAULT;

	/*
	 * Find the top_waiter and determine if there are additional waiters.
	 * If the caller intends to requeue more than 1 waiter to pifutex,
	 * force futex_lock_pi_atomic() to set the FUTEX_WAITERS bit now,
	 * as we have means to handle the possible fault.  If not, don't set
	 * the bit unecessarily as it will force the subsequent unlock to enter
	 * the kernel.
	 */
	top_waiter = futex_top_waiter(hb1, key1);

	/* There are no waiters, nothing for us to do. */
	if (!top_waiter)
		return 0;

	/* Ensure we requeue to the expected futex. */
	if (!match_futex(top_waiter->requeue_pi_key, key2))
		return -EINVAL;

	/*
	 * Try to take the lock for top_waiter.  Set the FUTEX_WAITERS bit in
	 * the contended case or if set_waiters is 1.  The pi_state is returned
	 * in ps in contended cases.
	 */
	vpid = task_pid_vnr(top_waiter->task);
	ret = futex_lock_pi_atomic(pifutex, hb2, key2, ps, top_waiter->task,
				   set_waiters);
	if (ret == 1) {
		requeue_pi_wake_futex(top_waiter, key2, hb2);
		return vpid;
	}
	return ret;
}

/**
 * futex_requeue() - Requeue waiters from uaddr1 to uaddr2
 * @uaddr1:	source futex user address
 * @flags:	futex flags (FLAGS_SHARED, etc.)
 * @uaddr2:	target futex user address
 * @nr_wake:	number of waiters to wake (must be 1 for requeue_pi)
 * @nr_requeue:	number of waiters to requeue (0-INT_MAX)
 * @cmpval:	@uaddr1 expected value (or %NULL)
 * @requeue_pi:	if we are attempting to requeue from a non-pi futex to a
 *		pi futex (pi to pi requeue is not supported)
 *
 * Requeue waiters on uaddr1 to uaddr2. In the requeue_pi case, try to acquire
 * uaddr2 atomically on behalf of the top waiter.
 *
 * Return:
 * >=0 - on success, the number of tasks requeued or woken;
 *  <0 - on error
 */
static int futex_requeue(u32 __user *uaddr1, unsigned int flags,
			 u32 __user *uaddr2, int nr_wake, int nr_requeue,
			 u32 *cmpval, int requeue_pi)
{
	union futex_key key1 = FUTEX_KEY_INIT, key2 = FUTEX_KEY_INIT;
	int drop_count = 0, task_count = 0, ret;
	struct futex_pi_state *pi_state = NULL;
	struct futex_hash_bucket *hb1, *hb2;
	struct futex_q *this, *next;
	WAKE_Q(wake_q);

	if (nr_wake < 0 || nr_requeue < 0)
		return -EINVAL;

	if (requeue_pi) {
		/*
		 * Requeue PI only works on two distinct uaddrs. This
		 * check is only valid for private futexes. See below.
		 */
		if (uaddr1 == uaddr2)
			return -EINVAL;

		/*
		 * requeue_pi requires a pi_state, try to allocate it now
		 * without any locks in case it fails.
		 */
		if (refill_pi_state_cache())
			return -ENOMEM;
		/*
		 * requeue_pi must wake as many tasks as it can, up to nr_wake
		 * + nr_requeue, since it acquires the rt_mutex prior to
		 * returning to userspace, so as to not leave the rt_mutex with
		 * waiters and no owner.  However, second and third wake-ups
		 * cannot be predicted as they involve race conditions with the
		 * first wake and a fault while looking up the pi_state.  Both
		 * pthread_cond_signal() and pthread_cond_broadcast() should
		 * use nr_wake=1.
		 */
		if (nr_wake != 1)
			return -EINVAL;
	}

retry:
	ret = get_futex_key(uaddr1, flags & FLAGS_SHARED, &key1, VERIFY_READ);
	if (unlikely(ret != 0))
		goto out;
	ret = get_futex_key(uaddr2, flags & FLAGS_SHARED, &key2,
			    requeue_pi ? VERIFY_WRITE : VERIFY_READ);
	if (unlikely(ret != 0))
		goto out_put_key1;

	/*
	 * The check above which compares uaddrs is not sufficient for
	 * shared futexes. We need to compare the keys:
	 */
	if (requeue_pi && match_futex(&key1, &key2)) {
		ret = -EINVAL;
		goto out_put_keys;
	}

	hb1 = hash_futex(&key1);
	hb2 = hash_futex(&key2);

retry_private:
	hb_waiters_inc(hb2);
	double_lock_hb(hb1, hb2);

	if (likely(cmpval != NULL)) {
		u32 curval;

		ret = get_futex_value_locked(&curval, uaddr1);

		if (unlikely(ret)) {
			double_unlock_hb(hb1, hb2);
			hb_waiters_dec(hb2);

			ret = get_user(curval, uaddr1);
			if (ret)
				goto out_put_keys;

			if (!(flags & FLAGS_SHARED))
				goto retry_private;

			put_futex_key(&key2);
			put_futex_key(&key1);
			goto retry;
		}
		if (curval != *cmpval) {
			ret = -EAGAIN;
			goto out_unlock;
		}
	}

	if (requeue_pi && (task_count - nr_wake < nr_requeue)) {
		/*
		 * Attempt to acquire uaddr2 and wake the top waiter. If we
		 * intend to requeue waiters, force setting the FUTEX_WAITERS
		 * bit.  We force this here where we are able to easily handle
		 * faults rather in the requeue loop below.
		 */
		ret = futex_proxy_trylock_atomic(uaddr2, hb1, hb2, &key1,
						 &key2, &pi_state, nr_requeue);

		/*
		 * At this point the top_waiter has either taken uaddr2 or is
		 * waiting on it.  If the former, then the pi_state will not
		 * exist yet, look it up one more time to ensure we have a
		 * reference to it. If the lock was taken, ret contains the
		 * vpid of the top waiter task.
		 */
		if (ret > 0) {
			WARN_ON(pi_state);
			drop_count++;
			task_count++;
			/*
			 * If we acquired the lock, then the user
			 * space value of uaddr2 should be vpid. It
			 * cannot be changed by the top waiter as it
			 * is blocked on hb2 lock if it tries to do
			 * so. If something fiddled with it behind our
			 * back the pi state lookup might unearth
			 * it. So we rather use the known value than
			 * rereading and handing potential crap to
			 * lookup_pi_state.
			 */
			ret = lookup_pi_state(ret, hb2, &key2, &pi_state);
		}

		switch (ret) {
		case 0:
			break;
		case -EFAULT:
			free_pi_state(pi_state);
			pi_state = NULL;
			double_unlock_hb(hb1, hb2);
			hb_waiters_dec(hb2);
			put_futex_key(&key2);
			put_futex_key(&key1);
			ret = fault_in_user_writeable(uaddr2);
			if (!ret)
				goto retry;
			goto out;
		case -EAGAIN:
			/*
			 * Two reasons for this:
			 * - Owner is exiting and we just wait for the
			 *   exit to complete.
			 * - The user space value changed.
			 */
			free_pi_state(pi_state);
			pi_state = NULL;
			double_unlock_hb(hb1, hb2);
			hb_waiters_dec(hb2);
			put_futex_key(&key2);
			put_futex_key(&key1);
			cond_resched();
			goto retry;
		default:
			goto out_unlock;
		}
	}

	plist_for_each_entry_safe(this, next, &hb1->chain, list) {
		if (task_count - nr_wake >= nr_requeue)
			break;

		if (!match_futex(&this->key, &key1))
			continue;

		/*
		 * FUTEX_WAIT_REQEUE_PI and FUTEX_CMP_REQUEUE_PI should always
		 * be paired with each other and no other futex ops.
		 *
		 * We should never be requeueing a futex_q with a pi_state,
		 * which is awaiting a futex_unlock_pi().
		 */
		if ((requeue_pi && !this->rt_waiter) ||
		    (!requeue_pi && this->rt_waiter) ||
		    this->pi_state) {
			ret = -EINVAL;
			break;
		}

		/*
		 * Wake nr_wake waiters.  For requeue_pi, if we acquired the
		 * lock, we already woke the top_waiter.  If not, it will be
		 * woken by futex_unlock_pi().
		 */
		if (++task_count <= nr_wake && !requeue_pi) {
			mark_wake_futex(&wake_q, this);
			continue;
		}

		/* Ensure we requeue to the expected futex for requeue_pi. */
		if (requeue_pi && !match_futex(this->requeue_pi_key, &key2)) {
			ret = -EINVAL;
			break;
		}

		/*
		 * Requeue nr_requeue waiters and possibly one more in the case
		 * of requeue_pi if we couldn't acquire the lock atomically.
		 */
		if (requeue_pi) {
			/* Prepare the waiter to take the rt_mutex. */
			atomic_inc(&pi_state->refcount);
			this->pi_state = pi_state;
			ret = rt_mutex_start_proxy_lock(&pi_state->pi_mutex,
							this->rt_waiter,
							this->task);
			if (ret == 1) {
				/* We got the lock. */
				requeue_pi_wake_futex(this, &key2, hb2);
				drop_count++;
				continue;
			} else if (ret == -EAGAIN) {
				/*
				 * Waiter was woken by timeout or
				 * signal and has set pi_blocked_on to
				 * PI_WAKEUP_INPROGRESS before we
				 * tried to enqueue it on the rtmutex.
				 */
				this->pi_state = NULL;
				free_pi_state(pi_state);
				continue;
			} else if (ret) {
				/* -EDEADLK */
				this->pi_state = NULL;
				free_pi_state(pi_state);
				goto out_unlock;
			}
		}
		requeue_futex(this, hb1, hb2, &key2);
		drop_count++;
	}

out_unlock:
	free_pi_state(pi_state);
	double_unlock_hb(hb1, hb2);
	wake_up_q(&wake_q);
	hb_waiters_dec(hb2);

	/*
	 * drop_futex_key_refs() must be called outside the spinlocks. During
	 * the requeue we moved futex_q's from the hash bucket at key1 to the
	 * one at key2 and updated their key pointer.  We no longer need to
	 * hold the references to key1.
	 */
	while (--drop_count >= 0)
		drop_futex_key_refs(&key1);

out_put_keys:
	put_futex_key(&key2);
out_put_key1:
	put_futex_key(&key1);
out:
	return ret ? ret : task_count;
}

/* The key must be already stored in q->key. */
static inline struct futex_hash_bucket *queue_lock(struct futex_q *q)
	__acquires(&hb->lock)
{
	struct futex_hash_bucket *hb;

	hb = hash_futex(&q->key);

	/*
	 * Increment the counter before taking the lock so that
	 * a potential waker won't miss a to-be-slept task that is
	 * waiting for the spinlock. This is safe as all queue_lock()
	 * users end up calling queue_me(). Similarly, for housekeeping,
	 * decrement the counter at queue_unlock() when some error has
	 * occurred and we don't end up adding the task to the list.
	 */
	hb_waiters_inc(hb);

	q->lock_ptr = &hb->lock;

	spin_lock(&hb->lock); /* implies MB (A) */
	return hb;
}

static inline void
queue_unlock(struct futex_hash_bucket *hb)
	__releases(&hb->lock)
{
	spin_unlock(&hb->lock);
	hb_waiters_dec(hb);
}

/**
 * queue_me() - Enqueue the futex_q on the futex_hash_bucket
 * @q:	The futex_q to enqueue
 * @hb:	The destination hash bucket
 *
 * The hb->lock must be held by the caller, and is released here. A call to
 * queue_me() is typically paired with exactly one call to unqueue_me().  The
 * exceptions involve the PI related operations, which may use unqueue_me_pi()
 * or nothing if the unqueue is done as part of the wake process and the unqueue
 * state is implicit in the state of woken task (see futex_wait_requeue_pi() for
 * an example).
 */
static inline void queue_me(struct futex_q *q, struct futex_hash_bucket *hb)
	__releases(&hb->lock)
{
	int prio;

	/*
	 * The priority used to register this element is
	 * - either the real thread-priority for the real-time threads
	 * (i.e. threads with a priority lower than MAX_RT_PRIO)
	 * - or MAX_RT_PRIO for non-RT threads.
	 * Thus, all RT-threads are woken first in priority order, and
	 * the others are woken last, in FIFO order.
	 */
	prio = min(current->normal_prio, MAX_RT_PRIO);

	plist_node_init(&q->list, prio);
	plist_add(&q->list, &hb->chain);
	q->task = current;
	spin_unlock(&hb->lock);
}

/**
 * unqueue_me() - Remove the futex_q from its futex_hash_bucket
 * @q:	The futex_q to unqueue
 *
 * The q->lock_ptr must not be held by the caller. A call to unqueue_me() must
 * be paired with exactly one earlier call to queue_me().
 *
 * Return:
 *   1 - if the futex_q was still queued (and we removed unqueued it);
 *   0 - if the futex_q was already removed by the waking thread
 */
static int unqueue_me(struct futex_q *q)
{
	spinlock_t *lock_ptr;
	int ret = 0;

	/* In the common case we don't take the spinlock, which is nice. */
retry:
	/*
	 * q->lock_ptr can change between this read and the following spin_lock.
	 * Use READ_ONCE to forbid the compiler from reloading q->lock_ptr and
	 * optimizing lock_ptr out of the logic below.
	 */
	lock_ptr = READ_ONCE(q->lock_ptr);
	if (lock_ptr != NULL) {
		spin_lock(lock_ptr);
		/*
		 * q->lock_ptr can change between reading it and
		 * spin_lock(), causing us to take the wrong lock.  This
		 * corrects the race condition.
		 *
		 * Reasoning goes like this: if we have the wrong lock,
		 * q->lock_ptr must have changed (maybe several times)
		 * between reading it and the spin_lock().  It can
		 * change again after the spin_lock() but only if it was
		 * already changed before the spin_lock().  It cannot,
		 * however, change back to the original value.  Therefore
		 * we can detect whether we acquired the correct lock.
		 */
		if (unlikely(lock_ptr != q->lock_ptr)) {
			spin_unlock(lock_ptr);
			goto retry;
		}
		__unqueue_futex(q);

		BUG_ON(q->pi_state);

		spin_unlock(lock_ptr);
		ret = 1;
	}

	drop_futex_key_refs(&q->key);
	return ret;
}

/*
 * PI futexes can not be requeued and must remove themself from the
 * hash bucket. The hash bucket lock (i.e. lock_ptr) is held on entry
 * and dropped here.
 */
static void unqueue_me_pi(struct futex_q *q)
	__releases(q->lock_ptr)
{
	__unqueue_futex(q);

	BUG_ON(!q->pi_state);
	free_pi_state(q->pi_state);
	q->pi_state = NULL;

	spin_unlock(q->lock_ptr);
}

/*
 * Fixup the pi_state owner with the new owner.
 *
 * Must be called with hash bucket lock held and mm->sem held for non
 * private futexes.
 */
static int fixup_pi_state_owner(u32 __user *uaddr, struct futex_q *q,
				struct task_struct *newowner)
{
	u32 newtid = task_pid_vnr(newowner) | FUTEX_WAITERS;
	struct futex_pi_state *pi_state = q->pi_state;
	struct task_struct *oldowner = pi_state->owner;
	u32 uval, uninitialized_var(curval), newval;
	int ret;

	/* Owner died? */
	if (!pi_state->owner)
		newtid |= FUTEX_OWNER_DIED;

	/*
	 * We are here either because we stole the rtmutex from the
	 * previous highest priority waiter or we are the highest priority
	 * waiter but failed to get the rtmutex the first time.
	 * We have to replace the newowner TID in the user space variable.
	 * This must be atomic as we have to preserve the owner died bit here.
	 *
	 * Note: We write the user space value _before_ changing the pi_state
	 * because we can fault here. Imagine swapped out pages or a fork
	 * that marked all the anonymous memory readonly for cow.
	 *
	 * Modifying pi_state _before_ the user space value would
	 * leave the pi_state in an inconsistent state when we fault
	 * here, because we need to drop the hash bucket lock to
	 * handle the fault. This might be observed in the PID check
	 * in lookup_pi_state.
	 */
retry:
	if (get_futex_value_locked(&uval, uaddr))
		goto handle_fault;

	while (1) {
		newval = (uval & FUTEX_OWNER_DIED) | newtid;

		if (cmpxchg_futex_value_locked(&curval, uaddr, uval, newval))
			goto handle_fault;
		if (curval == uval)
			break;
		uval = curval;
	}

	/*
	 * We fixed up user space. Now we need to fix the pi_state
	 * itself.
	 */
	if (pi_state->owner != NULL) {
		raw_spin_lock_irq(&pi_state->owner->pi_lock);
		WARN_ON(list_empty(&pi_state->list));
		list_del_init(&pi_state->list);
		raw_spin_unlock_irq(&pi_state->owner->pi_lock);
	}

	pi_state->owner = newowner;

	raw_spin_lock_irq(&newowner->pi_lock);
	WARN_ON(!list_empty(&pi_state->list));
	list_add(&pi_state->list, &newowner->pi_state_list);
	raw_spin_unlock_irq(&newowner->pi_lock);
	return 0;

	/*
	 * To handle the page fault we need to drop the hash bucket
	 * lock here. That gives the other task (either the highest priority
	 * waiter itself or the task which stole the rtmutex) the
	 * chance to try the fixup of the pi_state. So once we are
	 * back from handling the fault we need to check the pi_state
	 * after reacquiring the hash bucket lock and before trying to
	 * do another fixup. When the fixup has been done already we
	 * simply return.
	 */
handle_fault:
	spin_unlock(q->lock_ptr);

	ret = fault_in_user_writeable(uaddr);

	spin_lock(q->lock_ptr);

	/*
	 * Check if someone else fixed it for us:
	 */
	if (pi_state->owner != oldowner)
		return 0;

	if (ret)
		return ret;

	goto retry;
}

static long futex_wait_restart(struct restart_block *restart);

/**
 * fixup_owner() - Post lock pi_state and corner case management
 * @uaddr:	user address of the futex
 * @q:		futex_q (contains pi_state and access to the rt_mutex)
 * @locked:	if the attempt to take the rt_mutex succeeded (1) or not (0)
 *
 * After attempting to lock an rt_mutex, this function is called to cleanup
 * the pi_state owner as well as handle race conditions that may allow us to
 * acquire the lock. Must be called with the hb lock held.
 *
 * Return:
 *  1 - success, lock taken;
 *  0 - success, lock not taken;
 * <0 - on error (-EFAULT)
 */
static int fixup_owner(u32 __user *uaddr, struct futex_q *q, int locked)
{
	struct task_struct *owner;
	int ret = 0;

	if (locked) {
		/*
		 * Got the lock. We might not be the anticipated owner if we
		 * did a lock-steal - fix up the PI-state in that case:
		 */
		if (q->pi_state->owner != current)
			ret = fixup_pi_state_owner(uaddr, q, current);
		goto out;
	}

	/*
	 * Catch the rare case, where the lock was released when we were on the
	 * way back before we locked the hash bucket.
	 */
	if (q->pi_state->owner == current) {
		/*
		 * Try to get the rt_mutex now. This might fail as some other
		 * task acquired the rt_mutex after we removed ourself from the
		 * rt_mutex waiters list.
		 */
		if (rt_mutex_trylock(&q->pi_state->pi_mutex)) {
			locked = 1;
			goto out;
		}

		/*
		 * pi_state is incorrect, some other task did a lock steal and
		 * we returned due to timeout or signal without taking the
		 * rt_mutex. Too late.
		 */
		raw_spin_lock_irq(&q->pi_state->pi_mutex.wait_lock);
		owner = rt_mutex_owner(&q->pi_state->pi_mutex);
		if (!owner)
			owner = rt_mutex_next_owner(&q->pi_state->pi_mutex);
		raw_spin_unlock_irq(&q->pi_state->pi_mutex.wait_lock);
		ret = fixup_pi_state_owner(uaddr, q, owner);
		goto out;
	}

	/*
	 * Paranoia check. If we did not take the lock, then we should not be
	 * the owner of the rt_mutex.
	 */
	if (rt_mutex_owner(&q->pi_state->pi_mutex) == current)
		printk(KERN_ERR "fixup_owner: ret = %d pi-mutex: %p "
				"pi-state %p\n", ret,
				q->pi_state->pi_mutex.owner,
				q->pi_state->owner);

out:
	return ret ? ret : locked;
}

/**
 * futex_wait_queue_me() - queue_me() and wait for wakeup, timeout, or signal
 * @hb:		the futex hash bucket, must be locked by the caller
 * @q:		the futex_q to queue up on
 * @timeout:	the prepared hrtimer_sleeper, or null for no timeout
 */
static void futex_wait_queue_me(struct futex_hash_bucket *hb, struct futex_q *q,
				struct hrtimer_sleeper *timeout)
{
	/*
	 * The task state is guaranteed to be set before another task can
	 * wake it. set_current_state() is implemented using smp_store_mb() and
	 * queue_me() calls spin_unlock() upon completion, both serializing
	 * access to the hash list and forcing another memory barrier.
	 */
	set_current_state(TASK_INTERRUPTIBLE);
	queue_me(q, hb);

	/* Arm the timer */
	if (timeout)
		hrtimer_start_expires(&timeout->timer, HRTIMER_MODE_ABS);

	/*
	 * If we have been removed from the hash list, then another task
	 * has tried to wake us, and we can skip the call to schedule().
	 */
	if (likely(!plist_node_empty(&q->list))) {
		/*
		 * If the timer has already expired, current will already be
		 * flagged for rescheduling. Only call schedule if there
		 * is no timeout, or if it has yet to expire.
		 */
		if (!timeout || timeout->task)
			freezable_schedule();
	}
	__set_current_state(TASK_RUNNING);
}

/**
 * futex_wait_setup() - Prepare to wait on a futex
 * @uaddr:	the futex userspace address
 * @val:	the expected value
 * @flags:	futex flags (FLAGS_SHARED, etc.)
 * @q:		the associated futex_q
 * @hb:		storage for hash_bucket pointer to be returned to caller
 *
 * Setup the futex_q and locate the hash_bucket.  Get the futex value and
 * compare it with the expected value.  Handle atomic faults internally.
 * Return with the hb lock held and a q.key reference on success, and unlocked
 * with no q.key reference on failure.
 *
 * Return:
 *  0 - uaddr contains val and hb has been locked;
 * <1 - -EFAULT or -EWOULDBLOCK (uaddr does not contain val) and hb is unlocked
 */
static int futex_wait_setup(u32 __user *uaddr, u32 val, unsigned int flags,
			   struct futex_q *q, struct futex_hash_bucket **hb)
{
	u32 uval;
	int ret;

	/*
	 * Access the page AFTER the hash-bucket is locked.
	 * Order is important:
	 *
	 *   Userspace waiter: val = var; if (cond(val)) futex_wait(&var, val);
	 *   Userspace waker:  if (cond(var)) { var = new; futex_wake(&var); }
	 *
	 * The basic logical guarantee of a futex is that it blocks ONLY
	 * if cond(var) is known to be true at the time of blocking, for
	 * any cond.  If we locked the hash-bucket after testing *uaddr, that
	 * would open a race condition where we could block indefinitely with
	 * cond(var) false, which would violate the guarantee.
	 *
	 * On the other hand, we insert q and release the hash-bucket only
	 * after testing *uaddr.  This guarantees that futex_wait() will NOT
	 * absorb a wakeup if *uaddr does not match the desired values
	 * while the syscall executes.
	 */
retry:
	ret = get_futex_key(uaddr, flags & FLAGS_SHARED, &q->key, VERIFY_READ);
	if (unlikely(ret != 0))
		return ret;

retry_private:
	*hb = queue_lock(q);

	ret = get_futex_value_locked(&uval, uaddr);

	if (ret) {
		queue_unlock(*hb);

		ret = get_user(uval, uaddr);
		if (ret)
			goto out;

		if (!(flags & FLAGS_SHARED))
			goto retry_private;

		put_futex_key(&q->key);
		goto retry;
	}

	if (uval != val) {
		queue_unlock(*hb);
		ret = -EWOULDBLOCK;
	}

out:
	if (ret)
		put_futex_key(&q->key);
	return ret;
}

static int futex_wait(u32 __user *uaddr, unsigned int flags, u32 val,
		      ktime_t *abs_time, u32 bitset)
{
	struct hrtimer_sleeper timeout, *to = NULL;
	struct restart_block *restart;
	struct futex_hash_bucket *hb;
	struct futex_q q = futex_q_init;
	int ret;

	if (!bitset)
		return -EINVAL;
	q.bitset = bitset;

	if (abs_time) {
		to = &timeout;

		hrtimer_init_on_stack(&to->timer, (flags & FLAGS_CLOCKRT) ?
				      CLOCK_REALTIME : CLOCK_MONOTONIC,
				      HRTIMER_MODE_ABS);
		hrtimer_init_sleeper(to, current);
		hrtimer_set_expires_range_ns(&to->timer, *abs_time,
					     current->timer_slack_ns);
	}

retry:
	/*
	 * Prepare to wait on uaddr. On success, holds hb lock and increments
	 * q.key refs.
	 */
	ret = futex_wait_setup(uaddr, val, flags, &q, &hb);
	if (ret)
		goto out;

	/* queue_me and wait for wakeup, timeout, or a signal. */
	futex_wait_queue_me(hb, &q, to);

	/* If we were woken (and unqueued), we succeeded, whatever. */
	ret = 0;
	/* unqueue_me() drops q.key ref */
	if (!unqueue_me(&q))
		goto out;
	ret = -ETIMEDOUT;
	if (to && !to->task)
		goto out;

	/*
	 * We expect signal_pending(current), but we might be the
	 * victim of a spurious wakeup as well.
	 */
	if (!signal_pending(current))
		goto retry;

	ret = -ERESTARTSYS;
	if (!abs_time)
		goto out;

	restart = &current->restart_block;
	restart->fn = futex_wait_restart;
	restart->futex.uaddr = uaddr;
	restart->futex.val = val;
	restart->futex.time = abs_time->tv64;
	restart->futex.bitset = bitset;
	restart->futex.flags = flags | FLAGS_HAS_TIMEOUT;

	ret = -ERESTART_RESTARTBLOCK;

out:
	if (to) {
		hrtimer_cancel(&to->timer);
		destroy_hrtimer_on_stack(&to->timer);
	}
	return ret;
}


static long futex_wait_restart(struct restart_block *restart)
{
	u32 __user *uaddr = restart->futex.uaddr;
	ktime_t t, *tp = NULL;

	if (restart->futex.flags & FLAGS_HAS_TIMEOUT) {
		t.tv64 = restart->futex.time;
		tp = &t;
	}
	restart->fn = do_no_restart_syscall;

	return (long)futex_wait(uaddr, restart->futex.flags,
				restart->futex.val, tp, restart->futex.bitset);
}


/*
 * Userspace tried a 0 -> TID atomic transition of the futex value
 * and failed. The kernel side here does the whole locking operation:
 * if there are waiters then it will block as a consequence of relying
 * on rt-mutexes, it does PI, etc. (Due to races the kernel might see
 * a 0 value of the futex too.).
 *
 * Also serves as futex trylock_pi()'ing, and due semantics.
 */
static int futex_lock_pi(u32 __user *uaddr, unsigned int flags,
			 ktime_t *time, int trylock)
{
	struct hrtimer_sleeper timeout, *to = NULL;
	struct futex_hash_bucket *hb;
	struct futex_q q = futex_q_init;
	int res, ret;

	if (refill_pi_state_cache())
		return -ENOMEM;

	if (time) {
		to = &timeout;
		hrtimer_init_on_stack(&to->timer, CLOCK_REALTIME,
				      HRTIMER_MODE_ABS);
		hrtimer_init_sleeper(to, current);
		hrtimer_set_expires(&to->timer, *time);
	}

retry:
	ret = get_futex_key(uaddr, flags & FLAGS_SHARED, &q.key, VERIFY_WRITE);
	if (unlikely(ret != 0))
		goto out;

retry_private:
	hb = queue_lock(&q);

	ret = futex_lock_pi_atomic(uaddr, hb, &q.key, &q.pi_state, current, 0);
	if (unlikely(ret)) {
		/*
		 * Atomic work succeeded and we got the lock,
		 * or failed. Either way, we do _not_ block.
		 */
		switch (ret) {
		case 1:
			/* We got the lock. */
			ret = 0;
			goto out_unlock_put_key;
		case -EFAULT:
			goto uaddr_faulted;
		case -EAGAIN:
			/*
			 * Two reasons for this:
			 * - Task is exiting and we just wait for the
			 *   exit to complete.
			 * - The user space value changed.
			 */
			queue_unlock(hb);
			put_futex_key(&q.key);
			cond_resched();
			goto retry;
		default:
			goto out_unlock_put_key;
		}
	}

	/*
	 * Only actually queue now that the atomic ops are done:
	 */
	queue_me(&q, hb);

	WARN_ON(!q.pi_state);
	/*
	 * Block on the PI mutex:
	 */
	if (!trylock) {
		ret = rt_mutex_timed_futex_lock(&q.pi_state->pi_mutex, to);
	} else {
		ret = rt_mutex_trylock(&q.pi_state->pi_mutex);
		/* Fixup the trylock return value: */
		ret = ret ? 0 : -EWOULDBLOCK;
	}

	spin_lock(q.lock_ptr);
	/*
	 * Fixup the pi_state owner and possibly acquire the lock if we
	 * haven't already.
	 */
	res = fixup_owner(uaddr, &q, !ret);
	/*
	 * If fixup_owner() returned an error, proprogate that.  If it acquired
	 * the lock, clear our -ETIMEDOUT or -EINTR.
	 */
	if (res)
		ret = (res < 0) ? res : 0;

	/*
	 * If fixup_owner() faulted and was unable to handle the fault, unlock
	 * it and return the fault to userspace.
	 */
	if (ret && (rt_mutex_owner(&q.pi_state->pi_mutex) == current))
		rt_mutex_unlock(&q.pi_state->pi_mutex);

	/* Unqueue and drop the lock */
	unqueue_me_pi(&q);

	goto out_put_key;

out_unlock_put_key:
	queue_unlock(hb);

out_put_key:
	put_futex_key(&q.key);
out:
	if (to)
		destroy_hrtimer_on_stack(&to->timer);
	return ret != -EINTR ? ret : -ERESTARTNOINTR;

uaddr_faulted:
	queue_unlock(hb);

	ret = fault_in_user_writeable(uaddr);
	if (ret)
		goto out_put_key;

	if (!(flags & FLAGS_SHARED))
		goto retry_private;

	put_futex_key(&q.key);
	goto retry;
}

/*
 * Userspace attempted a TID -> 0 atomic transition, and failed.
 * This is the in-kernel slowpath: we look up the PI state (if any),
 * and do the rt-mutex unlock.
 */
static int futex_unlock_pi(u32 __user *uaddr, unsigned int flags)
{
	u32 uninitialized_var(curval), uval, vpid = task_pid_vnr(current);
	union futex_key key = FUTEX_KEY_INIT;
	struct futex_hash_bucket *hb;
	struct futex_q *match;
	int ret;

retry:
	if (get_user(uval, uaddr))
		return -EFAULT;
	/*
	 * We release only a lock we actually own:
	 */
	if ((uval & FUTEX_TID_MASK) != vpid)
		return -EPERM;

	ret = get_futex_key(uaddr, flags & FLAGS_SHARED, &key, VERIFY_WRITE);
	if (ret)
		return ret;

	hb = hash_futex(&key);
	spin_lock(&hb->lock);

	/*
	 * Check waiters first. We do not trust user space values at
	 * all and we at least want to know if user space fiddled
	 * with the futex value instead of blindly unlocking.
	 */
	match = futex_top_waiter(hb, &key);
	if (match) {
		ret = wake_futex_pi(uaddr, uval, match, hb);
		/*
		 * In case of success wake_futex_pi dropped the hash
		 * bucket lock.
		 */
		if (!ret)
			goto out_putkey;
		/*
		 * The atomic access to the futex value generated a
		 * pagefault, so retry the user-access and the wakeup:
		 */
		if (ret == -EFAULT)
			goto pi_faulted;
		/*
		 * A unconditional UNLOCK_PI op raced against a waiter
		 * setting the FUTEX_WAITERS bit. Try again.
		 */
		if (ret == -EAGAIN) {
			spin_unlock(&hb->lock);
			put_futex_key(&key);
			goto retry;
		}
		/*
		 * wake_futex_pi has detected invalid state. Tell user
		 * space.
		 */
		goto out_unlock;
	}

	/*
	 * We have no kernel internal state, i.e. no waiters in the
	 * kernel. Waiters which are about to queue themselves are stuck
	 * on hb->lock. So we can safely ignore them. We do neither
	 * preserve the WAITERS bit not the OWNER_DIED one. We are the
	 * owner.
	 */
	if (cmpxchg_futex_value_locked(&curval, uaddr, uval, 0))
		goto pi_faulted;

	/*
	 * If uval has changed, let user space handle it.
	 */
	ret = (curval == uval) ? 0 : -EAGAIN;

out_unlock:
	spin_unlock(&hb->lock);
out_putkey:
	put_futex_key(&key);
	return ret;

pi_faulted:
	spin_unlock(&hb->lock);
	put_futex_key(&key);

	ret = fault_in_user_writeable(uaddr);
	if (!ret)
		goto retry;

	return ret;
}

/**
 * handle_early_requeue_pi_wakeup() - Detect early wakeup on the initial futex
 * @hb:		the hash_bucket futex_q was original enqueued on
 * @q:		the futex_q woken while waiting to be requeued
 * @key2:	the futex_key of the requeue target futex
 * @timeout:	the timeout associated with the wait (NULL if none)
 *
 * Detect if the task was woken on the initial futex as opposed to the requeue
 * target futex.  If so, determine if it was a timeout or a signal that caused
 * the wakeup and return the appropriate error code to the caller.  Must be
 * called with the hb lock held.
 *
 * Return:
 *  0 = no early wakeup detected;
 * <0 = -ETIMEDOUT or -ERESTARTNOINTR
 */
static inline
int handle_early_requeue_pi_wakeup(struct futex_hash_bucket *hb,
				   struct futex_q *q, union futex_key *key2,
				   struct hrtimer_sleeper *timeout)
{
	int ret = 0;

	/*
	 * With the hb lock held, we avoid races while we process the wakeup.
	 * We only need to hold hb (and not hb2) to ensure atomicity as the
	 * wakeup code can't change q.key from uaddr to uaddr2 if we hold hb.
	 * It can't be requeued from uaddr2 to something else since we don't
	 * support a PI aware source futex for requeue.
	 */
	if (!match_futex(&q->key, key2)) {
		WARN_ON(q->lock_ptr && (&hb->lock != q->lock_ptr));
		/*
		 * We were woken prior to requeue by a timeout or a signal.
		 * Unqueue the futex_q and determine which it was.
		 */
		plist_del(&q->list, &hb->chain);
		hb_waiters_dec(hb);

		/* Handle spurious wakeups gracefully */
		ret = -EWOULDBLOCK;
		if (timeout && !timeout->task)
			ret = -ETIMEDOUT;
		else if (signal_pending(current))
			ret = -ERESTARTNOINTR;
	}
	return ret;
}

/**
 * futex_wait_requeue_pi() - Wait on uaddr and take uaddr2
 * @uaddr:	the futex we initially wait on (non-pi)
 * @flags:	futex flags (FLAGS_SHARED, FLAGS_CLOCKRT, etc.), they must be
 *		the same type, no requeueing from private to shared, etc.
 * @val:	the expected value of uaddr
 * @abs_time:	absolute timeout
 * @bitset:	32 bit wakeup bitset set by userspace, defaults to all
 * @uaddr2:	the pi futex we will take prior to returning to user-space
 *
 * The caller will wait on uaddr and will be requeued by futex_requeue() to
 * uaddr2 which must be PI aware and unique from uaddr.  Normal wakeup will wake
 * on uaddr2 and complete the acquisition of the rt_mutex prior to returning to
 * userspace.  This ensures the rt_mutex maintains an owner when it has waiters;
 * without one, the pi logic would not know which task to boost/deboost, if
 * there was a need to.
 *
 * We call schedule in futex_wait_queue_me() when we enqueue and return there
 * via the following--
 * 1) wakeup on uaddr2 after an atomic lock acquisition by futex_requeue()
 * 2) wakeup on uaddr2 after a requeue
 * 3) signal
 * 4) timeout
 *
 * If 3, cleanup and return -ERESTARTNOINTR.
 *
 * If 2, we may then block on trying to take the rt_mutex and return via:
 * 5) successful lock
 * 6) signal
 * 7) timeout
 * 8) other lock acquisition failure
 *
 * If 6, return -EWOULDBLOCK (restarting the syscall would do the same).
 *
 * If 4 or 7, we cleanup and return with -ETIMEDOUT.
 *
 * Return:
 *  0 - On success;
 * <0 - On error
 */
static int futex_wait_requeue_pi(u32 __user *uaddr, unsigned int flags,
				 u32 val, ktime_t *abs_time, u32 bitset,
				 u32 __user *uaddr2)
{
	struct hrtimer_sleeper timeout, *to = NULL;
	struct rt_mutex_waiter rt_waiter;
	struct futex_hash_bucket *hb, *hb2;
	union futex_key key2 = FUTEX_KEY_INIT;
	struct futex_q q = futex_q_init;
	int res, ret;

	if (uaddr == uaddr2)
		return -EINVAL;

	if (!bitset)
		return -EINVAL;

	if (abs_time) {
		to = &timeout;
		hrtimer_init_on_stack(&to->timer, (flags & FLAGS_CLOCKRT) ?
				      CLOCK_REALTIME : CLOCK_MONOTONIC,
				      HRTIMER_MODE_ABS);
		hrtimer_init_sleeper(to, current);
		hrtimer_set_expires_range_ns(&to->timer, *abs_time,
					     current->timer_slack_ns);
	}

	/*
	 * The waiter is allocated on our stack, manipulated by the requeue
	 * code while we sleep on uaddr.
	 */
	rt_mutex_init_waiter(&rt_waiter, false);

	ret = get_futex_key(uaddr2, flags & FLAGS_SHARED, &key2, VERIFY_WRITE);
	if (unlikely(ret != 0))
		goto out;

	q.bitset = bitset;
	q.rt_waiter = &rt_waiter;
	q.requeue_pi_key = &key2;

	/*
	 * Prepare to wait on uaddr. On success, increments q.key (key1) ref
	 * count.
	 */
	ret = futex_wait_setup(uaddr, val, flags, &q, &hb);
	if (ret)
		goto out_key2;

	/*
	 * The check above which compares uaddrs is not sufficient for
	 * shared futexes. We need to compare the keys:
	 */
	if (match_futex(&q.key, &key2)) {
		queue_unlock(hb);
		ret = -EINVAL;
		goto out_put_keys;
	}

	/* Queue the futex_q, drop the hb lock, wait for wakeup. */
	futex_wait_queue_me(hb, &q, to);

	/*
	 * On RT we must avoid races with requeue and trying to block
	 * on two mutexes (hb->lock and uaddr2's rtmutex) by
	 * serializing access to pi_blocked_on with pi_lock.
	 */
	raw_spin_lock_irq(&current->pi_lock);
	if (current->pi_blocked_on) {
		/*
		 * We have been requeued or are in the process of
		 * being requeued.
		 */
		raw_spin_unlock_irq(&current->pi_lock);
	} else {
		/*
		 * Setting pi_blocked_on to PI_WAKEUP_INPROGRESS
		 * prevents a concurrent requeue from moving us to the
		 * uaddr2 rtmutex. After that we can safely acquire
		 * (and possibly block on) hb->lock.
		 */
		current->pi_blocked_on = PI_WAKEUP_INPROGRESS;
		raw_spin_unlock_irq(&current->pi_lock);

		spin_lock(&hb->lock);

		/*
		 * Clean up pi_blocked_on. We might leak it otherwise
		 * when we succeeded with the hb->lock in the fast
		 * path.
		 */
		raw_spin_lock_irq(&current->pi_lock);
		current->pi_blocked_on = NULL;
		raw_spin_unlock_irq(&current->pi_lock);

		ret = handle_early_requeue_pi_wakeup(hb, &q, &key2, to);
		spin_unlock(&hb->lock);
		if (ret)
			goto out_put_keys;
	}

	/*
	 * In order to be here, we have either been requeued, are in
	 * the process of being requeued, or requeue successfully
	 * acquired uaddr2 on our behalf.  If pi_blocked_on was
	 * non-null above, we may be racing with a requeue.  Do not
	 * rely on q->lock_ptr to be hb2->lock until after blocking on
	 * hb->lock or hb2->lock. The futex_requeue dropped our key1
	 * reference and incremented our key2 reference count.
	 */
	hb2 = hash_futex(&key2);

	/* Check if the requeue code acquired the second futex for us. */
	if (!q.rt_waiter) {
		/*
		 * Got the lock. We might not be the anticipated owner if we
		 * did a lock-steal - fix up the PI-state in that case.
		 */
		if (q.pi_state && (q.pi_state->owner != current)) {
			spin_lock(&hb2->lock);
			BUG_ON(&hb2->lock != q.lock_ptr);
			ret = fixup_pi_state_owner(uaddr2, &q, current);
			if (ret && rt_mutex_owner(&q.pi_state->pi_mutex) == current)
				rt_mutex_unlock(&q.pi_state->pi_mutex);
			/*
			 * Drop the reference to the pi state which
			 * the requeue_pi() code acquired for us.
			 */
			free_pi_state(q.pi_state);
			spin_unlock(&hb2->lock);
		}
	} else {
		struct rt_mutex *pi_mutex;

		/*
		 * We have been woken up by futex_unlock_pi(), a timeout, or a
		 * signal.  futex_unlock_pi() will not destroy the lock_ptr nor
		 * the pi_state.
		 */
		WARN_ON(!q.pi_state);
		pi_mutex = &q.pi_state->pi_mutex;
		ret = rt_mutex_wait_proxy_lock(pi_mutex, to, &rt_waiter);

<<<<<<< HEAD
		spin_lock(&hb2->lock);
		BUG_ON(&hb2->lock != q.lock_ptr);
=======
		spin_lock(q.lock_ptr);
		if (ret && !rt_mutex_cleanup_proxy_lock(pi_mutex, &rt_waiter))
			ret = 0;

		debug_rt_mutex_free_waiter(&rt_waiter);
>>>>>>> 6b50202a
		/*
		 * Fixup the pi_state owner and possibly acquire the lock if we
		 * haven't already.
		 */
		res = fixup_owner(uaddr2, &q, !ret);
		/*
		 * If fixup_owner() returned an error, proprogate that.  If it
		 * acquired the lock, clear -ETIMEDOUT or -EINTR.
		 */
		if (res)
			ret = (res < 0) ? res : 0;

		/*
		 * If fixup_pi_state_owner() faulted and was unable to handle
		 * the fault, unlock the rt_mutex and return the fault to
		 * userspace.
		 */
		if (ret && rt_mutex_owner(pi_mutex) == current)
			rt_mutex_unlock(pi_mutex);

		/* Unqueue and drop the lock. */
		unqueue_me_pi(&q);
	}

	if (ret == -EINTR) {
		/*
		 * We've already been requeued, but cannot restart by calling
		 * futex_lock_pi() directly. We could restart this syscall, but
		 * it would detect that the user space "val" changed and return
		 * -EWOULDBLOCK.  Save the overhead of the restart and return
		 * -EWOULDBLOCK directly.
		 */
		ret = -EWOULDBLOCK;
	}

out_put_keys:
	put_futex_key(&q.key);
out_key2:
	put_futex_key(&key2);

out:
	if (to) {
		hrtimer_cancel(&to->timer);
		destroy_hrtimer_on_stack(&to->timer);
	}
	return ret;
}

/*
 * Support for robust futexes: the kernel cleans up held futexes at
 * thread exit time.
 *
 * Implementation: user-space maintains a per-thread list of locks it
 * is holding. Upon do_exit(), the kernel carefully walks this list,
 * and marks all locks that are owned by this thread with the
 * FUTEX_OWNER_DIED bit, and wakes up a waiter (if any). The list is
 * always manipulated with the lock held, so the list is private and
 * per-thread. Userspace also maintains a per-thread 'list_op_pending'
 * field, to allow the kernel to clean up if the thread dies after
 * acquiring the lock, but just before it could have added itself to
 * the list. There can only be one such pending lock.
 */

/**
 * sys_set_robust_list() - Set the robust-futex list head of a task
 * @head:	pointer to the list-head
 * @len:	length of the list-head, as userspace expects
 */
SYSCALL_DEFINE2(set_robust_list, struct robust_list_head __user *, head,
		size_t, len)
{
	if (!futex_cmpxchg_enabled)
		return -ENOSYS;
	/*
	 * The kernel knows only one size for now:
	 */
	if (unlikely(len != sizeof(*head)))
		return -EINVAL;

	current->robust_list = head;

	return 0;
}

/**
 * sys_get_robust_list() - Get the robust-futex list head of a task
 * @pid:	pid of the process [zero for current task]
 * @head_ptr:	pointer to a list-head pointer, the kernel fills it in
 * @len_ptr:	pointer to a length field, the kernel fills in the header size
 */
SYSCALL_DEFINE3(get_robust_list, int, pid,
		struct robust_list_head __user * __user *, head_ptr,
		size_t __user *, len_ptr)
{
	struct robust_list_head __user *head;
	unsigned long ret;
	struct task_struct *p;

	if (!futex_cmpxchg_enabled)
		return -ENOSYS;

	rcu_read_lock();

	ret = -ESRCH;
	if (!pid)
		p = current;
	else {
		p = find_task_by_vpid(pid);
		if (!p)
			goto err_unlock;
	}

	ret = -EPERM;
	if (!ptrace_may_access(p, PTRACE_MODE_READ_REALCREDS))
		goto err_unlock;

	head = p->robust_list;
	rcu_read_unlock();

	if (put_user(sizeof(*head), len_ptr))
		return -EFAULT;
	return put_user(head, head_ptr);

err_unlock:
	rcu_read_unlock();

	return ret;
}

/*
 * Process a futex-list entry, check whether it's owned by the
 * dying task, and do notification if so:
 */
int handle_futex_death(u32 __user *uaddr, struct task_struct *curr, int pi)
{
	u32 uval, uninitialized_var(nval), mval;

retry:
	if (get_user(uval, uaddr))
		return -1;

	if ((uval & FUTEX_TID_MASK) == task_pid_vnr(curr)) {
		/*
		 * Ok, this dying thread is truly holding a futex
		 * of interest. Set the OWNER_DIED bit atomically
		 * via cmpxchg, and if the value had FUTEX_WAITERS
		 * set, wake up a waiter (if any). (We have to do a
		 * futex_wake() even if OWNER_DIED is already set -
		 * to handle the rare but possible case of recursive
		 * thread-death.) The rest of the cleanup is done in
		 * userspace.
		 */
		mval = (uval & FUTEX_WAITERS) | FUTEX_OWNER_DIED;
		/*
		 * We are not holding a lock here, but we want to have
		 * the pagefault_disable/enable() protection because
		 * we want to handle the fault gracefully. If the
		 * access fails we try to fault in the futex with R/W
		 * verification via get_user_pages. get_user() above
		 * does not guarantee R/W access. If that fails we
		 * give up and leave the futex locked.
		 */
		if (cmpxchg_futex_value_locked(&nval, uaddr, uval, mval)) {
			if (fault_in_user_writeable(uaddr))
				return -1;
			goto retry;
		}
		if (nval != uval)
			goto retry;

		/*
		 * Wake robust non-PI futexes here. The wakeup of
		 * PI futexes happens in exit_pi_state():
		 */
		if (!pi && (uval & FUTEX_WAITERS))
			futex_wake(uaddr, 1, 1, FUTEX_BITSET_MATCH_ANY);
	}
	return 0;
}

/*
 * Fetch a robust-list pointer. Bit 0 signals PI futexes:
 */
static inline int fetch_robust_entry(struct robust_list __user **entry,
				     struct robust_list __user * __user *head,
				     unsigned int *pi)
{
	unsigned long uentry;

	if (get_user(uentry, (unsigned long __user *)head))
		return -EFAULT;

	*entry = (void __user *)(uentry & ~1UL);
	*pi = uentry & 1;

	return 0;
}

/*
 * Walk curr->robust_list (very carefully, it's a userspace list!)
 * and mark any locks found there dead, and notify any waiters.
 *
 * We silently return on any sign of list-walking problem.
 */
void exit_robust_list(struct task_struct *curr)
{
	struct robust_list_head __user *head = curr->robust_list;
	struct robust_list __user *entry, *next_entry, *pending;
	unsigned int limit = ROBUST_LIST_LIMIT, pi, pip;
	unsigned int uninitialized_var(next_pi);
	unsigned long futex_offset;
	int rc;

	if (!futex_cmpxchg_enabled)
		return;

	/*
	 * Fetch the list head (which was registered earlier, via
	 * sys_set_robust_list()):
	 */
	if (fetch_robust_entry(&entry, &head->list.next, &pi))
		return;
	/*
	 * Fetch the relative futex offset:
	 */
	if (get_user(futex_offset, &head->futex_offset))
		return;
	/*
	 * Fetch any possibly pending lock-add first, and handle it
	 * if it exists:
	 */
	if (fetch_robust_entry(&pending, &head->list_op_pending, &pip))
		return;

	next_entry = NULL;	/* avoid warning with gcc */
	while (entry != &head->list) {
		/*
		 * Fetch the next entry in the list before calling
		 * handle_futex_death:
		 */
		rc = fetch_robust_entry(&next_entry, &entry->next, &next_pi);
		/*
		 * A pending lock might already be on the list, so
		 * don't process it twice:
		 */
		if (entry != pending)
			if (handle_futex_death((void __user *)entry + futex_offset,
						curr, pi))
				return;
		if (rc)
			return;
		entry = next_entry;
		pi = next_pi;
		/*
		 * Avoid excessively long or circular lists:
		 */
		if (!--limit)
			break;

		cond_resched();
	}

	if (pending)
		handle_futex_death((void __user *)pending + futex_offset,
				   curr, pip);
}

long do_futex(u32 __user *uaddr, int op, u32 val, ktime_t *timeout,
		u32 __user *uaddr2, u32 val2, u32 val3)
{
	int cmd = op & FUTEX_CMD_MASK;
	unsigned int flags = 0;

	if (!(op & FUTEX_PRIVATE_FLAG))
		flags |= FLAGS_SHARED;

	if (op & FUTEX_CLOCK_REALTIME) {
		flags |= FLAGS_CLOCKRT;
		if (cmd != FUTEX_WAIT_BITSET && cmd != FUTEX_WAIT_REQUEUE_PI)
			return -ENOSYS;
	}

	switch (cmd) {
	case FUTEX_LOCK_PI:
	case FUTEX_UNLOCK_PI:
	case FUTEX_TRYLOCK_PI:
	case FUTEX_WAIT_REQUEUE_PI:
	case FUTEX_CMP_REQUEUE_PI:
		if (!futex_cmpxchg_enabled)
			return -ENOSYS;
	}

	switch (cmd) {
	case FUTEX_WAIT:
		val3 = FUTEX_BITSET_MATCH_ANY;
	case FUTEX_WAIT_BITSET:
		return futex_wait(uaddr, flags, val, timeout, val3);
	case FUTEX_WAKE:
		val3 = FUTEX_BITSET_MATCH_ANY;
	case FUTEX_WAKE_BITSET:
		return futex_wake(uaddr, flags, val, val3);
	case FUTEX_REQUEUE:
		return futex_requeue(uaddr, flags, uaddr2, val, val2, NULL, 0);
	case FUTEX_CMP_REQUEUE:
		return futex_requeue(uaddr, flags, uaddr2, val, val2, &val3, 0);
	case FUTEX_WAKE_OP:
		return futex_wake_op(uaddr, flags, uaddr2, val, val2, val3);
	case FUTEX_LOCK_PI:
		return futex_lock_pi(uaddr, flags, timeout, 0);
	case FUTEX_UNLOCK_PI:
		return futex_unlock_pi(uaddr, flags);
	case FUTEX_TRYLOCK_PI:
		return futex_lock_pi(uaddr, flags, NULL, 1);
	case FUTEX_WAIT_REQUEUE_PI:
		val3 = FUTEX_BITSET_MATCH_ANY;
		return futex_wait_requeue_pi(uaddr, flags, val, timeout, val3,
					     uaddr2);
	case FUTEX_CMP_REQUEUE_PI:
		return futex_requeue(uaddr, flags, uaddr2, val, val2, &val3, 1);
	}
	return -ENOSYS;
}


SYSCALL_DEFINE6(futex, u32 __user *, uaddr, int, op, u32, val,
		struct timespec __user *, utime, u32 __user *, uaddr2,
		u32, val3)
{
	struct timespec ts;
	ktime_t t, *tp = NULL;
	u32 val2 = 0;
	int cmd = op & FUTEX_CMD_MASK;

	if (utime && (cmd == FUTEX_WAIT || cmd == FUTEX_LOCK_PI ||
		      cmd == FUTEX_WAIT_BITSET ||
		      cmd == FUTEX_WAIT_REQUEUE_PI)) {
		if (unlikely(should_fail_futex(!(op & FUTEX_PRIVATE_FLAG))))
			return -EFAULT;
		if (copy_from_user(&ts, utime, sizeof(ts)) != 0)
			return -EFAULT;
		if (!timespec_valid(&ts))
			return -EINVAL;

		t = timespec_to_ktime(ts);
		if (cmd == FUTEX_WAIT)
			t = ktime_add_safe(ktime_get(), t);
		tp = &t;
	}
	/*
	 * requeue parameter in 'utime' if cmd == FUTEX_*_REQUEUE_*.
	 * number of waiters to wake in 'utime' if cmd == FUTEX_WAKE_OP.
	 */
	if (cmd == FUTEX_REQUEUE || cmd == FUTEX_CMP_REQUEUE ||
	    cmd == FUTEX_CMP_REQUEUE_PI || cmd == FUTEX_WAKE_OP)
		val2 = (u32) (unsigned long) utime;

	return do_futex(uaddr, op, val, tp, uaddr2, val2, val3);
}

static void __init futex_detect_cmpxchg(void)
{
#ifndef CONFIG_HAVE_FUTEX_CMPXCHG
	u32 curval;

	/*
	 * This will fail and we want it. Some arch implementations do
	 * runtime detection of the futex_atomic_cmpxchg_inatomic()
	 * functionality. We want to know that before we call in any
	 * of the complex code paths. Also we want to prevent
	 * registration of robust lists in that case. NULL is
	 * guaranteed to fault and we get -EFAULT on functional
	 * implementation, the non-functional ones will return
	 * -ENOSYS.
	 */
	if (cmpxchg_futex_value_locked(&curval, NULL, 0, 0) == -EFAULT)
		futex_cmpxchg_enabled = 1;
#endif
}

static int __init futex_init(void)
{
	unsigned int futex_shift;
	unsigned long i;

#if CONFIG_BASE_SMALL
	futex_hashsize = 16;
#else
	futex_hashsize = roundup_pow_of_two(256 * num_possible_cpus());
#endif

	futex_queues = alloc_large_system_hash("futex", sizeof(*futex_queues),
					       futex_hashsize, 0,
					       futex_hashsize < 256 ? HASH_SMALL : 0,
					       &futex_shift, NULL,
					       futex_hashsize, futex_hashsize);
	futex_hashsize = 1UL << futex_shift;

	futex_detect_cmpxchg();

	for (i = 0; i < futex_hashsize; i++) {
		atomic_set(&futex_queues[i].waiters, 0);
		plist_head_init(&futex_queues[i].chain);
		spin_lock_init(&futex_queues[i].lock);
	}

	return 0;
}
core_initcall(futex_init);<|MERGE_RESOLUTION|>--- conflicted
+++ resolved
@@ -2973,16 +2973,12 @@
 		pi_mutex = &q.pi_state->pi_mutex;
 		ret = rt_mutex_wait_proxy_lock(pi_mutex, to, &rt_waiter);
 
-<<<<<<< HEAD
 		spin_lock(&hb2->lock);
 		BUG_ON(&hb2->lock != q.lock_ptr);
-=======
-		spin_lock(q.lock_ptr);
 		if (ret && !rt_mutex_cleanup_proxy_lock(pi_mutex, &rt_waiter))
 			ret = 0;
 
 		debug_rt_mutex_free_waiter(&rt_waiter);
->>>>>>> 6b50202a
 		/*
 		 * Fixup the pi_state owner and possibly acquire the lock if we
 		 * haven't already.
