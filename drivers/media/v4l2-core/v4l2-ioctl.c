--- conflicted
+++ resolved
@@ -2652,11 +2652,7 @@
 /* Zero struct from after the field to the end */
 #define INFO_FL_CLEAR(v4l2_struct, field)			\
 	((offsetof(struct v4l2_struct, field) +			\
-<<<<<<< HEAD
-	  FIELD_SIZEOF(struct v4l2_struct, field)) << 16)
-=======
 	  sizeof_field(struct v4l2_struct, field)) << 16)
->>>>>>> a7196caf
 #define INFO_FL_CLEAR_MASK	(_IOC_SIZEMASK << 16)
 
 #define DEFINE_V4L_STUB_FUNC(_vidioc)				\
