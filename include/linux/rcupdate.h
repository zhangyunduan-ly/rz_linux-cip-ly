--- conflicted
+++ resolved
@@ -382,8 +382,6 @@
 })
 
 /**
-<<<<<<< HEAD
-=======
  * RCU_INITIALIZER() - statically initialize an RCU-protected global variable
  * @v: The value to statically initialize with.
  */
@@ -450,7 +448,6 @@
 })
 
 /**
->>>>>>> 94bffc10
  * rcu_swap_protected() - swap an RCU and a regular pointer
  * @rcu_ptr: RCU pointer
  * @ptr: regular pointer
