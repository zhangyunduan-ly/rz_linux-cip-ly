--- conflicted
+++ resolved
@@ -152,10 +152,7 @@
 		return PTR_ERR(inode);
 	num = (inode->i_size + sb->s_blocksize - 1) >> sb->s_blocksize_bits;
 	while (i < num) {
-<<<<<<< HEAD
-=======
 		cond_resched();
->>>>>>> fa195796
 		map.m_lblk = i;
 		map.m_len = num - i;
 		n = ext4_map_blocks(NULL, inode, &map, 0);
