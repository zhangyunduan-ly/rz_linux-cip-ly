--- conflicted
+++ resolved
@@ -29,11 +29,8 @@
     compatible = "renesas,r8a774b1"
   - RZ/G2E (R8A774C0)
     compatible = "renesas,r8a774c0"
-<<<<<<< HEAD
-=======
   - RZ/G2H (R8A774E1)
     compatible = "renesas,r8a774e1"
->>>>>>> 1d9c4c7e
   - R-Car M1A (R8A77781)
     compatible = "renesas,r8a7778"
   - R-Car H1 (R8A77790)
@@ -97,18 +94,12 @@
   - Henninger
     compatible = "renesas,henninger", "renesas,r8a7791"
   - HopeRun expansion board for HiHope RZ/G2 platforms
-<<<<<<< HEAD
-    compatible = "hoperun,hihope-rzg2m", "renesas,r8a774a1",
-                 "hoperun,hihope-rzg2n", "renesas,r8a774b1",
-                 "hoperun,hihope-rzg2-ex"
-=======
     compatible = "hoperun,hihope-rzg2h", "renesas,r8a774e1",
                  "hoperun,hihope-rzg2m", "renesas,r8a774a1",
                  "hoperun,hihope-rzg2n", "renesas,r8a774b1",
                  "hoperun,hihope-rzg2-ex"
   - HopeRun HiHope RZ/G2H platform
     compatible = "hoperun,hihope-rzg2h", "renesas,r8a774e1"
->>>>>>> 1d9c4c7e
   - HopeRun HiHope RZ/G2M platform
     compatible = "hoperun,hihope-rzg2m", "renesas,r8a774a1"
   - HopeRun HiHope RZ/G2N platform
