/* SPDX-License-Identifier: GPL-2.0+ */
/* Copyright (C) 2018 Microchip Technology Inc. */

#include <linux/netdevice.h>
#include "lan743x_main.h"

#include <linux/ptp_clock_kernel.h>
#include <linux/module.h>
#include <linux/pci.h>
#include <linux/net_tstamp.h>

#include "lan743x_ptp.h"

#define LAN743X_LED0_ENABLE		20	/* LED0 offset in HW_CFG */
#define LAN743X_LED_ENABLE(pin)		BIT(LAN743X_LED0_ENABLE + (pin))

#define LAN743X_PTP_MAX_FREQ_ADJ_IN_PPB		(31249999)
#define LAN743X_PTP_MAX_FINE_ADJ_IN_SCALED_PPM	(2047999934)

static bool lan743x_ptp_is_enabled(struct lan743x_adapter *adapter);
static void lan743x_ptp_enable(struct lan743x_adapter *adapter);
static void lan743x_ptp_disable(struct lan743x_adapter *adapter);
static void lan743x_ptp_reset(struct lan743x_adapter *adapter);
static void lan743x_ptp_clock_set(struct lan743x_adapter *adapter,
				  u32 seconds, u32 nano_seconds,
				  u32 sub_nano_seconds);

int lan743x_gpio_init(struct lan743x_adapter *adapter)
{
	struct lan743x_gpio *gpio = &adapter->gpio;

	spin_lock_init(&gpio->gpio_lock);

	gpio->gpio_cfg0 = 0; /* set all direction to input, data = 0 */
	gpio->gpio_cfg1 = 0x0FFF0000;/* disable all gpio, set to open drain */
	gpio->gpio_cfg2 = 0;/* set all to 1588 low polarity level */
	gpio->gpio_cfg3 = 0;/* disable all 1588 output */
	lan743x_csr_write(adapter, GPIO_CFG0, gpio->gpio_cfg0);
	lan743x_csr_write(adapter, GPIO_CFG1, gpio->gpio_cfg1);
	lan743x_csr_write(adapter, GPIO_CFG2, gpio->gpio_cfg2);
	lan743x_csr_write(adapter, GPIO_CFG3, gpio->gpio_cfg3);

	return 0;
}

static void lan743x_ptp_wait_till_cmd_done(struct lan743x_adapter *adapter,
					   u32 bit_mask)
{
	int timeout = 1000;
	u32 data = 0;

	while (timeout &&
	       (data = (lan743x_csr_read(adapter, PTP_CMD_CTL) &
	       bit_mask))) {
		usleep_range(1000, 20000);
		timeout--;
	}
	if (data) {
		netif_err(adapter, drv, adapter->netdev,
			  "timeout waiting for cmd to be done, cmd = 0x%08X\n",
			  bit_mask);
	}
}

static void lan743x_ptp_tx_ts_enqueue_ts(struct lan743x_adapter *adapter,
					 u32 seconds, u32 nano_seconds,
					 u32 header)
{
	struct lan743x_ptp *ptp = &adapter->ptp;

	spin_lock_bh(&ptp->tx_ts_lock);
	if (ptp->tx_ts_queue_size < LAN743X_PTP_NUMBER_OF_TX_TIMESTAMPS) {
		ptp->tx_ts_seconds_queue[ptp->tx_ts_queue_size] = seconds;
		ptp->tx_ts_nseconds_queue[ptp->tx_ts_queue_size] = nano_seconds;
		ptp->tx_ts_header_queue[ptp->tx_ts_queue_size] = header;
		ptp->tx_ts_queue_size++;
	} else {
		netif_err(adapter, drv, adapter->netdev,
			  "tx ts queue overflow\n");
	}
	spin_unlock_bh(&ptp->tx_ts_lock);
}

static void lan743x_ptp_tx_ts_complete(struct lan743x_adapter *adapter)
{
	struct lan743x_ptp *ptp = &adapter->ptp;
	struct skb_shared_hwtstamps tstamps;
	u32 header, nseconds, seconds;
	bool ignore_sync = false;
	struct sk_buff *skb;
	int c, i;

	spin_lock_bh(&ptp->tx_ts_lock);
	c = ptp->tx_ts_skb_queue_size;

	if (c > ptp->tx_ts_queue_size)
		c = ptp->tx_ts_queue_size;
	if (c <= 0)
		goto done;

	for (i = 0; i < c; i++) {
		ignore_sync = ((ptp->tx_ts_ignore_sync_queue &
				BIT(i)) != 0);
		skb = ptp->tx_ts_skb_queue[i];
		nseconds = ptp->tx_ts_nseconds_queue[i];
		seconds = ptp->tx_ts_seconds_queue[i];
		header = ptp->tx_ts_header_queue[i];

		memset(&tstamps, 0, sizeof(tstamps));
		tstamps.hwtstamp = ktime_set(seconds, nseconds);
		if (!ignore_sync ||
		    ((header & PTP_TX_MSG_HEADER_MSG_TYPE_) !=
		    PTP_TX_MSG_HEADER_MSG_TYPE_SYNC_))
			skb_tstamp_tx(skb, &tstamps);

		dev_kfree_skb(skb);

		ptp->tx_ts_skb_queue[i] = NULL;
		ptp->tx_ts_seconds_queue[i] = 0;
		ptp->tx_ts_nseconds_queue[i] = 0;
		ptp->tx_ts_header_queue[i] = 0;
	}

	/* shift queue */
	ptp->tx_ts_ignore_sync_queue >>= c;
	for (i = c; i < LAN743X_PTP_NUMBER_OF_TX_TIMESTAMPS; i++) {
		ptp->tx_ts_skb_queue[i - c] = ptp->tx_ts_skb_queue[i];
		ptp->tx_ts_seconds_queue[i - c] = ptp->tx_ts_seconds_queue[i];
		ptp->tx_ts_nseconds_queue[i - c] = ptp->tx_ts_nseconds_queue[i];
		ptp->tx_ts_header_queue[i - c] = ptp->tx_ts_header_queue[i];

		ptp->tx_ts_skb_queue[i] = NULL;
		ptp->tx_ts_seconds_queue[i] = 0;
		ptp->tx_ts_nseconds_queue[i] = 0;
		ptp->tx_ts_header_queue[i] = 0;
	}
	ptp->tx_ts_skb_queue_size -= c;
	ptp->tx_ts_queue_size -= c;
done:
	ptp->pending_tx_timestamps -= c;
	spin_unlock_bh(&ptp->tx_ts_lock);
}

static int lan743x_ptp_reserve_event_ch(struct lan743x_adapter *adapter,
					int event_channel)
{
	struct lan743x_ptp *ptp = &adapter->ptp;
	int result = -ENODEV;

	mutex_lock(&ptp->command_lock);
	if (!(test_bit(event_channel, &ptp->used_event_ch))) {
		ptp->used_event_ch |= BIT(event_channel);
		result = event_channel;
	} else {
		netif_warn(adapter, drv, adapter->netdev,
			   "attempted to reserved a used event_channel = %d\n",
			   event_channel);
	}
	mutex_unlock(&ptp->command_lock);
	return result;
}

static void lan743x_ptp_release_event_ch(struct lan743x_adapter *adapter,
					 int event_channel)
{
	struct lan743x_ptp *ptp = &adapter->ptp;

	mutex_lock(&ptp->command_lock);
	if (test_bit(event_channel, &ptp->used_event_ch)) {
		ptp->used_event_ch &= ~BIT(event_channel);
	} else {
		netif_warn(adapter, drv, adapter->netdev,
			   "attempted release on a not used event_channel = %d\n",
			   event_channel);
	}
	mutex_unlock(&ptp->command_lock);
}

static void lan743x_ptp_clock_get(struct lan743x_adapter *adapter,
				  u32 *seconds, u32 *nano_seconds,
				  u32 *sub_nano_seconds);
static void lan743x_ptp_clock_step(struct lan743x_adapter *adapter,
				   s64 time_step_ns);

static void lan743x_led_mux_enable(struct lan743x_adapter *adapter,
				   int pin, bool enable)
{
	struct lan743x_ptp *ptp = &adapter->ptp;

	if (ptp->leds_multiplexed &&
	    ptp->led_enabled[pin]) {
		u32 val = lan743x_csr_read(adapter, HW_CFG);

		if (enable)
			val |= LAN743X_LED_ENABLE(pin);
		else
			val &= ~LAN743X_LED_ENABLE(pin);

		lan743x_csr_write(adapter, HW_CFG, val);
	}
}

static void lan743x_led_mux_save(struct lan743x_adapter *adapter)
{
	struct lan743x_ptp *ptp = &adapter->ptp;
	u32 id_rev = adapter->csr.id_rev & ID_REV_ID_MASK_;

	if (id_rev == ID_REV_ID_LAN7430_) {
		int i;
		u32 val = lan743x_csr_read(adapter, HW_CFG);

		for (i = 0; i < LAN7430_N_LED; i++) {
			bool led_enabled = (val & LAN743X_LED_ENABLE(i)) != 0;

			ptp->led_enabled[i] = led_enabled;
		}
		ptp->leds_multiplexed = true;
	} else {
		ptp->leds_multiplexed = false;
	}
}

static void lan743x_led_mux_restore(struct lan743x_adapter *adapter)
{
	u32 id_rev = adapter->csr.id_rev & ID_REV_ID_MASK_;

	if (id_rev == ID_REV_ID_LAN7430_) {
		int i;

		for (i = 0; i < LAN7430_N_LED; i++)
			lan743x_led_mux_enable(adapter, i, true);
	}
}

static int lan743x_gpio_rsrv_ptp_out(struct lan743x_adapter *adapter,
				     int pin, int event_channel)
{
	struct lan743x_gpio *gpio = &adapter->gpio;
	unsigned long irq_flags = 0;
	int bit_mask = BIT(pin);
	int ret = -EBUSY;

	spin_lock_irqsave(&gpio->gpio_lock, irq_flags);

	if (!(gpio->used_bits & bit_mask)) {
		gpio->used_bits |= bit_mask;
		gpio->output_bits |= bit_mask;
		gpio->ptp_bits |= bit_mask;

		/* assign pin to GPIO function */
		lan743x_led_mux_enable(adapter, pin, false);

		/* set as output, and zero initial value */
		gpio->gpio_cfg0 |= GPIO_CFG0_GPIO_DIR_BIT_(pin);
		gpio->gpio_cfg0 &= ~GPIO_CFG0_GPIO_DATA_BIT_(pin);
		lan743x_csr_write(adapter, GPIO_CFG0, gpio->gpio_cfg0);

		/* enable gpio, and set buffer type to push pull */
		gpio->gpio_cfg1 &= ~GPIO_CFG1_GPIOEN_BIT_(pin);
		gpio->gpio_cfg1 |= GPIO_CFG1_GPIOBUF_BIT_(pin);
		lan743x_csr_write(adapter, GPIO_CFG1, gpio->gpio_cfg1);

		/* set 1588 polarity to high */
		gpio->gpio_cfg2 |= GPIO_CFG2_1588_POL_BIT_(pin);
		lan743x_csr_write(adapter, GPIO_CFG2, gpio->gpio_cfg2);

		if (event_channel == 0) {
			/* use channel A */
			gpio->gpio_cfg3 &= ~GPIO_CFG3_1588_CH_SEL_BIT_(pin);
		} else {
			/* use channel B */
			gpio->gpio_cfg3 |= GPIO_CFG3_1588_CH_SEL_BIT_(pin);
		}
		gpio->gpio_cfg3 |= GPIO_CFG3_1588_OE_BIT_(pin);
		lan743x_csr_write(adapter, GPIO_CFG3, gpio->gpio_cfg3);

		ret = pin;
	}
	spin_unlock_irqrestore(&gpio->gpio_lock, irq_flags);
	return ret;
}

static void lan743x_gpio_release(struct lan743x_adapter *adapter, int pin)
{
	struct lan743x_gpio *gpio = &adapter->gpio;
	unsigned long irq_flags = 0;
	int bit_mask = BIT(pin);

	spin_lock_irqsave(&gpio->gpio_lock, irq_flags);
	if (gpio->used_bits & bit_mask) {
		gpio->used_bits &= ~bit_mask;
		if (gpio->output_bits & bit_mask) {
			gpio->output_bits &= ~bit_mask;

			if (gpio->ptp_bits & bit_mask) {
				gpio->ptp_bits &= ~bit_mask;
				/* disable ptp output */
				gpio->gpio_cfg3 &= ~GPIO_CFG3_1588_OE_BIT_(pin);
				lan743x_csr_write(adapter, GPIO_CFG3,
						  gpio->gpio_cfg3);
			}
			/* release gpio output */

			/* disable gpio */
			gpio->gpio_cfg1 |= GPIO_CFG1_GPIOEN_BIT_(pin);
			gpio->gpio_cfg1 &= ~GPIO_CFG1_GPIOBUF_BIT_(pin);
			lan743x_csr_write(adapter, GPIO_CFG1, gpio->gpio_cfg1);

			/* reset back to input */
			gpio->gpio_cfg0 &= ~GPIO_CFG0_GPIO_DIR_BIT_(pin);
			gpio->gpio_cfg0 &= ~GPIO_CFG0_GPIO_DATA_BIT_(pin);
			lan743x_csr_write(adapter, GPIO_CFG0, gpio->gpio_cfg0);

			/* assign pin to original function */
			lan743x_led_mux_enable(adapter, pin, true);
		}
	}
	spin_unlock_irqrestore(&gpio->gpio_lock, irq_flags);
}

static int lan743x_ptpci_adjfine(struct ptp_clock_info *ptpci, long scaled_ppm)
{
	struct lan743x_ptp *ptp =
		container_of(ptpci, struct lan743x_ptp, ptp_clock_info);
	struct lan743x_adapter *adapter =
		container_of(ptp, struct lan743x_adapter, ptp);
	u32 lan743x_rate_adj = 0;
	bool positive = true;
	u64 u64_delta = 0;

	if ((scaled_ppm < (-LAN743X_PTP_MAX_FINE_ADJ_IN_SCALED_PPM)) ||
	    scaled_ppm > LAN743X_PTP_MAX_FINE_ADJ_IN_SCALED_PPM) {
		return -EINVAL;
	}
	if (scaled_ppm > 0) {
		u64_delta = (u64)scaled_ppm;
		positive = true;
	} else {
		u64_delta = (u64)(-scaled_ppm);
		positive = false;
	}
	u64_delta = (u64_delta << 19);
	lan743x_rate_adj = div_u64(u64_delta, 1000000);

	if (positive)
		lan743x_rate_adj |= PTP_CLOCK_RATE_ADJ_DIR_;

	lan743x_csr_write(adapter, PTP_CLOCK_RATE_ADJ,
			  lan743x_rate_adj);

	return 0;
}

static int lan743x_ptpci_adjfreq(struct ptp_clock_info *ptpci, s32 delta_ppb)
{
	struct lan743x_ptp *ptp =
		container_of(ptpci, struct lan743x_ptp, ptp_clock_info);
	struct lan743x_adapter *adapter =
		container_of(ptp, struct lan743x_adapter, ptp);
	u32 lan743x_rate_adj = 0;
	bool positive = true;
	u32 u32_delta = 0;
	u64 u64_delta = 0;

	if ((delta_ppb < (-LAN743X_PTP_MAX_FREQ_ADJ_IN_PPB)) ||
	    delta_ppb > LAN743X_PTP_MAX_FREQ_ADJ_IN_PPB) {
		return -EINVAL;
	}
	if (delta_ppb > 0) {
		u32_delta = (u32)delta_ppb;
		positive = true;
	} else {
		u32_delta = (u32)(-delta_ppb);
		positive = false;
	}
	u64_delta = (((u64)u32_delta) << 35);
	lan743x_rate_adj = div_u64(u64_delta, 1000000000);

	if (positive)
		lan743x_rate_adj |= PTP_CLOCK_RATE_ADJ_DIR_;

	lan743x_csr_write(adapter, PTP_CLOCK_RATE_ADJ,
			  lan743x_rate_adj);

	return 0;
}

static int lan743x_ptpci_adjtime(struct ptp_clock_info *ptpci, s64 delta)
{
	struct lan743x_ptp *ptp =
		container_of(ptpci, struct lan743x_ptp, ptp_clock_info);
	struct lan743x_adapter *adapter =
		container_of(ptp, struct lan743x_adapter, ptp);

	lan743x_ptp_clock_step(adapter, delta);

	return 0;
}

static int lan743x_ptpci_gettime64(struct ptp_clock_info *ptpci,
				   struct timespec64 *ts)
{
	struct lan743x_ptp *ptp =
		container_of(ptpci, struct lan743x_ptp, ptp_clock_info);
	struct lan743x_adapter *adapter =
		container_of(ptp, struct lan743x_adapter, ptp);
	u32 nano_seconds = 0;
	u32 seconds = 0;

	lan743x_ptp_clock_get(adapter, &seconds, &nano_seconds, NULL);
	ts->tv_sec = seconds;
	ts->tv_nsec = nano_seconds;

	return 0;
}

static int lan743x_ptpci_settime64(struct ptp_clock_info *ptpci,
				   const struct timespec64 *ts)
{
	struct lan743x_ptp *ptp =
		container_of(ptpci, struct lan743x_ptp, ptp_clock_info);
	struct lan743x_adapter *adapter =
		container_of(ptp, struct lan743x_adapter, ptp);
	u32 nano_seconds = 0;
	u32 seconds = 0;

	if (ts) {
		if (ts->tv_sec > 0xFFFFFFFFLL ||
		    ts->tv_sec < 0) {
			netif_warn(adapter, drv, adapter->netdev,
				   "ts->tv_sec out of range, %lld\n",
				   ts->tv_sec);
			return -ERANGE;
		}
		if (ts->tv_nsec >= 1000000000L ||
		    ts->tv_nsec < 0) {
			netif_warn(adapter, drv, adapter->netdev,
				   "ts->tv_nsec out of range, %ld\n",
				   ts->tv_nsec);
			return -ERANGE;
		}
		seconds = ts->tv_sec;
		nano_seconds = ts->tv_nsec;
		lan743x_ptp_clock_set(adapter, seconds, nano_seconds, 0);
	} else {
		netif_warn(adapter, drv, adapter->netdev, "ts == NULL\n");
		return -EINVAL;
	}

	return 0;
}

static void lan743x_ptp_perout_off(struct lan743x_adapter *adapter,
				   unsigned int index)
{
	struct lan743x_ptp *ptp = &adapter->ptp;
	u32 general_config = 0;
	struct lan743x_ptp_perout *perout = &ptp->perout[index];

	if (perout->gpio_pin >= 0) {
		lan743x_gpio_release(adapter, perout->gpio_pin);
		perout->gpio_pin = -1;
	}

	if (perout->event_ch >= 0) {
		/* set target to far in the future, effectively disabling it */
		lan743x_csr_write(adapter,
				  PTP_CLOCK_TARGET_SEC_X(perout->event_ch),
				  0xFFFF0000);
		lan743x_csr_write(adapter,
				  PTP_CLOCK_TARGET_NS_X(perout->event_ch),
				  0);

		general_config = lan743x_csr_read(adapter, PTP_GENERAL_CONFIG);
		general_config |= PTP_GENERAL_CONFIG_RELOAD_ADD_X_
				  (perout->event_ch);
		lan743x_csr_write(adapter, PTP_GENERAL_CONFIG, general_config);
		lan743x_ptp_release_event_ch(adapter, perout->event_ch);
		perout->event_ch = -1;
	}
}

static int lan743x_ptp_perout(struct lan743x_adapter *adapter, int on,
			      struct ptp_perout_request *perout_request)
{
	struct lan743x_ptp *ptp = &adapter->ptp;
	u32 period_sec = 0, period_nsec = 0;
	u32 start_sec = 0, start_nsec = 0;
	u32 general_config = 0;
	int pulse_width = 0;
<<<<<<< HEAD
	int perout_pin = 0;
	unsigned int index = perout_request->index;
	struct lan743x_ptp_perout *perout = &ptp->perout[index];

	if (on) {
		perout_pin = ptp_find_pin(ptp->ptp_clock, PTP_PF_PEROUT,
					  perout_request->index);
		if (perout_pin < 0)
			return -EBUSY;
	} else {
		lan743x_ptp_perout_off(adapter, index);
=======
	int perout_bit = 0;

	/* Reject requests with unsupported flags */
	if (perout->flags)
		return -EOPNOTSUPP;

	if (!on) {
		lan743x_ptp_perout_off(adapter);
>>>>>>> 1d4c79ed
		return 0;
	}

	if (perout->event_ch >= 0 ||
	    perout->gpio_pin >= 0) {
		/* already on, turn off first */
		lan743x_ptp_perout_off(adapter, index);
	}

	perout->event_ch = lan743x_ptp_reserve_event_ch(adapter, index);

	if (perout->event_ch < 0) {
		netif_warn(adapter, drv, adapter->netdev,
			   "Failed to reserve event channel %d for PEROUT\n",
			   index);
		goto failed;
	}

	perout->gpio_pin = lan743x_gpio_rsrv_ptp_out(adapter,
						     perout_pin,
						     perout->event_ch);

	if (perout->gpio_pin < 0) {
		netif_warn(adapter, drv, adapter->netdev,
			   "Failed to reserve gpio %d for PEROUT\n",
			   perout_pin);
		goto failed;
	}

	start_sec = perout_request->start.sec;
	start_sec += perout_request->start.nsec / 1000000000;
	start_nsec = perout_request->start.nsec % 1000000000;

	period_sec = perout_request->period.sec;
	period_sec += perout_request->period.nsec / 1000000000;
	period_nsec = perout_request->period.nsec % 1000000000;

	if (period_sec == 0) {
		if (period_nsec >= 400000000) {
			pulse_width = PTP_GENERAL_CONFIG_CLOCK_EVENT_200MS_;
		} else if (period_nsec >= 20000000) {
			pulse_width = PTP_GENERAL_CONFIG_CLOCK_EVENT_10MS_;
		} else if (period_nsec >= 2000000) {
			pulse_width = PTP_GENERAL_CONFIG_CLOCK_EVENT_1MS_;
		} else if (period_nsec >= 200000) {
			pulse_width = PTP_GENERAL_CONFIG_CLOCK_EVENT_100US_;
		} else if (period_nsec >= 20000) {
			pulse_width = PTP_GENERAL_CONFIG_CLOCK_EVENT_10US_;
		} else if (period_nsec >= 200) {
			pulse_width = PTP_GENERAL_CONFIG_CLOCK_EVENT_100NS_;
		} else {
			netif_warn(adapter, drv, adapter->netdev,
				   "perout period too small, minimum is 200nS\n");
			goto failed;
		}
	} else {
		pulse_width = PTP_GENERAL_CONFIG_CLOCK_EVENT_200MS_;
	}

	/* turn off by setting target far in future */
	lan743x_csr_write(adapter,
			  PTP_CLOCK_TARGET_SEC_X(perout->event_ch),
			  0xFFFF0000);
	lan743x_csr_write(adapter,
			  PTP_CLOCK_TARGET_NS_X(perout->event_ch), 0);

	/* Configure to pulse every period */
	general_config = lan743x_csr_read(adapter, PTP_GENERAL_CONFIG);
	general_config &= ~(PTP_GENERAL_CONFIG_CLOCK_EVENT_X_MASK_
			  (perout->event_ch));
	general_config |= PTP_GENERAL_CONFIG_CLOCK_EVENT_X_SET_
			  (perout->event_ch, pulse_width);
	general_config &= ~PTP_GENERAL_CONFIG_RELOAD_ADD_X_
			  (perout->event_ch);
	lan743x_csr_write(adapter, PTP_GENERAL_CONFIG, general_config);

	/* set the reload to one toggle cycle */
	lan743x_csr_write(adapter,
			  PTP_CLOCK_TARGET_RELOAD_SEC_X(perout->event_ch),
			  period_sec);
	lan743x_csr_write(adapter,
			  PTP_CLOCK_TARGET_RELOAD_NS_X(perout->event_ch),
			  period_nsec);

	/* set the start time */
	lan743x_csr_write(adapter,
			  PTP_CLOCK_TARGET_SEC_X(perout->event_ch),
			  start_sec);
	lan743x_csr_write(adapter,
			  PTP_CLOCK_TARGET_NS_X(perout->event_ch),
			  start_nsec);

	return 0;

failed:
	lan743x_ptp_perout_off(adapter, index);
	return -ENODEV;
}

static int lan743x_ptpci_enable(struct ptp_clock_info *ptpci,
				struct ptp_clock_request *request, int on)
{
	struct lan743x_ptp *ptp =
		container_of(ptpci, struct lan743x_ptp, ptp_clock_info);
	struct lan743x_adapter *adapter =
		container_of(ptp, struct lan743x_adapter, ptp);

	if (request) {
		switch (request->type) {
		case PTP_CLK_REQ_EXTTS:
			return -EINVAL;
		case PTP_CLK_REQ_PEROUT:
			if (request->perout.index < ptpci->n_per_out)
				return lan743x_ptp_perout(adapter, on,
							  &request->perout);
			return -EINVAL;
		case PTP_CLK_REQ_PPS:
			return -EINVAL;
		default:
			netif_err(adapter, drv, adapter->netdev,
				  "request->type == %d, Unknown\n",
				  request->type);
			break;
		}
	} else {
		netif_err(adapter, drv, adapter->netdev, "request == NULL\n");
	}
	return 0;
}

static int lan743x_ptpci_verify_pin_config(struct ptp_clock_info *ptp,
					   unsigned int pin,
					   enum ptp_pin_function func,
					   unsigned int chan)
{
	int result = 0;

	/* Confirm the requested function is supported. Parameter
	 * validation is done by the caller.
	 */
	switch (func) {
	case PTP_PF_NONE:
	case PTP_PF_PEROUT:
		break;
	case PTP_PF_EXTTS:
	case PTP_PF_PHYSYNC:
	default:
		result = -1;
		break;
	}
	return result;
}

static long lan743x_ptpci_do_aux_work(struct ptp_clock_info *ptpci)
{
	struct lan743x_ptp *ptp =
		container_of(ptpci, struct lan743x_ptp, ptp_clock_info);
	struct lan743x_adapter *adapter =
		container_of(ptp, struct lan743x_adapter, ptp);
	u32 cap_info, cause, header, nsec, seconds;
	bool new_timestamp_available = false;
	int count = 0;

	while ((count < 100) &&
	       (lan743x_csr_read(adapter, PTP_INT_STS) & PTP_INT_BIT_TX_TS_)) {
		count++;
		cap_info = lan743x_csr_read(adapter, PTP_CAP_INFO);

		if (PTP_CAP_INFO_TX_TS_CNT_GET_(cap_info) > 0) {
			seconds = lan743x_csr_read(adapter,
						   PTP_TX_EGRESS_SEC);
			nsec = lan743x_csr_read(adapter, PTP_TX_EGRESS_NS);
			cause = (nsec &
				 PTP_TX_EGRESS_NS_CAPTURE_CAUSE_MASK_);
			header = lan743x_csr_read(adapter,
						  PTP_TX_MSG_HEADER);

			if (cause == PTP_TX_EGRESS_NS_CAPTURE_CAUSE_SW_) {
				nsec &= PTP_TX_EGRESS_NS_TS_NS_MASK_;
				lan743x_ptp_tx_ts_enqueue_ts(adapter,
							     seconds, nsec,
							     header);
				new_timestamp_available = true;
			} else if (cause ==
				PTP_TX_EGRESS_NS_CAPTURE_CAUSE_AUTO_) {
				netif_err(adapter, drv, adapter->netdev,
					  "Auto capture cause not supported\n");
			} else {
				netif_warn(adapter, drv, adapter->netdev,
					   "unknown tx timestamp capture cause\n");
			}
		} else {
			netif_warn(adapter, drv, adapter->netdev,
				   "TX TS INT but no TX TS CNT\n");
		}
		lan743x_csr_write(adapter, PTP_INT_STS, PTP_INT_BIT_TX_TS_);
	}

	if (new_timestamp_available)
		lan743x_ptp_tx_ts_complete(adapter);

	lan743x_csr_write(adapter, INT_EN_SET, INT_BIT_1588_);

	return -1;
}

static void lan743x_ptp_clock_get(struct lan743x_adapter *adapter,
				  u32 *seconds, u32 *nano_seconds,
				  u32 *sub_nano_seconds)
{
	struct lan743x_ptp *ptp = &adapter->ptp;

	mutex_lock(&ptp->command_lock);

	lan743x_csr_write(adapter, PTP_CMD_CTL, PTP_CMD_CTL_PTP_CLOCK_READ_);
	lan743x_ptp_wait_till_cmd_done(adapter, PTP_CMD_CTL_PTP_CLOCK_READ_);

	if (seconds)
		(*seconds) = lan743x_csr_read(adapter, PTP_CLOCK_SEC);

	if (nano_seconds)
		(*nano_seconds) = lan743x_csr_read(adapter, PTP_CLOCK_NS);

	if (sub_nano_seconds)
		(*sub_nano_seconds) =
		lan743x_csr_read(adapter, PTP_CLOCK_SUBNS);

	mutex_unlock(&ptp->command_lock);
}

static void lan743x_ptp_clock_step(struct lan743x_adapter *adapter,
				   s64 time_step_ns)
{
	struct lan743x_ptp *ptp = &adapter->ptp;
	u32 nano_seconds_step = 0;
	u64 abs_time_step_ns = 0;
	u32 unsigned_seconds = 0;
	u32 nano_seconds = 0;
	u32 remainder = 0;
	s32 seconds = 0;

	if (time_step_ns >  15000000000LL) {
		/* convert to clock set */
		lan743x_ptp_clock_get(adapter, &unsigned_seconds,
				      &nano_seconds, NULL);
		unsigned_seconds += div_u64_rem(time_step_ns, 1000000000LL,
						&remainder);
		nano_seconds += remainder;
		if (nano_seconds >= 1000000000) {
			unsigned_seconds++;
			nano_seconds -= 1000000000;
		}
		lan743x_ptp_clock_set(adapter, unsigned_seconds,
				      nano_seconds, 0);
		return;
	} else if (time_step_ns < -15000000000LL) {
		/* convert to clock set */
		time_step_ns = -time_step_ns;

		lan743x_ptp_clock_get(adapter, &unsigned_seconds,
				      &nano_seconds, NULL);
		unsigned_seconds -= div_u64_rem(time_step_ns, 1000000000LL,
						&remainder);
		nano_seconds_step = remainder;
		if (nano_seconds < nano_seconds_step) {
			unsigned_seconds--;
			nano_seconds += 1000000000;
		}
		nano_seconds -= nano_seconds_step;
		lan743x_ptp_clock_set(adapter, unsigned_seconds,
				      nano_seconds, 0);
		return;
	}

	/* do clock step */
	if (time_step_ns >= 0) {
		abs_time_step_ns = (u64)(time_step_ns);
		seconds = (s32)div_u64_rem(abs_time_step_ns, 1000000000,
					   &remainder);
		nano_seconds = (u32)remainder;
	} else {
		abs_time_step_ns = (u64)(-time_step_ns);
		seconds = -((s32)div_u64_rem(abs_time_step_ns, 1000000000,
					     &remainder));
		nano_seconds = (u32)remainder;
		if (nano_seconds > 0) {
			/* subtracting nano seconds is not allowed
			 * convert to subtracting from seconds,
			 * and adding to nanoseconds
			 */
			seconds--;
			nano_seconds = (1000000000 - nano_seconds);
		}
	}

	if (nano_seconds > 0) {
		/* add 8 ns to cover the likely normal increment */
		nano_seconds += 8;
	}

	if (nano_seconds >= 1000000000) {
		/* carry into seconds */
		seconds++;
		nano_seconds -= 1000000000;
	}

	while (seconds) {
		mutex_lock(&ptp->command_lock);
		if (seconds > 0) {
			u32 adjustment_value = (u32)seconds;

			if (adjustment_value > 0xF)
				adjustment_value = 0xF;
			lan743x_csr_write(adapter, PTP_CLOCK_STEP_ADJ,
					  PTP_CLOCK_STEP_ADJ_DIR_ |
					  adjustment_value);
			seconds -= ((s32)adjustment_value);
		} else {
			u32 adjustment_value = (u32)(-seconds);

			if (adjustment_value > 0xF)
				adjustment_value = 0xF;
			lan743x_csr_write(adapter, PTP_CLOCK_STEP_ADJ,
					  adjustment_value);
			seconds += ((s32)adjustment_value);
		}
		lan743x_csr_write(adapter, PTP_CMD_CTL,
				  PTP_CMD_CTL_PTP_CLOCK_STEP_SEC_);
		lan743x_ptp_wait_till_cmd_done(adapter,
					       PTP_CMD_CTL_PTP_CLOCK_STEP_SEC_);
		mutex_unlock(&ptp->command_lock);
	}
	if (nano_seconds) {
		mutex_lock(&ptp->command_lock);
		lan743x_csr_write(adapter, PTP_CLOCK_STEP_ADJ,
				  PTP_CLOCK_STEP_ADJ_DIR_ |
				  (nano_seconds &
				  PTP_CLOCK_STEP_ADJ_VALUE_MASK_));
		lan743x_csr_write(adapter, PTP_CMD_CTL,
				  PTP_CMD_CTL_PTP_CLK_STP_NSEC_);
		lan743x_ptp_wait_till_cmd_done(adapter,
					       PTP_CMD_CTL_PTP_CLK_STP_NSEC_);
		mutex_unlock(&ptp->command_lock);
	}
}

void lan743x_ptp_isr(void *context)
{
	struct lan743x_adapter *adapter = (struct lan743x_adapter *)context;
	struct lan743x_ptp *ptp = NULL;
	int enable_flag = 1;
	u32 ptp_int_sts = 0;

	ptp = &adapter->ptp;

	lan743x_csr_write(adapter, INT_EN_CLR, INT_BIT_1588_);

	ptp_int_sts = lan743x_csr_read(adapter, PTP_INT_STS);
	ptp_int_sts &= lan743x_csr_read(adapter, PTP_INT_EN_SET);

	if (ptp_int_sts & PTP_INT_BIT_TX_TS_) {
		ptp_schedule_worker(ptp->ptp_clock, 0);
		enable_flag = 0;/* tasklet will re-enable later */
	}
	if (ptp_int_sts & PTP_INT_BIT_TX_SWTS_ERR_) {
		netif_err(adapter, drv, adapter->netdev,
			  "PTP TX Software Timestamp Error\n");
		/* clear int status bit */
		lan743x_csr_write(adapter, PTP_INT_STS,
				  PTP_INT_BIT_TX_SWTS_ERR_);
	}
	if (ptp_int_sts & PTP_INT_BIT_TIMER_B_) {
		/* clear int status bit */
		lan743x_csr_write(adapter, PTP_INT_STS,
				  PTP_INT_BIT_TIMER_B_);
	}
	if (ptp_int_sts & PTP_INT_BIT_TIMER_A_) {
		/* clear int status bit */
		lan743x_csr_write(adapter, PTP_INT_STS,
				  PTP_INT_BIT_TIMER_A_);
	}

	if (enable_flag) {
		/* re-enable isr */
		lan743x_csr_write(adapter, INT_EN_SET, INT_BIT_1588_);
	}
}

static void lan743x_ptp_tx_ts_enqueue_skb(struct lan743x_adapter *adapter,
					  struct sk_buff *skb, bool ignore_sync)
{
	struct lan743x_ptp *ptp = &adapter->ptp;

	spin_lock_bh(&ptp->tx_ts_lock);
	if (ptp->tx_ts_skb_queue_size < LAN743X_PTP_NUMBER_OF_TX_TIMESTAMPS) {
		ptp->tx_ts_skb_queue[ptp->tx_ts_skb_queue_size] = skb;
		if (ignore_sync)
			ptp->tx_ts_ignore_sync_queue |=
				BIT(ptp->tx_ts_skb_queue_size);
		ptp->tx_ts_skb_queue_size++;
	} else {
		/* this should never happen, so long as the tx channel
		 * calls and honors the result from
		 * lan743x_ptp_request_tx_timestamp
		 */
		netif_err(adapter, drv, adapter->netdev,
			  "tx ts skb queue overflow\n");
		dev_kfree_skb(skb);
	}
	spin_unlock_bh(&ptp->tx_ts_lock);
}

static void lan743x_ptp_sync_to_system_clock(struct lan743x_adapter *adapter)
{
	struct timespec64 ts;

	ktime_get_clocktai_ts64(&ts);

	lan743x_ptp_clock_set(adapter, ts.tv_sec, ts.tv_nsec, 0);
}

void lan743x_ptp_update_latency(struct lan743x_adapter *adapter,
				u32 link_speed)
{
	switch (link_speed) {
	case 10:
		lan743x_csr_write(adapter, PTP_LATENCY,
				  PTP_LATENCY_TX_SET_(0) |
				  PTP_LATENCY_RX_SET_(0));
		break;
	case 100:
		lan743x_csr_write(adapter, PTP_LATENCY,
				  PTP_LATENCY_TX_SET_(181) |
				  PTP_LATENCY_RX_SET_(594));
		break;
	case 1000:
		lan743x_csr_write(adapter, PTP_LATENCY,
				  PTP_LATENCY_TX_SET_(30) |
				  PTP_LATENCY_RX_SET_(525));
		break;
	}
}

int lan743x_ptp_init(struct lan743x_adapter *adapter)
{
	struct lan743x_ptp *ptp = &adapter->ptp;
	int i;

	mutex_init(&ptp->command_lock);
	spin_lock_init(&ptp->tx_ts_lock);
	ptp->used_event_ch = 0;

	for (i = 0; i < LAN743X_PTP_N_EVENT_CHAN; i++) {
		ptp->perout[i].event_ch = -1;
		ptp->perout[i].gpio_pin = -1;
	}

	lan743x_led_mux_save(adapter);

	return 0;
}

int lan743x_ptp_open(struct lan743x_adapter *adapter)
{
	struct lan743x_ptp *ptp = &adapter->ptp;
	int ret = -ENODEV;
	u32 temp;
	int i;
	int n_pins;

	lan743x_ptp_reset(adapter);
	lan743x_ptp_sync_to_system_clock(adapter);
	temp = lan743x_csr_read(adapter, PTP_TX_MOD2);
	temp |= PTP_TX_MOD2_TX_PTP_CLR_UDPV4_CHKSUM_;
	lan743x_csr_write(adapter, PTP_TX_MOD2, temp);
	lan743x_ptp_enable(adapter);
	lan743x_csr_write(adapter, INT_EN_SET, INT_BIT_1588_);
	lan743x_csr_write(adapter, PTP_INT_EN_SET,
			  PTP_INT_BIT_TX_SWTS_ERR_ | PTP_INT_BIT_TX_TS_);
	ptp->flags |= PTP_FLAG_ISR_ENABLED;

	if (!IS_ENABLED(CONFIG_PTP_1588_CLOCK))
		return 0;

	switch (adapter->csr.id_rev & ID_REV_ID_MASK_) {
	case ID_REV_ID_LAN7430_:
		n_pins = LAN7430_N_GPIO;
		break;
	case ID_REV_ID_LAN7431_:
		n_pins = LAN7431_N_GPIO;
		break;
	default:
		netif_warn(adapter, drv, adapter->netdev,
			   "Unknown LAN743x (%08x). Assuming no GPIO\n",
			   adapter->csr.id_rev);
		n_pins = 0;
		break;
	}

	if (n_pins > LAN743X_PTP_N_GPIO)
		n_pins = LAN743X_PTP_N_GPIO;

	for (i = 0; i < n_pins; i++) {
		struct ptp_pin_desc *ptp_pin = &ptp->pin_config[i];

		snprintf(ptp_pin->name,
			 sizeof(ptp_pin->name), "lan743x_ptp_pin_%02d", i);
		ptp_pin->index = i;
		ptp_pin->func = PTP_PF_NONE;
	}

	ptp->ptp_clock_info.owner = THIS_MODULE;
	snprintf(ptp->ptp_clock_info.name, 16, "%pm",
		 adapter->netdev->dev_addr);
	ptp->ptp_clock_info.max_adj = LAN743X_PTP_MAX_FREQ_ADJ_IN_PPB;
	ptp->ptp_clock_info.n_alarm = 0;
	ptp->ptp_clock_info.n_ext_ts = 0;
	ptp->ptp_clock_info.n_per_out = LAN743X_PTP_N_EVENT_CHAN;
	ptp->ptp_clock_info.n_pins = n_pins;
	ptp->ptp_clock_info.pps = 0;
	ptp->ptp_clock_info.pin_config = ptp->pin_config;
	ptp->ptp_clock_info.adjfine = lan743x_ptpci_adjfine;
	ptp->ptp_clock_info.adjfreq = lan743x_ptpci_adjfreq;
	ptp->ptp_clock_info.adjtime = lan743x_ptpci_adjtime;
	ptp->ptp_clock_info.gettime64 = lan743x_ptpci_gettime64;
	ptp->ptp_clock_info.getcrosststamp = NULL;
	ptp->ptp_clock_info.settime64 = lan743x_ptpci_settime64;
	ptp->ptp_clock_info.enable = lan743x_ptpci_enable;
	ptp->ptp_clock_info.do_aux_work = lan743x_ptpci_do_aux_work;
	ptp->ptp_clock_info.verify = lan743x_ptpci_verify_pin_config;

	ptp->ptp_clock = ptp_clock_register(&ptp->ptp_clock_info,
					    &adapter->pdev->dev);

	if (IS_ERR(ptp->ptp_clock)) {
		netif_err(adapter, ifup, adapter->netdev,
			  "ptp_clock_register failed\n");
		goto done;
	}
	ptp->flags |= PTP_FLAG_PTP_CLOCK_REGISTERED;
	netif_info(adapter, ifup, adapter->netdev,
		   "successfully registered ptp clock\n");

	return 0;
done:
	lan743x_ptp_close(adapter);
	return ret;
}

void lan743x_ptp_close(struct lan743x_adapter *adapter)
{
	struct lan743x_ptp *ptp = &adapter->ptp;
	int index;

	if (IS_ENABLED(CONFIG_PTP_1588_CLOCK) &&
	    (ptp->flags & PTP_FLAG_PTP_CLOCK_REGISTERED)) {
		ptp_clock_unregister(ptp->ptp_clock);
		ptp->ptp_clock = NULL;
		ptp->flags &= ~PTP_FLAG_PTP_CLOCK_REGISTERED;
		netif_info(adapter, drv, adapter->netdev,
			   "ptp clock unregister\n");
	}

	if (ptp->flags & PTP_FLAG_ISR_ENABLED) {
		lan743x_csr_write(adapter, PTP_INT_EN_CLR,
				  PTP_INT_BIT_TX_SWTS_ERR_ |
				  PTP_INT_BIT_TX_TS_);
		lan743x_csr_write(adapter, INT_EN_CLR, INT_BIT_1588_);
		ptp->flags &= ~PTP_FLAG_ISR_ENABLED;
	}

	/* clean up pending timestamp requests */
	lan743x_ptp_tx_ts_complete(adapter);
	spin_lock_bh(&ptp->tx_ts_lock);
	for (index = 0;
		index < LAN743X_PTP_NUMBER_OF_TX_TIMESTAMPS;
		index++) {
		struct sk_buff *skb = ptp->tx_ts_skb_queue[index];

		dev_kfree_skb(skb);
		ptp->tx_ts_skb_queue[index] = NULL;
		ptp->tx_ts_seconds_queue[index] = 0;
		ptp->tx_ts_nseconds_queue[index] = 0;
	}
	ptp->tx_ts_skb_queue_size = 0;
	ptp->tx_ts_queue_size = 0;
	ptp->pending_tx_timestamps = 0;
	spin_unlock_bh(&ptp->tx_ts_lock);

	lan743x_led_mux_restore(adapter);

	lan743x_ptp_disable(adapter);
}

static void lan743x_ptp_set_sync_ts_insert(struct lan743x_adapter *adapter,
					   bool ts_insert_enable)
{
	u32 ptp_tx_mod = lan743x_csr_read(adapter, PTP_TX_MOD);

	if (ts_insert_enable)
		ptp_tx_mod |= PTP_TX_MOD_TX_PTP_SYNC_TS_INSERT_;
	else
		ptp_tx_mod &= ~PTP_TX_MOD_TX_PTP_SYNC_TS_INSERT_;

	lan743x_csr_write(adapter, PTP_TX_MOD, ptp_tx_mod);
}

static bool lan743x_ptp_is_enabled(struct lan743x_adapter *adapter)
{
	if (lan743x_csr_read(adapter, PTP_CMD_CTL) & PTP_CMD_CTL_PTP_ENABLE_)
		return true;
	return false;
}

static void lan743x_ptp_enable(struct lan743x_adapter *adapter)
{
	struct lan743x_ptp *ptp = &adapter->ptp;

	mutex_lock(&ptp->command_lock);

	if (lan743x_ptp_is_enabled(adapter)) {
		netif_warn(adapter, drv, adapter->netdev,
			   "PTP already enabled\n");
		goto done;
	}
	lan743x_csr_write(adapter, PTP_CMD_CTL, PTP_CMD_CTL_PTP_ENABLE_);
done:
	mutex_unlock(&ptp->command_lock);
}

static void lan743x_ptp_disable(struct lan743x_adapter *adapter)
{
	struct lan743x_ptp *ptp = &adapter->ptp;

	mutex_lock(&ptp->command_lock);
	if (!lan743x_ptp_is_enabled(adapter)) {
		netif_warn(adapter, drv, adapter->netdev,
			   "PTP already disabled\n");
		goto done;
	}
	lan743x_csr_write(adapter, PTP_CMD_CTL, PTP_CMD_CTL_PTP_DISABLE_);
	lan743x_ptp_wait_till_cmd_done(adapter, PTP_CMD_CTL_PTP_ENABLE_);
done:
	mutex_unlock(&ptp->command_lock);
}

static void lan743x_ptp_reset(struct lan743x_adapter *adapter)
{
	struct lan743x_ptp *ptp = &adapter->ptp;

	mutex_lock(&ptp->command_lock);

	if (lan743x_ptp_is_enabled(adapter)) {
		netif_err(adapter, drv, adapter->netdev,
			  "Attempting reset while enabled\n");
		goto done;
	}

	lan743x_csr_write(adapter, PTP_CMD_CTL, PTP_CMD_CTL_PTP_RESET_);
	lan743x_ptp_wait_till_cmd_done(adapter, PTP_CMD_CTL_PTP_RESET_);
done:
	mutex_unlock(&ptp->command_lock);
}

static void lan743x_ptp_clock_set(struct lan743x_adapter *adapter,
				  u32 seconds, u32 nano_seconds,
				  u32 sub_nano_seconds)
{
	struct lan743x_ptp *ptp = &adapter->ptp;

	mutex_lock(&ptp->command_lock);

	lan743x_csr_write(adapter, PTP_CLOCK_SEC, seconds);
	lan743x_csr_write(adapter, PTP_CLOCK_NS, nano_seconds);
	lan743x_csr_write(adapter, PTP_CLOCK_SUBNS, sub_nano_seconds);

	lan743x_csr_write(adapter, PTP_CMD_CTL, PTP_CMD_CTL_PTP_CLOCK_LOAD_);
	lan743x_ptp_wait_till_cmd_done(adapter, PTP_CMD_CTL_PTP_CLOCK_LOAD_);
	mutex_unlock(&ptp->command_lock);
}

bool lan743x_ptp_request_tx_timestamp(struct lan743x_adapter *adapter)
{
	struct lan743x_ptp *ptp = &adapter->ptp;
	bool result = false;

	spin_lock_bh(&ptp->tx_ts_lock);
	if (ptp->pending_tx_timestamps < LAN743X_PTP_NUMBER_OF_TX_TIMESTAMPS) {
		/* request granted */
		ptp->pending_tx_timestamps++;
		result = true;
	}
	spin_unlock_bh(&ptp->tx_ts_lock);
	return result;
}

void lan743x_ptp_unrequest_tx_timestamp(struct lan743x_adapter *adapter)
{
	struct lan743x_ptp *ptp = &adapter->ptp;

	spin_lock_bh(&ptp->tx_ts_lock);
	if (ptp->pending_tx_timestamps > 0)
		ptp->pending_tx_timestamps--;
	else
		netif_err(adapter, drv, adapter->netdev,
			  "unrequest failed, pending_tx_timestamps==0\n");
	spin_unlock_bh(&ptp->tx_ts_lock);
}

void lan743x_ptp_tx_timestamp_skb(struct lan743x_adapter *adapter,
				  struct sk_buff *skb, bool ignore_sync)
{
	lan743x_ptp_tx_ts_enqueue_skb(adapter, skb, ignore_sync);

	lan743x_ptp_tx_ts_complete(adapter);
}

int lan743x_ptp_ioctl(struct net_device *netdev, struct ifreq *ifr, int cmd)
{
	struct lan743x_adapter *adapter = netdev_priv(netdev);
	struct hwtstamp_config config;
	int ret = 0;
	int index;

	if (!ifr) {
		netif_err(adapter, drv, adapter->netdev,
			  "SIOCSHWTSTAMP, ifr == NULL\n");
		return -EINVAL;
	}

	if (copy_from_user(&config, ifr->ifr_data, sizeof(config)))
		return -EFAULT;

	if (config.flags) {
		netif_warn(adapter, drv, adapter->netdev,
			   "ignoring hwtstamp_config.flags == 0x%08X, expected 0\n",
			   config.flags);
	}

	switch (config.tx_type) {
	case HWTSTAMP_TX_OFF:
		for (index = 0; index < LAN743X_MAX_TX_CHANNELS;
			index++)
			lan743x_tx_set_timestamping_mode(&adapter->tx[index],
							 false, false);
		lan743x_ptp_set_sync_ts_insert(adapter, false);
		break;
	case HWTSTAMP_TX_ON:
		for (index = 0; index < LAN743X_MAX_TX_CHANNELS;
			index++)
			lan743x_tx_set_timestamping_mode(&adapter->tx[index],
							 true, false);
		lan743x_ptp_set_sync_ts_insert(adapter, false);
		break;
	case HWTSTAMP_TX_ONESTEP_SYNC:
		for (index = 0; index < LAN743X_MAX_TX_CHANNELS;
			index++)
			lan743x_tx_set_timestamping_mode(&adapter->tx[index],
							 true, true);

		lan743x_ptp_set_sync_ts_insert(adapter, true);
		break;
	default:
		netif_warn(adapter, drv, adapter->netdev,
			   "  tx_type = %d, UNKNOWN\n", config.tx_type);
		ret = -EINVAL;
		break;
	}

	if (!ret)
		return copy_to_user(ifr->ifr_data, &config,
			sizeof(config)) ? -EFAULT : 0;
	return ret;
}<|MERGE_RESOLUTION|>--- conflicted
+++ resolved
@@ -488,10 +488,13 @@
 	u32 start_sec = 0, start_nsec = 0;
 	u32 general_config = 0;
 	int pulse_width = 0;
-<<<<<<< HEAD
 	int perout_pin = 0;
 	unsigned int index = perout_request->index;
 	struct lan743x_ptp_perout *perout = &ptp->perout[index];
+
+	/* Reject requests with unsupported flags */
+	if (perout_request->flags)
+		return -EOPNOTSUPP;
 
 	if (on) {
 		perout_pin = ptp_find_pin(ptp->ptp_clock, PTP_PF_PEROUT,
@@ -500,16 +503,6 @@
 			return -EBUSY;
 	} else {
 		lan743x_ptp_perout_off(adapter, index);
-=======
-	int perout_bit = 0;
-
-	/* Reject requests with unsupported flags */
-	if (perout->flags)
-		return -EOPNOTSUPP;
-
-	if (!on) {
-		lan743x_ptp_perout_off(adapter);
->>>>>>> 1d4c79ed
 		return 0;
 	}
 
