--- conflicted
+++ resolved
@@ -322,10 +322,6 @@
  *
  * 0xH0000CB0
  *
-<<<<<<< HEAD
- * A	0: prepare	1: cleanup
-=======
->>>>>>> ed5f9765
  * B	0: init		1: quit
  * C	0: start	1: stop
  *
@@ -338,11 +334,6 @@
  * H	0: prepare
  * H	0: cleanup
  */
-<<<<<<< HEAD
-#define __rsnd_mod_shift_prepare	0
-#define __rsnd_mod_shift_cleanup	0
-=======
->>>>>>> ed5f9765
 #define __rsnd_mod_shift_init		4
 #define __rsnd_mod_shift_quit		4
 #define __rsnd_mod_shift_start		8
@@ -354,13 +345,6 @@
 #define __rsnd_mod_shift_fallback	28 /* always called */
 #define __rsnd_mod_shift_hw_params	28 /* always called */
 #define __rsnd_mod_shift_pointer	28 /* always called */
-<<<<<<< HEAD
-
-#define __rsnd_mod_add_probe		0
-#define __rsnd_mod_add_remove		0
-#define __rsnd_mod_add_prepare		 1
-#define __rsnd_mod_add_cleanup		-1
-=======
 #define __rsnd_mod_shift_prepare	28 /* always called */
 #define __rsnd_mod_shift_cleanup	28 /* always called */
 
@@ -368,7 +352,6 @@
 #define __rsnd_mod_add_remove		0
 #define __rsnd_mod_add_prepare		0
 #define __rsnd_mod_add_cleanup		0
->>>>>>> ed5f9765
 #define __rsnd_mod_add_init		 1
 #define __rsnd_mod_add_quit		-1
 #define __rsnd_mod_add_start		 1
@@ -382,11 +365,7 @@
 #define __rsnd_mod_call_probe		0
 #define __rsnd_mod_call_remove		0
 #define __rsnd_mod_call_prepare		0
-<<<<<<< HEAD
-#define __rsnd_mod_call_cleanup		1
-=======
 #define __rsnd_mod_call_cleanup		0
->>>>>>> ed5f9765
 #define __rsnd_mod_call_init		0
 #define __rsnd_mod_call_quit		1
 #define __rsnd_mod_call_start		0
