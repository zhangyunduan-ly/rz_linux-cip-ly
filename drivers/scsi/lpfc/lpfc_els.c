--- conflicted
+++ resolved
@@ -8780,10 +8780,6 @@
 				return;
 			}
 			/* fall through */
-<<<<<<< HEAD
-
-=======
->>>>>>> d4023db7
 		default:
 			/* Try to recover from this error */
 			if (phba->sli_rev == LPFC_SLI_REV4)
