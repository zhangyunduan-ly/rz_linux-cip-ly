# SPDX-License-Identifier: GPL-2.0
menuconfig SOC_RENESAS
	bool "Renesas SoC driver support" if COMPILE_TEST && !ARCH_RENESAS
	default y if ARCH_RENESAS
	select SOC_BUS

if SOC_RENESAS

config ARCH_RCAR_GEN1
	bool
	select PM
	select PM_GENERIC_DOMAINS
	select RENESAS_INTC_IRQPIN
	select RST_RCAR
	select SYS_SUPPORTS_SH_TMU

config ARCH_RCAR_GEN2
	bool
	select HAVE_ARM_ARCH_TIMER
	select PM
	select PM_GENERIC_DOMAINS
	select RENESAS_IRQC
	select RST_RCAR
	select SYS_SUPPORTS_SH_CMT

config ARCH_RCAR_GEN3
	bool
	select PM
	select PM_GENERIC_DOMAINS
	select RENESAS_IRQC
	select RST_RCAR
	select SYS_SUPPORTS_SH_CMT
	select SYS_SUPPORTS_SH_TMU

config ARCH_RMOBILE
	bool
	select PM
	select PM_GENERIC_DOMAINS
	select SYS_SUPPORTS_SH_CMT
	select SYS_SUPPORTS_SH_TMU
	select SYSC_RMOBILE

config ARCH_RZG2L
	bool
	select PM
	select PM_GENERIC_DOMAINS

config ARCH_RZN1
	bool
	select ARM_AMBA

if ARM && ARCH_RENESAS

#comment "Renesas ARM SoCs System Type"

config ARCH_EMEV2
	bool "ARM32 Platform support for Emma Mobile EV2"
	select HAVE_ARM_SCU if SMP
	select SYS_SUPPORTS_EM_STI

config ARCH_R8A7794
	bool "ARM32 Platform support for R-Car E2"
	select ARCH_RCAR_GEN2
	select ARM_ERRATA_814220
	select SYSC_R8A7794

config ARCH_R8A7779
	bool "ARM32 Platform support for R-Car H1"
	select ARCH_RCAR_GEN1
	select ARM_ERRATA_754322
	select ARM_GLOBAL_TIMER
	select HAVE_ARM_SCU if SMP
	select HAVE_ARM_TWD if SMP
	select SYSC_R8A7779

config ARCH_R8A7790
	bool "ARM32 Platform support for R-Car H2"
	select ARCH_RCAR_GEN2
	select ARM_ERRATA_798181 if SMP
	select ARM_ERRATA_814220
	select I2C
	select SYSC_R8A7790

config ARCH_R8A7778
	bool "ARM32 Platform support for R-Car M1A"
	select ARCH_RCAR_GEN1
	select ARM_ERRATA_754322

config ARCH_R8A7793
	bool "ARM32 Platform support for R-Car M2-N"
	select ARCH_RCAR_GEN2
	select ARM_ERRATA_798181 if SMP
	select I2C
	select SYSC_R8A7791

config ARCH_R8A7791
	bool "ARM32 Platform support for R-Car M2-W"
	select ARCH_RCAR_GEN2
	select ARM_ERRATA_798181 if SMP
	select I2C
	select SYSC_R8A7791

config ARCH_R8A7792
	bool "ARM32 Platform support for R-Car V2H"
	select ARCH_RCAR_GEN2
	select ARM_ERRATA_798181 if SMP
	select SYSC_R8A7792

config ARCH_R8A7740
	bool "ARM32 Platform support for R-Mobile A1"
	select ARCH_RMOBILE
	select ARM_ERRATA_754322
	select RENESAS_INTC_IRQPIN

config ARCH_R8A73A4
	bool "ARM32 Platform support for R-Mobile APE6"
	select ARCH_RMOBILE
	select ARM_ERRATA_798181 if SMP
	select ARM_ERRATA_814220
	select HAVE_ARM_ARCH_TIMER
	select RENESAS_IRQC

config ARCH_R7S72100
	bool "ARM32 Platform support for RZ/A1H"
	select ARM_ERRATA_754322
	select PM
	select PM_GENERIC_DOMAINS
	select RENESAS_OSTM
	select RENESAS_RZA1_IRQC
	select SYS_SUPPORTS_SH_MTU2

config ARCH_R7S9210
	bool "ARM32 Platform support for RZ/A2"
	select PM
	select PM_GENERIC_DOMAINS
	select RENESAS_OSTM
	select RENESAS_RZA1_IRQC

config ARCH_R8A77470
	bool "ARM32 Platform support for RZ/G1C"
	select ARCH_RCAR_GEN2
	select ARM_ERRATA_814220
	select SYSC_R8A77470

config ARCH_R8A7745
	bool "ARM32 Platform support for RZ/G1E"
	select ARCH_RCAR_GEN2
	select ARM_ERRATA_814220
	select SYSC_R8A7745

config ARCH_R8A7742
	bool "ARM32 Platform support for RZ/G1H"
	select ARCH_RCAR_GEN2
	select ARM_ERRATA_798181 if SMP
	select ARM_ERRATA_814220
	select SYSC_R8A7742

config ARCH_R8A7743
	bool "ARM32 Platform support for RZ/G1M"
	select ARCH_RCAR_GEN2
	select ARM_ERRATA_798181 if SMP
	select SYSC_R8A7743

config ARCH_R8A7744
	bool "ARM32 Platform support for RZ/G1N"
	select ARCH_RCAR_GEN2
	select ARM_ERRATA_798181 if SMP
	select SYSC_R8A7743

config ARCH_R9A06G032
	bool "ARM32 Platform support for RZ/N1D"
	select ARCH_RZN1
	select ARM_ERRATA_814220

config ARCH_SH73A0
	bool "ARM32 Platform support for SH-Mobile AG5"
	select ARCH_RMOBILE
	select ARM_ERRATA_754322
	select ARM_GLOBAL_TIMER
	select HAVE_ARM_SCU if SMP
	select HAVE_ARM_TWD if SMP
	select RENESAS_INTC_IRQPIN

endif # ARM

if ARM64

config ARCH_R8A77995
	bool "ARM64 Platform support for R-Car D3"
	select ARCH_RCAR_GEN3
	select SYSC_R8A77995
	help
	  This enables support for the Renesas R-Car D3 SoC.

config ARCH_R8A77990
	bool "ARM64 Platform support for R-Car E3"
	select ARCH_RCAR_GEN3
	select SYSC_R8A77990
	help
	  This enables support for the Renesas R-Car E3 SoC.

config ARCH_R8A77950
	bool "ARM64 Platform support for R-Car H3 ES1.x"
	select ARCH_RCAR_GEN3
	select SYSC_R8A7795
	help
	  This enables support for the Renesas R-Car H3 SoC (revision 1.x).

config ARCH_R8A77951
	bool "ARM64 Platform support for R-Car H3 ES2.0+"
	select ARCH_RCAR_GEN3
	select SYSC_R8A7795
	help
	  This enables support for the Renesas R-Car H3 SoC (revisions 2.0 and
	  later).

config ARCH_R8A77965
	bool "ARM64 Platform support for R-Car M3-N"
	select ARCH_RCAR_GEN3
	select SYSC_R8A77965
	help
	  This enables support for the Renesas R-Car M3-N SoC.

config ARCH_R8A77960
	bool "ARM64 Platform support for R-Car M3-W"
	select ARCH_RCAR_GEN3
	select SYSC_R8A77960
	help
	  This enables support for the Renesas R-Car M3-W SoC.

config ARCH_R8A77961
	bool "ARM64 Platform support for R-Car M3-W+"
	select ARCH_RCAR_GEN3
	select SYSC_R8A77961
	help
	  This enables support for the Renesas R-Car M3-W+ SoC.

config ARCH_R8A77980
	bool "ARM64 Platform support for R-Car V3H"
	select ARCH_RCAR_GEN3
	select SYSC_R8A77980
	help
	  This enables support for the Renesas R-Car V3H SoC.

config ARCH_R8A77970
	bool "ARM64 Platform support for R-Car V3M"
	select ARCH_RCAR_GEN3
	select SYSC_R8A77970
	help
	  This enables support for the Renesas R-Car V3M SoC.

config ARCH_R8A779A0
	bool "ARM64 Platform support for R-Car V3U"
	select ARCH_RCAR_GEN3
	select SYSC_R8A779A0
	help
	  This enables support for the Renesas R-Car V3U SoC.

config ARCH_R8A774C0
	bool "ARM64 Platform support for RZ/G2E"
	select ARCH_RCAR_GEN3
	select SYSC_R8A774C0
	help
	  This enables support for the Renesas RZ/G2E SoC.

config ARCH_R8A774E1
	bool "ARM64 Platform support for RZ/G2H"
	select ARCH_RCAR_GEN3
	select SYSC_R8A774E1
	help
	  This enables support for the Renesas RZ/G2H SoC.

config ARCH_R8A774A1
	bool "ARM64 Platform support for RZ/G2M"
	select ARCH_RCAR_GEN3
	select SYSC_R8A774A1
	help
	  This enables support for the Renesas RZ/G2M SoC.

config ARCH_R8A774B1
	bool "ARM64 Platform support for RZ/G2N"
	select ARCH_RCAR_GEN3
	select SYSC_R8A774B1
	help
	  This enables support for the Renesas RZ/G2N SoC.

<<<<<<< HEAD
=======
config ARCH_R9A07G043
	bool "ARM64 Platform support for RZ/G2UL"
	select ARCH_RZG2L
	help
	  This enables support for the Renesas RZ/G2UL SoC variants.

>>>>>>> e972e58d
config ARCH_R9A07G044
	bool "ARM64 Platform support for RZ/G2L"
	select ARCH_RZG2L
	help
	  This enables support for the Renesas RZ/G2L SoC variants.

config ARCH_R9A07G054
	bool "ARM64 Platform support for RZ/V2L"
	select ARCH_RZG2L
	help
	  This enables support for the Renesas RZ/V2L SoC variants.

endif # ARM64

config RST_RCAR
	bool "Reset Controller support for R-Car" if COMPILE_TEST

config SYSC_RCAR
	bool "System Controller support for R-Car" if COMPILE_TEST

config SYSC_R8A77995
	bool "System Controller support for R-Car D3" if COMPILE_TEST
	select SYSC_RCAR

config SYSC_R8A7794
	bool "System Controller support for R-Car E2" if COMPILE_TEST
	select SYSC_RCAR

config SYSC_R8A77990
	bool "System Controller support for R-Car E3" if COMPILE_TEST
	select SYSC_RCAR

config SYSC_R8A7779
	bool "System Controller support for R-Car H1" if COMPILE_TEST
	select SYSC_RCAR

config SYSC_R8A7790
	bool "System Controller support for R-Car H2" if COMPILE_TEST
	select SYSC_RCAR

config SYSC_R8A7795
	bool "System Controller support for R-Car H3" if COMPILE_TEST
	select SYSC_RCAR

config SYSC_R8A7791
	bool "System Controller support for R-Car M2-W/N" if COMPILE_TEST
	select SYSC_RCAR

config SYSC_R8A77965
	bool "System Controller support for R-Car M3-N" if COMPILE_TEST
	select SYSC_RCAR

config SYSC_R8A77960
	bool "System Controller support for R-Car M3-W" if COMPILE_TEST
	select SYSC_RCAR

config SYSC_R8A77961
	bool "System Controller support for R-Car M3-W+" if COMPILE_TEST
	select SYSC_RCAR

config SYSC_R8A7792
	bool "System Controller support for R-Car V2H" if COMPILE_TEST
	select SYSC_RCAR

config SYSC_R8A77980
	bool "System Controller support for R-Car V3H" if COMPILE_TEST
	select SYSC_RCAR

config SYSC_R8A77970
	bool "System Controller support for R-Car V3M" if COMPILE_TEST
	select SYSC_RCAR

config SYSC_R8A779A0
	bool "System Controller support for R-Car V3U" if COMPILE_TEST

config SYSC_RMOBILE
	bool "System Controller support for R-Mobile" if COMPILE_TEST

config SYSC_R8A77470
	bool "System Controller support for RZ/G1C" if COMPILE_TEST
	select SYSC_RCAR

config SYSC_R8A7745
	bool "System Controller support for RZ/G1E" if COMPILE_TEST
	select SYSC_RCAR

config SYSC_R8A7742
	bool "System Controller support for RZ/G1H" if COMPILE_TEST
	select SYSC_RCAR

config SYSC_R8A7743
	bool "System Controller support for RZ/G1M" if COMPILE_TEST
	select SYSC_RCAR

config SYSC_R8A774C0
	bool "System Controller support for RZ/G2E" if COMPILE_TEST
	select SYSC_RCAR

config SYSC_R8A774E1
	bool "System Controller support for RZ/G2H" if COMPILE_TEST
	select SYSC_RCAR

config SYSC_R8A774A1
	bool "System Controller support for RZ/G2M" if COMPILE_TEST
	select SYSC_RCAR

config SYSC_R8A774B1
	bool "System Controller support for RZ/G2N" if COMPILE_TEST
	select SYSC_RCAR

endif # SOC_RENESAS<|MERGE_RESOLUTION|>--- conflicted
+++ resolved
@@ -284,15 +284,12 @@
 	help
 	  This enables support for the Renesas RZ/G2N SoC.
 
-<<<<<<< HEAD
-=======
 config ARCH_R9A07G043
 	bool "ARM64 Platform support for RZ/G2UL"
 	select ARCH_RZG2L
 	help
 	  This enables support for the Renesas RZ/G2UL SoC variants.
 
->>>>>>> e972e58d
 config ARCH_R9A07G044
 	bool "ARM64 Platform support for RZ/G2L"
 	select ARCH_RZG2L
