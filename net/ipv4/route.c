--- conflicted
+++ resolved
@@ -477,26 +477,16 @@
 	atomic_t *p_id = ip_idents + hash % IP_IDENTS_SZ;
 	u32 old = ACCESS_ONCE(*p_tstamp);
 	u32 now = (u32)jiffies;
-	u32 new, delta = 0;
+	u32 delta = 0;
 
 	if (old != now && cmpxchg(p_tstamp, old, now) == old)
 		delta = prandom_u32_max(now - old);
 
-<<<<<<< HEAD
-	/* Do not use atomic_add_return() as it makes UBSAN unhappy */
-	do {
-		old = (u32)atomic_read(p_id);
-		new = old + delta + segs;
-	} while (atomic_cmpxchg(p_id, old, new) != old);
-
-	return new - segs;
-=======
 	/* If UBSAN reports an error there, please make sure your compiler
 	 * supports -fno-strict-overflow before reporting it that was a bug
 	 * in UBSAN, and it has been fixed in GCC-8.
 	 */
 	return atomic_add_return(segs + delta, p_id) - segs;
->>>>>>> f17c881e
 }
 EXPORT_SYMBOL(ip_idents_reserve);
 
