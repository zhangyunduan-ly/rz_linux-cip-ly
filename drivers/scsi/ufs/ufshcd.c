--- conflicted
+++ resolved
@@ -99,22 +99,6 @@
 
 #define ufshcd_hex_dump(prefix_str, buf, len) \
 print_hex_dump(KERN_ERR, prefix_str, DUMP_PREFIX_OFFSET, 16, 4, buf, len, false)
-<<<<<<< HEAD
-
-static u32 ufs_query_desc_max_size[] = {
-	QUERY_DESC_DEVICE_MAX_SIZE,
-	QUERY_DESC_CONFIGURAION_MAX_SIZE,
-	QUERY_DESC_UNIT_MAX_SIZE,
-	QUERY_DESC_RFU_MAX_SIZE,
-	QUERY_DESC_INTERCONNECT_MAX_SIZE,
-	QUERY_DESC_STRING_MAX_SIZE,
-	QUERY_DESC_RFU_MAX_SIZE,
-	QUERY_DESC_GEOMETRY_MAX_SIZE,
-	QUERY_DESC_POWER_MAX_SIZE,
-	QUERY_DESC_RFU_MAX_SIZE,
-};
-=======
->>>>>>> af22a610
 
 enum {
 	UFSHCD_MAX_CHANNEL	= 0,
@@ -1334,33 +1318,7 @@
 		__ufshcd_suspend_clkscaling(hba);
 }
 
-<<<<<<< HEAD
-static const char *ufschd_uic_link_state_to_string(
-			enum uic_link_state state)
-{
-	switch (state) {
-	case UIC_LINK_OFF_STATE:	return "OFF";
-	case UIC_LINK_ACTIVE_STATE:	return "ACTIVE";
-	case UIC_LINK_HIBERN8_STATE:	return "HIBERN8";
-	default:			return "UNKNOWN";
-	}
-}
-
-static const char *ufschd_ufs_dev_pwr_mode_to_string(
-			enum ufs_dev_pwr_mode state)
-{
-	switch (state) {
-	case UFS_ACTIVE_PWR_MODE:	return "ACTIVE";
-	case UFS_SLEEP_PWR_MODE:	return "SLEEP";
-	case UFS_POWERDOWN_PWR_MODE:	return "POWERDOWN";
-	default:			return "UNKNOWN";
-	}
-}
-
-u32 ufshcd_get_local_unipro_ver(struct ufs_hba *hba)
-=======
 static void ufshcd_resume_clkscaling(struct ufs_hba *hba)
->>>>>>> af22a610
 {
 	unsigned long flags;
 	bool resume = false;
@@ -1377,523 +1335,6 @@
 
 	if (resume)
 		devfreq_resume_device(hba->devfreq);
-}
-
-static ssize_t ufshcd_clkscale_enable_show(struct device *dev,
-		struct device_attribute *attr, char *buf)
-{
-	struct ufs_hba *hba = dev_get_drvdata(dev);
-
-	return snprintf(buf, PAGE_SIZE, "%d\n", hba->clk_scaling.is_allowed);
-}
-
-<<<<<<< HEAD
-static int ufshcd_scale_clks(struct ufs_hba *hba, bool scale_up)
-{
-	int ret = 0;
-	struct ufs_clk_info *clki;
-	struct list_head *head = &hba->clk_list_head;
-	ktime_t start = ktime_get();
-	bool clk_state_changed = false;
-
-	if (!head || list_empty(head))
-		goto out;
-
-	ret = ufshcd_vops_clk_scale_notify(hba, scale_up, PRE_CHANGE);
-	if (ret)
-		return ret;
-
-	list_for_each_entry(clki, head, list) {
-		if (!IS_ERR_OR_NULL(clki->clk)) {
-			if (scale_up && clki->max_freq) {
-				if (clki->curr_freq == clki->max_freq)
-					continue;
-
-				clk_state_changed = true;
-				ret = clk_set_rate(clki->clk, clki->max_freq);
-				if (ret) {
-					dev_err(hba->dev, "%s: %s clk set rate(%dHz) failed, %d\n",
-						__func__, clki->name,
-						clki->max_freq, ret);
-					break;
-				}
-				trace_ufshcd_clk_scaling(dev_name(hba->dev),
-						"scaled up", clki->name,
-						clki->curr_freq,
-						clki->max_freq);
-
-				clki->curr_freq = clki->max_freq;
-
-			} else if (!scale_up && clki->min_freq) {
-				if (clki->curr_freq == clki->min_freq)
-					continue;
-
-				clk_state_changed = true;
-				ret = clk_set_rate(clki->clk, clki->min_freq);
-				if (ret) {
-					dev_err(hba->dev, "%s: %s clk set rate(%dHz) failed, %d\n",
-						__func__, clki->name,
-						clki->min_freq, ret);
-					break;
-				}
-				trace_ufshcd_clk_scaling(dev_name(hba->dev),
-						"scaled down", clki->name,
-						clki->curr_freq,
-						clki->min_freq);
-				clki->curr_freq = clki->min_freq;
-			}
-		}
-		dev_dbg(hba->dev, "%s: clk: %s, rate: %lu\n", __func__,
-				clki->name, clk_get_rate(clki->clk));
-	}
-
-	ret = ufshcd_vops_clk_scale_notify(hba, scale_up, POST_CHANGE);
-
-out:
-	if (clk_state_changed)
-		trace_ufshcd_profile_clk_scaling(dev_name(hba->dev),
-			(scale_up ? "up" : "down"),
-			ktime_to_us(ktime_sub(ktime_get(), start)), ret);
-	return ret;
-}
-
-/**
- * ufshcd_is_devfreq_scaling_required - check if scaling is required or not
- * @hba: per adapter instance
- * @scale_up: True if scaling up and false if scaling down
- *
- * Returns true if scaling is required, false otherwise.
- */
-static bool ufshcd_is_devfreq_scaling_required(struct ufs_hba *hba,
-					       bool scale_up)
-{
-	struct ufs_clk_info *clki;
-	struct list_head *head = &hba->clk_list_head;
-
-	if (!head || list_empty(head))
-		return false;
-
-	list_for_each_entry(clki, head, list) {
-		if (!IS_ERR_OR_NULL(clki->clk)) {
-			if (scale_up && clki->max_freq) {
-				if (clki->curr_freq == clki->max_freq)
-					continue;
-				return true;
-			} else if (!scale_up && clki->min_freq) {
-				if (clki->curr_freq == clki->min_freq)
-					continue;
-				return true;
-			}
-		}
-	}
-
-	return false;
-}
-
-static int ufshcd_wait_for_doorbell_clr(struct ufs_hba *hba,
-					u64 wait_timeout_us)
-{
-	unsigned long flags;
-	int ret = 0;
-	u32 tm_doorbell;
-	u32 tr_doorbell;
-	bool timeout = false, do_last_check = false;
-	ktime_t start;
-
-	ufshcd_hold(hba, false);
-	spin_lock_irqsave(hba->host->host_lock, flags);
-	/*
-	 * Wait for all the outstanding tasks/transfer requests.
-	 * Verify by checking the doorbell registers are clear.
-	 */
-	start = ktime_get();
-	do {
-		if (hba->ufshcd_state != UFSHCD_STATE_OPERATIONAL) {
-			ret = -EBUSY;
-			goto out;
-		}
-
-		tm_doorbell = ufshcd_readl(hba, REG_UTP_TASK_REQ_DOOR_BELL);
-		tr_doorbell = ufshcd_readl(hba, REG_UTP_TRANSFER_REQ_DOOR_BELL);
-		if (!tm_doorbell && !tr_doorbell) {
-			timeout = false;
-			break;
-		} else if (do_last_check) {
-			break;
-		}
-
-		spin_unlock_irqrestore(hba->host->host_lock, flags);
-		schedule();
-		if (ktime_to_us(ktime_sub(ktime_get(), start)) >
-		    wait_timeout_us) {
-			timeout = true;
-			/*
-			 * We might have scheduled out for long time so make
-			 * sure to check if doorbells are cleared by this time
-			 * or not.
-			 */
-			do_last_check = true;
-		}
-		spin_lock_irqsave(hba->host->host_lock, flags);
-	} while (tm_doorbell || tr_doorbell);
-
-	if (timeout) {
-		dev_err(hba->dev,
-			"%s: timedout waiting for doorbell to clear (tm=0x%x, tr=0x%x)\n",
-			__func__, tm_doorbell, tr_doorbell);
-		ret = -EBUSY;
-	}
-out:
-	spin_unlock_irqrestore(hba->host->host_lock, flags);
-	ufshcd_release(hba);
-	return ret;
-}
-
-/**
- * ufshcd_scale_gear - scale up/down UFS gear
- * @hba: per adapter instance
- * @scale_up: True for scaling up gear and false for scaling down
- *
- * Returns 0 for success,
- * Returns -EBUSY if scaling can't happen at this time
- * Returns non-zero for any other errors
- */
-static int ufshcd_scale_gear(struct ufs_hba *hba, bool scale_up)
-{
-	#define UFS_MIN_GEAR_TO_SCALE_DOWN	UFS_HS_G1
-	int ret = 0;
-	struct ufs_pa_layer_attr new_pwr_info;
-
-	if (scale_up) {
-		memcpy(&new_pwr_info, &hba->clk_scaling.saved_pwr_info.info,
-		       sizeof(struct ufs_pa_layer_attr));
-	} else {
-		memcpy(&new_pwr_info, &hba->pwr_info,
-		       sizeof(struct ufs_pa_layer_attr));
-
-		if (hba->pwr_info.gear_tx > UFS_MIN_GEAR_TO_SCALE_DOWN
-		    || hba->pwr_info.gear_rx > UFS_MIN_GEAR_TO_SCALE_DOWN) {
-			/* save the current power mode */
-			memcpy(&hba->clk_scaling.saved_pwr_info.info,
-				&hba->pwr_info,
-				sizeof(struct ufs_pa_layer_attr));
-
-			/* scale down gear */
-			new_pwr_info.gear_tx = UFS_MIN_GEAR_TO_SCALE_DOWN;
-			new_pwr_info.gear_rx = UFS_MIN_GEAR_TO_SCALE_DOWN;
-		}
-	}
-
-	/* check if the power mode needs to be changed or not? */
-	ret = ufshcd_change_power_mode(hba, &new_pwr_info);
-
-	if (ret)
-		dev_err(hba->dev, "%s: failed err %d, old gear: (tx %d rx %d), new gear: (tx %d rx %d)",
-			__func__, ret,
-			hba->pwr_info.gear_tx, hba->pwr_info.gear_rx,
-			new_pwr_info.gear_tx, new_pwr_info.gear_rx);
-
-	return ret;
-}
-
-static int ufshcd_clock_scaling_prepare(struct ufs_hba *hba)
-{
-	#define DOORBELL_CLR_TOUT_US		(1000 * 1000) /* 1 sec */
-	int ret = 0;
-	/*
-	 * make sure that there are no outstanding requests when
-	 * clock scaling is in progress
-	 */
-	scsi_block_requests(hba->host);
-	down_write(&hba->clk_scaling_lock);
-	if (ufshcd_wait_for_doorbell_clr(hba, DOORBELL_CLR_TOUT_US)) {
-		ret = -EBUSY;
-		up_write(&hba->clk_scaling_lock);
-		scsi_unblock_requests(hba->host);
-	}
-
-	return ret;
-}
-
-static void ufshcd_clock_scaling_unprepare(struct ufs_hba *hba)
-{
-	up_write(&hba->clk_scaling_lock);
-	scsi_unblock_requests(hba->host);
-}
-
-/**
- * ufshcd_devfreq_scale - scale up/down UFS clocks and gear
- * @hba: per adapter instance
- * @scale_up: True for scaling up and false for scalin down
- *
- * Returns 0 for success,
- * Returns -EBUSY if scaling can't happen at this time
- * Returns non-zero for any other errors
- */
-static int ufshcd_devfreq_scale(struct ufs_hba *hba, bool scale_up)
-{
-	int ret = 0;
-
-	/* let's not get into low power until clock scaling is completed */
-	ufshcd_hold(hba, false);
-
-	ret = ufshcd_clock_scaling_prepare(hba);
-	if (ret)
-		return ret;
-
-	/* scale down the gear before scaling down clocks */
-	if (!scale_up) {
-		ret = ufshcd_scale_gear(hba, false);
-		if (ret)
-			goto out;
-	}
-
-	ret = ufshcd_scale_clks(hba, scale_up);
-	if (ret) {
-		if (!scale_up)
-			ufshcd_scale_gear(hba, true);
-		goto out;
-	}
-
-	/* scale up the gear after scaling up clocks */
-	if (scale_up) {
-		ret = ufshcd_scale_gear(hba, true);
-		if (ret) {
-			ufshcd_scale_clks(hba, false);
-			goto out;
-		}
-	}
-
-	ret = ufshcd_vops_clk_scale_notify(hba, scale_up, POST_CHANGE);
-
-out:
-	ufshcd_clock_scaling_unprepare(hba);
-	ufshcd_release(hba);
-	return ret;
-}
-
-static void ufshcd_clk_scaling_suspend_work(struct work_struct *work)
-{
-	struct ufs_hba *hba = container_of(work, struct ufs_hba,
-					   clk_scaling.suspend_work);
-	unsigned long irq_flags;
-
-	spin_lock_irqsave(hba->host->host_lock, irq_flags);
-	if (hba->clk_scaling.active_reqs || hba->clk_scaling.is_suspended) {
-		spin_unlock_irqrestore(hba->host->host_lock, irq_flags);
-		return;
-	}
-	hba->clk_scaling.is_suspended = true;
-	spin_unlock_irqrestore(hba->host->host_lock, irq_flags);
-
-	__ufshcd_suspend_clkscaling(hba);
-}
-
-static void ufshcd_clk_scaling_resume_work(struct work_struct *work)
-{
-	struct ufs_hba *hba = container_of(work, struct ufs_hba,
-					   clk_scaling.resume_work);
-	unsigned long irq_flags;
-
-	spin_lock_irqsave(hba->host->host_lock, irq_flags);
-	if (!hba->clk_scaling.is_suspended) {
-		spin_unlock_irqrestore(hba->host->host_lock, irq_flags);
-		return;
-	}
-	hba->clk_scaling.is_suspended = false;
-	spin_unlock_irqrestore(hba->host->host_lock, irq_flags);
-
-	devfreq_resume_device(hba->devfreq);
-}
-
-static int ufshcd_devfreq_target(struct device *dev,
-				unsigned long *freq, u32 flags)
-{
-	int ret = 0;
-	struct ufs_hba *hba = dev_get_drvdata(dev);
-	ktime_t start;
-	bool scale_up, sched_clk_scaling_suspend_work = false;
-	unsigned long irq_flags;
-
-	if (!ufshcd_is_clkscaling_supported(hba))
-		return -EINVAL;
-
-	if ((*freq > 0) && (*freq < UINT_MAX)) {
-		dev_err(hba->dev, "%s: invalid freq = %lu\n", __func__, *freq);
-		return -EINVAL;
-	}
-
-	spin_lock_irqsave(hba->host->host_lock, irq_flags);
-	if (ufshcd_eh_in_progress(hba)) {
-		spin_unlock_irqrestore(hba->host->host_lock, irq_flags);
-		return 0;
-	}
-
-	if (!hba->clk_scaling.active_reqs)
-		sched_clk_scaling_suspend_work = true;
-
-	scale_up = (*freq == UINT_MAX) ? true : false;
-	if (!ufshcd_is_devfreq_scaling_required(hba, scale_up)) {
-		spin_unlock_irqrestore(hba->host->host_lock, irq_flags);
-		ret = 0;
-		goto out; /* no state change required */
-	}
-	spin_unlock_irqrestore(hba->host->host_lock, irq_flags);
-
-	start = ktime_get();
-	ret = ufshcd_devfreq_scale(hba, scale_up);
-
-	trace_ufshcd_profile_clk_scaling(dev_name(hba->dev),
-		(scale_up ? "up" : "down"),
-		ktime_to_us(ktime_sub(ktime_get(), start)), ret);
-
-out:
-	if (sched_clk_scaling_suspend_work)
-		queue_work(hba->clk_scaling.workq,
-			   &hba->clk_scaling.suspend_work);
-
-	return ret;
-}
-
-
-static int ufshcd_devfreq_get_dev_status(struct device *dev,
-		struct devfreq_dev_status *stat)
-{
-	struct ufs_hba *hba = dev_get_drvdata(dev);
-	struct ufs_clk_scaling *scaling = &hba->clk_scaling;
-	unsigned long flags;
-
-	if (!ufshcd_is_clkscaling_supported(hba))
-		return -EINVAL;
-
-	memset(stat, 0, sizeof(*stat));
-
-	spin_lock_irqsave(hba->host->host_lock, flags);
-	if (!scaling->window_start_t)
-		goto start_window;
-
-	if (scaling->is_busy_started)
-		scaling->tot_busy_t += ktime_to_us(ktime_sub(ktime_get(),
-					scaling->busy_start_t));
-
-	stat->total_time = jiffies_to_usecs((long)jiffies -
-				(long)scaling->window_start_t);
-	stat->busy_time = scaling->tot_busy_t;
-start_window:
-	scaling->window_start_t = jiffies;
-	scaling->tot_busy_t = 0;
-
-	if (hba->outstanding_reqs) {
-		scaling->busy_start_t = ktime_get();
-		scaling->is_busy_started = true;
-	} else {
-		scaling->busy_start_t = 0;
-		scaling->is_busy_started = false;
-	}
-	spin_unlock_irqrestore(hba->host->host_lock, flags);
-	return 0;
-}
-
-static struct devfreq_dev_profile ufs_devfreq_profile = {
-	.polling_ms	= 100,
-	.target		= ufshcd_devfreq_target,
-	.get_dev_status	= ufshcd_devfreq_get_dev_status,
-};
-
-static void __ufshcd_suspend_clkscaling(struct ufs_hba *hba)
-{
-	unsigned long flags;
-
-	devfreq_suspend_device(hba->devfreq);
-	spin_lock_irqsave(hba->host->host_lock, flags);
-	hba->clk_scaling.window_start_t = 0;
-	spin_unlock_irqrestore(hba->host->host_lock, flags);
-}
-
-static void ufshcd_suspend_clkscaling(struct ufs_hba *hba)
-{
-	unsigned long flags;
-	bool suspend = false;
-
-	if (!ufshcd_is_clkscaling_supported(hba))
-		return;
-
-	spin_lock_irqsave(hba->host->host_lock, flags);
-	if (!hba->clk_scaling.is_suspended) {
-		suspend = true;
-		hba->clk_scaling.is_suspended = true;
-	}
-	spin_unlock_irqrestore(hba->host->host_lock, flags);
-
-	if (suspend)
-		__ufshcd_suspend_clkscaling(hba);
-=======
-static ssize_t ufshcd_clkscale_enable_store(struct device *dev,
-		struct device_attribute *attr, const char *buf, size_t count)
-{
-	struct ufs_hba *hba = dev_get_drvdata(dev);
-	u32 value;
-	int err;
-
-	if (kstrtou32(buf, 0, &value))
-		return -EINVAL;
-
-	value = !!value;
-	if (value == hba->clk_scaling.is_allowed)
-		goto out;
-
-	pm_runtime_get_sync(hba->dev);
-	ufshcd_hold(hba, false);
-
-	cancel_work_sync(&hba->clk_scaling.suspend_work);
-	cancel_work_sync(&hba->clk_scaling.resume_work);
-
-	hba->clk_scaling.is_allowed = value;
-
-	if (value) {
-		ufshcd_resume_clkscaling(hba);
-	} else {
-		ufshcd_suspend_clkscaling(hba);
-		err = ufshcd_devfreq_scale(hba, true);
-		if (err)
-			dev_err(hba->dev, "%s: failed to scale clocks up %d\n",
-					__func__, err);
-	}
-
-	ufshcd_release(hba);
-	pm_runtime_put_sync(hba->dev);
-out:
-	return count;
->>>>>>> af22a610
-}
-
-static void ufshcd_clkscaling_init_sysfs(struct ufs_hba *hba)
-{
-<<<<<<< HEAD
-	unsigned long flags;
-	bool resume = false;
-
-	if (!ufshcd_is_clkscaling_supported(hba))
-		return;
-
-	spin_lock_irqsave(hba->host->host_lock, flags);
-	if (hba->clk_scaling.is_suspended) {
-		resume = true;
-		hba->clk_scaling.is_suspended = false;
-	}
-	spin_unlock_irqrestore(hba->host->host_lock, flags);
-
-	if (resume)
-		devfreq_resume_device(hba->devfreq);
-=======
-	hba->clk_scaling.enable_attr.show = ufshcd_clkscale_enable_show;
-	hba->clk_scaling.enable_attr.store = ufshcd_clkscale_enable_store;
-	sysfs_attr_init(&hba->clk_scaling.enable_attr.attr);
-	hba->clk_scaling.enable_attr.attr.name = "clkscale_enable";
-	hba->clk_scaling.enable_attr.attr.mode = 0644;
-	if (device_create_file(hba->dev, &hba->clk_scaling.enable_attr))
-		dev_err(hba->dev, "Failed to create sysfs for clkscale_enable\n");
->>>>>>> af22a610
 }
 
 static ssize_t ufshcd_clkscale_enable_show(struct device *dev,
@@ -2274,7 +1715,6 @@
 	bool queue_resume_work = false;
 
 	if (!ufshcd_is_clkscaling_supported(hba))
-<<<<<<< HEAD
 		return;
 
 	if (!hba->clk_scaling.active_reqs++)
@@ -2283,16 +1723,6 @@
 	if (!hba->clk_scaling.is_allowed || hba->pm_op_in_progress)
 		return;
 
-=======
-		return;
-
-	if (!hba->clk_scaling.active_reqs++)
-		queue_resume_work = true;
-
-	if (!hba->clk_scaling.is_allowed || hba->pm_op_in_progress)
-		return;
-
->>>>>>> af22a610
 	if (queue_resume_work)
 		queue_work(hba->clk_scaling.workq,
 			   &hba->clk_scaling.resume_work);
@@ -3493,8 +2923,6 @@
 
 	return err;
 }
-<<<<<<< HEAD
-=======
 
 /**
  * ufshcd_read_desc_length - read the specified descriptor length from header
@@ -3581,7 +3009,6 @@
 	return 0;
 }
 EXPORT_SYMBOL(ufshcd_map_desc_id_to_length);
->>>>>>> af22a610
 
 /**
  * ufshcd_read_desc_param - read the specified descriptor parameter
@@ -6681,11 +6108,7 @@
 		goto out;
 	}
 
-<<<<<<< HEAD
-	str_desc_buf[QUERY_DESC_STRING_MAX_SIZE] = '\0';
-=======
 	str_desc_buf[QUERY_DESC_MAX_SIZE] = '\0';
->>>>>>> af22a610
 	strlcpy(dev_desc->model, (str_desc_buf + QUERY_DESC_HDR_SIZE),
 		min_t(u8, str_desc_buf[QUERY_DESC_LENGTH_OFFSET],
 		      MAX_MODEL_LEN));
@@ -6891,8 +6314,6 @@
 	hba->req_abort_count = 0;
 }
 
-<<<<<<< HEAD
-=======
 static void ufshcd_init_desc_sizes(struct ufs_hba *hba)
 {
 	int err;
@@ -6938,7 +6359,6 @@
 	hba->desc_size.geom_desc = QUERY_DESC_GEOMETRY_DEF_SIZE;
 }
 
->>>>>>> af22a610
 /**
  * ufshcd_probe_hba - probe hba to detect device and initialize
  * @hba: per-adapter instance
@@ -6973,12 +6393,9 @@
 	if (ret)
 		goto out;
 
-<<<<<<< HEAD
-=======
 	/* Init check for device descriptor sizes */
 	ufshcd_init_desc_sizes(hba);
 
->>>>>>> af22a610
 	ret = ufs_get_device_desc(hba, &card);
 	if (ret) {
 		dev_err(hba->dev, "%s: Failed getting device info. err = %d\n",
