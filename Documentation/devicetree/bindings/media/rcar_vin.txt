Renesas RCar Video Input driver (rcar_vin)
------------------------------------------

The rcar_vin device provides video input capabilities for the Renesas R-Car
family of devices. The current blocks are always slaves and suppot one input
channel which can be either RGB, YUYV or BT656.

 - compatible: Must be one or more of the following
   - "renesas,vin-r8a7743" for the R8A7743 device
<<<<<<< HEAD
=======
   - "renesas,vin-r8a7744" for the R8A7744 device
>>>>>>> 0cddb349
   - "renesas,vin-r8a7745" for the R8A7745 device
   - "renesas,vin-r8a7778" for the R8A7778 device
   - "renesas,vin-r8a7779" for the R8A7779 device
   - "renesas,vin-r8a7790" for the R8A7790 device
   - "renesas,vin-r8a7791" for the R8A7791 device
   - "renesas,vin-r8a7793" for the R8A7793 device
   - "renesas,vin-r8a7794" for the R8A7794 device
   - "renesas,rcar-gen2-vin" for a generic R-Car Gen2 compatible device.

   When compatible with the generic version nodes must list the
   SoC-specific version corresponding to the platform first
   followed by the generic version.

 - reg: the register base and size for the device registers
 - interrupts: the interrupt for the device
 - clocks: Reference to the parent clock

Additionally, an alias named vinX will need to be created to specify
which video input device this is.

The per-board settings:
 - port sub-node describing a single endpoint connected to the vin
   as described in video-interfaces.txt[1]. Only the first one will
   be considered as each vin interface has one input port.

   These settings are used to work out video input format and widths
   into the system.


Device node example
-------------------

	aliases {
	       vin0 = &vin0;
	};

        vin0: vin@0xe6ef0000 {
                compatible = "renesas,vin-r8a7790", "renesas,rcar-gen2-vin";
                clocks = <&mstp8_clks R8A7790_CLK_VIN0>;
                reg = <0 0xe6ef0000 0 0x1000>;
                interrupts = <0 188 IRQ_TYPE_LEVEL_HIGH>;
                status = "disabled";
        };

Board setup example (vin1 composite video input)
------------------------------------------------

&i2c2   {
        status = "ok";
        pinctrl-0 = <&i2c2_pins>;
        pinctrl-names = "default";

        adv7180@20 {
                compatible = "adi,adv7180";
                reg = <0x20>;
                remote = <&vin1>;

                port {
                        adv7180: endpoint {
                                bus-width = <8>;
                                remote-endpoint = <&vin1ep0>;
                        };
                };
        };
};

/* composite video input */
&vin1 {
        pinctrl-0 = <&vin1_pins>;
        pinctrl-names = "default";

        status = "ok";

        port {
                #address-cells = <1>;
                #size-cells = <0>;

                vin1ep0: endpoint {
                        remote-endpoint = <&adv7180>;
                        bus-width = <8>;
                };
        };
};



[1] video-interfaces.txt common video media interface<|MERGE_RESOLUTION|>--- conflicted
+++ resolved
@@ -7,10 +7,7 @@
 
  - compatible: Must be one or more of the following
    - "renesas,vin-r8a7743" for the R8A7743 device
-<<<<<<< HEAD
-=======
    - "renesas,vin-r8a7744" for the R8A7744 device
->>>>>>> 0cddb349
    - "renesas,vin-r8a7745" for the R8A7745 device
    - "renesas,vin-r8a7778" for the R8A7778 device
    - "renesas,vin-r8a7779" for the R8A7779 device
