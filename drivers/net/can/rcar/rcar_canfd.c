--- conflicted
+++ resolved
@@ -40,11 +40,6 @@
 #include <linux/reset.h>
 
 #define RCANFD_DRV_NAME			"rcar_canfd"
-
-enum rcanfd_chip_id {
-	RENESAS_RCAR_GEN3 = 0,
-	RENESAS_RZG2L,
-};
 
 /* Global register bits */
 
@@ -527,11 +522,7 @@
 	bool fdmode;			/* CAN FD or Classical CAN only mode */
 	struct reset_control *rstc1;
 	struct reset_control *rstc2;
-<<<<<<< HEAD
-	enum rcanfd_chip_id chip_id;
-=======
 	const struct rcar_canfd_hw_info *info;
->>>>>>> 7ef5f1fd
 };
 
 /* CAN FD mode nominal rate constants */
@@ -1122,13 +1113,6 @@
 {
 	struct rcar_canfd_channel *priv = gpriv->ch[ch];
 	u32 ridx = ch + RCANFD_RFFIFO_IDX;
-<<<<<<< HEAD
-	u32 sts;
-
-	/* Handle Rx interrupts */
-	sts = rcar_canfd_read(priv->base, RCANFD_RFSTS(ridx));
-	if (likely(sts & RCANFD_RFSTS_RFIF)) {
-=======
 	u32 sts, cc;
 
 	/* Handle Rx interrupts */
@@ -1136,7 +1120,6 @@
 	cc = rcar_canfd_read(priv->base, RCANFD_RFCC(ridx));
 	if (likely(sts & RCANFD_RFSTS_RFIF &&
 		   cc & RCANFD_RFCC_RFIE)) {
->>>>>>> 7ef5f1fd
 		if (napi_schedule_prep(&priv->napi)) {
 			/* Disable Rx FIFO interrupts */
 			rcar_canfd_clear_bit(priv->base,
@@ -1676,11 +1659,7 @@
 	priv->can.clock.freq = fcan_freq;
 	dev_info(&pdev->dev, "can_clk rate is %u\n", priv->can.clock.freq);
 
-<<<<<<< HEAD
-	if (gpriv->chip_id == RENESAS_RZG2L) {
-=======
 	if (info->multi_channel_irqs) {
->>>>>>> 7ef5f1fd
 		char *irq_name;
 		int err_irq;
 		int tx_irq;
@@ -1788,9 +1767,6 @@
 	int err, ch_irq, g_irq;
 	int g_err_irq, g_recc_irq;
 	bool fdmode = true;			/* CAN FD only mode - default */
-	enum rcanfd_chip_id chip_id;
-
-	chip_id = (uintptr_t)of_device_get_match_data(&pdev->dev);
 
 	info = of_device_get_match_data(&pdev->dev);
 
@@ -1805,11 +1781,7 @@
 	if (of_child && of_device_is_available(of_child))
 		channels_mask |= BIT(1);	/* Channel 1 */
 
-<<<<<<< HEAD
-	if (chip_id == RENESAS_RCAR_GEN3) {
-=======
 	if (info->shared_global_irqs) {
->>>>>>> 7ef5f1fd
 		ch_irq = platform_get_irq_byname_optional(pdev, "ch_int");
 		if (ch_irq < 0) {
 			/* For backward compatibility get irq by index */
@@ -1844,21 +1816,6 @@
 	gpriv->pdev = pdev;
 	gpriv->channels_mask = channels_mask;
 	gpriv->fdmode = fdmode;
-<<<<<<< HEAD
-	gpriv->chip_id = chip_id;
-
-	if (gpriv->chip_id == RENESAS_RZG2L) {
-		gpriv->rstc1 = devm_reset_control_get_exclusive(&pdev->dev, "rstp_n");
-		if (IS_ERR(gpriv->rstc1))
-			return dev_err_probe(&pdev->dev, PTR_ERR(gpriv->rstc1),
-					     "failed to get rstp_n\n");
-
-		gpriv->rstc2 = devm_reset_control_get_exclusive(&pdev->dev, "rstc_n");
-		if (IS_ERR(gpriv->rstc2))
-			return dev_err_probe(&pdev->dev, PTR_ERR(gpriv->rstc2),
-					     "failed to get rstc_n\n");
-	}
-=======
 	gpriv->info = info;
 
 	gpriv->rstc1 = devm_reset_control_get_optional_exclusive(&pdev->dev,
@@ -1872,7 +1829,6 @@
 	if (IS_ERR(gpriv->rstc2))
 		return dev_err_probe(&pdev->dev, PTR_ERR(gpriv->rstc2),
 				     "failed to get rstc_n\n");
->>>>>>> 7ef5f1fd
 
 	/* Peripheral clock */
 	gpriv->clkp = devm_clk_get(&pdev->dev, "fck");
@@ -1902,7 +1858,7 @@
 	}
 	fcan_freq = clk_get_rate(gpriv->can_clk);
 
-	if (gpriv->fcan == RCANFD_CANFDCLK && gpriv->chip_id == RENESAS_RCAR_GEN3)
+	if (gpriv->fcan == RCANFD_CANFDCLK)
 		/* CANFD clock is further divided by (1/2) within the IP */
 		fcan_freq /= info->postdiv;
 
@@ -1914,11 +1870,7 @@
 	gpriv->base = addr;
 
 	/* Request IRQ that's common for both channels */
-<<<<<<< HEAD
-	if (gpriv->chip_id == RENESAS_RCAR_GEN3) {
-=======
 	if (info->shared_global_irqs) {
->>>>>>> 7ef5f1fd
 		err = devm_request_irq(&pdev->dev, ch_irq,
 				       rcar_canfd_channel_interrupt, 0,
 				       "canfd.ch_int", gpriv);
@@ -2070,15 +2022,9 @@
 static SIMPLE_DEV_PM_OPS(rcar_canfd_pm_ops, rcar_canfd_suspend,
 			 rcar_canfd_resume);
 
-<<<<<<< HEAD
-static const struct of_device_id rcar_canfd_of_table[] = {
-	{ .compatible = "renesas,rcar-gen3-canfd", .data = (void *)RENESAS_RCAR_GEN3 },
-	{ .compatible = "renesas,rzg2l-canfd", .data = (void *)RENESAS_RZG2L },
-=======
 static const __maybe_unused struct of_device_id rcar_canfd_of_table[] = {
 	{ .compatible = "renesas,rcar-gen3-canfd", .data = &rcar_gen3_hw_info },
 	{ .compatible = "renesas,rzg2l-canfd", .data = &rzg2l_hw_info },
->>>>>>> 7ef5f1fd
 	{ }
 };
 
