--- conflicted
+++ resolved
@@ -179,11 +179,7 @@
 	sd_ctrl_write16(host, CTL_SD_MEM_CARD_OPT, reg);
 }
 
-<<<<<<< HEAD
-static void tmio_mmc_reset(struct tmio_mmc_host *host)
-=======
 static void tmio_mmc_reset(struct tmio_mmc_host *host, bool preserve)
->>>>>>> f37e570b
 {
 	u16 card_opt, clk_ctrl, sdif_mode;
 
@@ -219,8 +215,6 @@
 		sd_ctrl_write16(host, CTL_TRANSACTION_CTL, 0x0001);
 	}
 
-<<<<<<< HEAD
-=======
 	if (preserve) {
 		sd_ctrl_write16(host, CTL_SD_MEM_CARD_OPT, card_opt);
 		sd_ctrl_write16(host, CTL_SD_CARD_CLK_CTL, clk_ctrl);
@@ -228,7 +222,6 @@
 			sd_ctrl_write16(host, CTL_SDIF_MODE, sdif_mode);
 	}
 
->>>>>>> f37e570b
 	if (host->mmc->card)
 		mmc_retune_needed(host->mmc);
 }
@@ -982,11 +975,7 @@
 		tmio_mmc_power_off(host);
 		/* For R-Car Gen2+, we need to reset SDHI specific SCC */
 		if (host->pdata->flags & TMIO_MMC_MIN_RCAR2)
-<<<<<<< HEAD
-			tmio_mmc_reset(host);
-=======
 			tmio_mmc_reset(host, false);
->>>>>>> f37e570b
 
 		host->set_clock(host, 0);
 		break;
@@ -1223,11 +1212,7 @@
 		_host->sdcard_irq_mask_all = TMIO_MASK_ALL;
 
 	_host->set_clock(_host, 0);
-<<<<<<< HEAD
-	tmio_mmc_reset(_host);
-=======
 	tmio_mmc_reset(_host, false);
->>>>>>> f37e570b
 
 	spin_lock_init(&_host->lock);
 	mutex_init(&_host->ios_lock);
