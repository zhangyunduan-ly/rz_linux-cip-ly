--- conflicted
+++ resolved
@@ -284,8 +284,6 @@
 			status = "disabled";
 		};
 
-<<<<<<< HEAD
-=======
 		cmt0: timer@e60f0000 {
 			compatible = "renesas,r8a77990-cmt0",
 				     "renesas,rcar-gen3-cmt0";
@@ -356,7 +354,6 @@
 			status = "disabled";
 		};
 
->>>>>>> 0ecfebd2
 		cpg: clock-controller@e6150000 {
 			compatible = "renesas,r8a77990-cpg-mssr";
 			reg = <0 0xe6150000 0 0x1000>;
