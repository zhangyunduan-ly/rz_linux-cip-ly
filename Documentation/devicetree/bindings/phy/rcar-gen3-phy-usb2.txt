--- conflicted
+++ resolved
@@ -10,11 +10,8 @@
 	      SoC.
 	      "renesas,usb2-phy-r8a774c0" if the device is a part of an R8A774C0
 	      SoC.
-<<<<<<< HEAD
-=======
 	      "renesas,usb2-phy-r8a774e1" if the device is a part of an R8A774E1
 	      SoC.
->>>>>>> d0a2919c
 	      "renesas,usb2-phy-r8a7795" if the device is a part of an R8A7795
 	      SoC.
 	      "renesas,usb2-phy-r8a7796" if the device is a part of an R8A7796
