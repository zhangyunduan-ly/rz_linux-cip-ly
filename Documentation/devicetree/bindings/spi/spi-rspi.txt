Device tree configuration for Renesas RSPI/QSPI driver

Required properties:
- compatible       : For Renesas Serial Peripheral Interface on legacy SH:
		     "renesas,rspi-<soctype>", "renesas,rspi" as fallback.
		     For Renesas Serial Peripheral Interface on RZ/A1H:
		     "renesas,rspi-<soctype>", "renesas,rspi-rz" as fallback.
		     For Quad Serial Peripheral Interface on R-Car Gen2 and
		     RZ/G1 devices:
		     "renesas,qspi-<soctype>", "renesas,qspi" as fallback.
		     Examples with soctypes are:
		        - "renesas,rspi-sh7757" (SH)
			- "renesas,rspi-r7s72100" (RZ/A1H)
<<<<<<< HEAD
=======
			- "renesas,qspi-r8a7742" (RZ/G1H)
>>>>>>> c47314d1
			- "renesas,qspi-r8a7743" (RZ/G1M)
			- "renesas,qspi-r8a7744" (RZ/G1N)
			- "renesas,qspi-r8a7745" (RZ/G1E)
			- "renesas,qspi-r8a77470" (RZ/G1C)
			- "renesas,qspi-r8a7790" (R-Car H2)
			- "renesas,qspi-r8a7791" (R-Car M2-W)
			- "renesas,qspi-r8a7792" (R-Car V2H)
			- "renesas,qspi-r8a7793" (R-Car M2-N)
			- "renesas,qspi-r8a7794" (R-Car E2)
- reg              : Address start and address range size of the device
- interrupts       : A list of interrupt-specifiers, one for each entry in
		     interrupt-names.
		     If interrupt-names is not present, an interrupt specifier
		     for a single muxed interrupt.
- interrupt-names  : A list of interrupt names. Should contain (if present):
		       - "error" for SPEI,
		       - "rx" for SPRI,
		       - "tx" to SPTI,
		       - "mux" for a single muxed interrupt.
- interrupt-parent : The phandle for the interrupt controller that
		     services interrupts for this device.
- num-cs	   : Number of chip selects. Some RSPI cores have more than 1.
- #address-cells   : Must be <1>
- #size-cells      : Must be <0>

Optional properties:
- clocks           : Must contain a reference to the functional clock.
- dmas             : Must contain a list of two references to DMA specifiers,
		     one for transmission, and one for reception.
- dma-names        : Must contain a list of two DMA names, "tx" and "rx".

Pinctrl properties might be needed, too.  See
Documentation/devicetree/bindings/pinctrl/renesas,*.

Examples:

	spi0: spi@e800c800 {
		compatible = "renesas,rspi-r7s72100", "renesas,rspi-rz";
		reg = <0xe800c800 0x24>;
		interrupts = <0 238 IRQ_TYPE_LEVEL_HIGH>,
			     <0 239 IRQ_TYPE_LEVEL_HIGH>,
			     <0 240 IRQ_TYPE_LEVEL_HIGH>;
		interrupt-names = "error", "rx", "tx";
		interrupt-parent = <&gic>;
		num-cs = <1>;
		#address-cells = <1>;
		#size-cells = <0>;
	};

	spi: spi@e6b10000 {
		compatible = "renesas,qspi-r8a7791", "renesas,qspi";
		reg = <0 0xe6b10000 0 0x2c>;
		interrupt-parent = <&gic>;
		interrupts = <0 184 IRQ_TYPE_LEVEL_HIGH>;
		clocks = <&mstp9_clks R8A7791_CLK_QSPI_MOD>;
		num-cs = <1>;
		#address-cells = <1>;
		#size-cells = <0>;
		dmas = <&dmac0 0x17>, <&dmac0 0x18>;
		dma-names = "tx", "rx";
	};<|MERGE_RESOLUTION|>--- conflicted
+++ resolved
@@ -11,10 +11,7 @@
 		     Examples with soctypes are:
 		        - "renesas,rspi-sh7757" (SH)
 			- "renesas,rspi-r7s72100" (RZ/A1H)
-<<<<<<< HEAD
-=======
 			- "renesas,qspi-r8a7742" (RZ/G1H)
->>>>>>> c47314d1
 			- "renesas,qspi-r8a7743" (RZ/G1M)
 			- "renesas,qspi-r8a7744" (RZ/G1N)
 			- "renesas,qspi-r8a7745" (RZ/G1E)
