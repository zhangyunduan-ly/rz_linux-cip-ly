--- conflicted
+++ resolved
@@ -16,14 +16,10 @@
 		"renesas,sdhi-r8a73a4" - SDHI IP on R8A73A4 SoC
 		"renesas,sdhi-r8a7740" - SDHI IP on R8A7740 SoC
 		"renesas,sdhi-r8a7743" - SDHI IP on R8A7743 SoC
-<<<<<<< HEAD
-		"renesas,sdhi-r8a7745" - SDHI IP on R8A7745 SoC
-=======
 		"renesas,sdhi-r8a7744" - SDHI IP on R8A7744 SoC
 		"renesas,sdhi-r8a7745" - SDHI IP on R8A7745 SoC
 		"renesas,sdhi-r8a77470" - SDHI IP on R8A77470 SoC
 		"renesas,sdhi-mmc-r8a77470" - SDHI/MMC IP on R8A77470 SoC
->>>>>>> 0cddb349
 		"renesas,sdhi-r8a7778" - SDHI IP on R8A7778 SoC
 		"renesas,sdhi-r8a7779" - SDHI IP on R8A7779 SoC
 		"renesas,sdhi-r8a7790" - SDHI IP on R8A7790 SoC
