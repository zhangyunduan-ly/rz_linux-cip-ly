--- conflicted
+++ resolved
@@ -282,11 +282,8 @@
 		return ds->rtable[dst->cpu_dp->ds->index];
 }
 
-<<<<<<< HEAD
-=======
 typedef int dsa_fdb_dump_cb_t(const unsigned char *addr, u16 vid,
 			      bool is_static, void *data);
->>>>>>> bb176f67
 struct dsa_switch_ops {
 	/*
 	 * Legacy probing.
@@ -393,13 +390,6 @@
 				 struct switchdev_trans *trans);
 	int	(*port_vlan_del)(struct dsa_switch *ds, int port,
 				 const struct switchdev_obj_port_vlan *vlan);
-<<<<<<< HEAD
-	int	(*port_vlan_dump)(struct dsa_switch *ds, int port,
-				  struct switchdev_obj_port_vlan *vlan,
-				  switchdev_obj_dump_cb_t *cb);
-
-=======
->>>>>>> bb176f67
 	/*
 	 * Forwarding database
 	 */
@@ -408,12 +398,7 @@
 	int	(*port_fdb_del)(struct dsa_switch *ds, int port,
 				const unsigned char *addr, u16 vid);
 	int	(*port_fdb_dump)(struct dsa_switch *ds, int port,
-<<<<<<< HEAD
-				 struct switchdev_obj_port_fdb *fdb,
-				  switchdev_obj_dump_cb_t *cb);
-=======
 				 dsa_fdb_dump_cb_t *cb, void *data);
->>>>>>> bb176f67
 
 	/*
 	 * Multicast database
@@ -426,13 +411,6 @@
 				struct switchdev_trans *trans);
 	int	(*port_mdb_del)(struct dsa_switch *ds, int port,
 				const struct switchdev_obj_port_mdb *mdb);
-<<<<<<< HEAD
-	int	(*port_mdb_dump)(struct dsa_switch *ds, int port,
-				 struct switchdev_obj_port_mdb *mdb,
-				  switchdev_obj_dump_cb_t *cb);
-
-=======
->>>>>>> bb176f67
 	/*
 	 * RXNFC
 	 */
