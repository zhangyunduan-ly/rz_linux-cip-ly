--- conflicted
+++ resolved
@@ -1987,11 +1987,8 @@
 	cpu_base->softirq_next_timer = NULL;
 	cpu_base->expires_next = KTIME_MAX;
 	cpu_base->softirq_expires_next = KTIME_MAX;
-<<<<<<< HEAD
+	cpu_base->online = 1;
 	spin_lock_init(&cpu_base->softirq_expiry_lock);
-=======
-	cpu_base->online = 1;
->>>>>>> ab219d38
 	return 0;
 }
 
