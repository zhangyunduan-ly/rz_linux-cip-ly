// SPDX-License-Identifier: GPL-2.0
/*
 * DMA support for Internal DMAC with SDHI SD/SDIO controller
 *
 * Copyright (C) 2016-19 Renesas Electronics Corporation
 * Copyright (C) 2016-17 Horms Solutions, Simon Horman
 * Copyright (C) 2018-19 Sang Engineering, Wolfram Sang
 */

#include <linux/bitops.h>
#include <linux/device.h>
#include <linux/dma-mapping.h>
#include <linux/io-64-nonatomic-hi-lo.h>
#include <linux/mfd/tmio.h>
#include <linux/mmc/host.h>
#include <linux/mod_devicetable.h>
#include <linux/module.h>
#include <linux/pagemap.h>
#include <linux/scatterlist.h>
#include <linux/sys_soc.h>

#include "renesas_sdhi.h"
#include "tmio_mmc.h"

#define DM_CM_DTRAN_MODE	0x820
#define DM_CM_DTRAN_CTRL	0x828
#define DM_CM_RST		0x830
#define DM_CM_INFO1		0x840
#define DM_CM_INFO1_MASK	0x848
#define DM_CM_INFO2		0x850
#define DM_CM_INFO2_MASK	0x858
#define DM_DTRAN_ADDR		0x880

/* DM_CM_DTRAN_MODE */
#define DTRAN_MODE_CH_NUM_CH0	0	/* "downstream" = for write commands */
#define DTRAN_MODE_CH_NUM_CH1	BIT(16)	/* "upstream" = for read commands */
#define DTRAN_MODE_BUS_WIDTH	(BIT(5) | BIT(4))
#define DTRAN_MODE_ADDR_MODE	BIT(0)	/* 1 = Increment address, 0 = Fixed */

/* DM_CM_DTRAN_CTRL */
#define DTRAN_CTRL_DM_START	BIT(0)

/* DM_CM_RST */
#define RST_DTRANRST1		BIT(9)
#define RST_DTRANRST0		BIT(8)
#define RST_RESERVED_BITS	GENMASK_ULL(31, 0)

/* DM_CM_INFO1 and DM_CM_INFO1_MASK */
#define INFO1_CLEAR		0
#define INFO1_MASK_CLEAR	GENMASK_ULL(31, 0)
#define INFO1_DTRANEND1		BIT(17)
#define INFO1_DTRANEND0		BIT(16)

/* DM_CM_INFO2 and DM_CM_INFO2_MASK */
#define INFO2_MASK_CLEAR	GENMASK_ULL(31, 0)
#define INFO2_DTRANERR1		BIT(17)
#define INFO2_DTRANERR0		BIT(16)

enum renesas_sdhi_dma_cookie {
	COOKIE_UNMAPPED,
	COOKIE_PRE_MAPPED,
	COOKIE_MAPPED,
};

/*
 * Specification of this driver:
 * - host->chan_{rx,tx} will be used as a flag of enabling/disabling the dma
 * - Since this SDHI DMAC register set has 16 but 32-bit width, we
 *   need a custom accessor.
 */

static unsigned long global_flags;
/*
 * Workaround for avoiding to use RX DMAC by multiple channels.
 * On R-Car H3 ES1.* and M3-W ES1.0, when multiple SDHI channels use
 * RX DMAC simultaneously, sometimes hundreds of bytes data are not
 * stored into the system memory even if the DMAC interrupt happened.
 * So, this driver then uses one RX DMAC channel only.
 */
#define SDHI_INTERNAL_DMAC_ONE_RX_ONLY	0
#define SDHI_INTERNAL_DMAC_RX_IN_USE	1

/* RZ/A2 does not have the ADRR_MODE bit */
#define SDHI_INTERNAL_DMAC_ADDR_MODE_FIXED_ONLY 2

/* Definitions for sampling clocks */
static struct renesas_sdhi_scc rcar_gen3_scc_taps[] = {
	{
		.clk_rate = 0,
		.tap = 0x00000300,
		.tap_hs400_4tap = 0x00000100,
	},
};

static const struct renesas_sdhi_of_data of_rza2_compatible = {
	.tmio_flags	= TMIO_MMC_HAS_IDLE_WAIT | TMIO_MMC_CLK_ACTUAL |
			  TMIO_MMC_HAVE_CBSY,
	.tmio_ocr_mask	= MMC_VDD_32_33,
	.capabilities	= MMC_CAP_SD_HIGHSPEED | MMC_CAP_SDIO_IRQ |
			  MMC_CAP_CMD23,
	.bus_shift	= 2,
	.scc_offset	= 0 - 0x1000,
	.taps		= rcar_gen3_scc_taps,
	.taps_num	= ARRAY_SIZE(rcar_gen3_scc_taps),
	/* DMAC can handle 32bit blk count but only 1 segment */
	.max_blk_count	= UINT_MAX / TMIO_MAX_BLK_SIZE,
	.max_segs	= 1,
};

static const struct renesas_sdhi_of_data of_rcar_gen3_compatible = {
	.tmio_flags	= TMIO_MMC_HAS_IDLE_WAIT | TMIO_MMC_CLK_ACTUAL |
			  TMIO_MMC_HAVE_CBSY | TMIO_MMC_MIN_RCAR2,
	.capabilities	= MMC_CAP_SD_HIGHSPEED | MMC_CAP_SDIO_IRQ |
			  MMC_CAP_CMD23,
	.capabilities2	= MMC_CAP2_NO_WRITE_PROTECT | MMC_CAP2_MERGE_CAPABLE,
	.bus_shift	= 2,
	.scc_offset	= 0x1000,
	.taps		= rcar_gen3_scc_taps,
	.taps_num	= ARRAY_SIZE(rcar_gen3_scc_taps),
	/* DMAC can handle 32bit blk count but only 1 segment */
	.max_blk_count	= UINT_MAX / TMIO_MAX_BLK_SIZE,
	.max_segs	= 1,
};

static const struct of_device_id renesas_sdhi_internal_dmac_of_match[] = {
	{ .compatible = "renesas,sdhi-r7s9210", .data = &of_rza2_compatible, },
	{ .compatible = "renesas,sdhi-mmc-r8a77470", .data = &of_rcar_gen3_compatible, },
	{ .compatible = "renesas,sdhi-r8a7795", .data = &of_rcar_gen3_compatible, },
	{ .compatible = "renesas,sdhi-r8a7796", .data = &of_rcar_gen3_compatible, },
	{ .compatible = "renesas,rcar-gen3-sdhi", .data = &of_rcar_gen3_compatible, },
	{},
};
MODULE_DEVICE_TABLE(of, renesas_sdhi_internal_dmac_of_match);

static void
renesas_sdhi_internal_dmac_dm_write(struct tmio_mmc_host *host,
				    int addr, u64 val)
{
	writeq(val, host->ctl + addr);
}

static void
renesas_sdhi_internal_dmac_enable_dma(struct tmio_mmc_host *host, bool enable)
{
	struct renesas_sdhi *priv = host_to_priv(host);

	if (!host->chan_tx || !host->chan_rx)
		return;

	if (!enable)
		renesas_sdhi_internal_dmac_dm_write(host, DM_CM_INFO1,
						    INFO1_CLEAR);

	if (priv->dma_priv.enable)
		priv->dma_priv.enable(host, enable);
}

static void
renesas_sdhi_internal_dmac_abort_dma(struct tmio_mmc_host *host) {
	u64 val = RST_DTRANRST1 | RST_DTRANRST0;

	renesas_sdhi_internal_dmac_enable_dma(host, false);

	renesas_sdhi_internal_dmac_dm_write(host, DM_CM_RST,
					    RST_RESERVED_BITS & ~val);
	renesas_sdhi_internal_dmac_dm_write(host, DM_CM_RST,
					    RST_RESERVED_BITS | val);

	clear_bit(SDHI_INTERNAL_DMAC_RX_IN_USE, &global_flags);

	renesas_sdhi_internal_dmac_enable_dma(host, true);
}

static void
renesas_sdhi_internal_dmac_dataend_dma(struct tmio_mmc_host *host) {
	struct renesas_sdhi *priv = host_to_priv(host);

	tasklet_schedule(&priv->dma_priv.dma_complete);
}

/*
<<<<<<< HEAD
 * renesas_sdhi_internal_dmac_map() will be called with two difference
=======
 * renesas_sdhi_internal_dmac_map() will be called with two different
>>>>>>> e972e58d
 * sg pointers in two mmc_data by .pre_req(), but tmio host can have a single
 * sg_ptr only. So, renesas_sdhi_internal_dmac_{un}map() should use a sg
 * pointer in a mmc_data instead of host->sg_ptr.
 */
static void
renesas_sdhi_internal_dmac_unmap(struct tmio_mmc_host *host,
				 struct mmc_data *data,
				 enum renesas_sdhi_dma_cookie cookie)
{
	bool unmap = cookie == COOKIE_UNMAPPED ? (data->host_cookie != cookie) :
						 (data->host_cookie == cookie);

	if (unmap) {
		dma_unmap_sg(&host->pdev->dev, data->sg, data->sg_len,
			     mmc_get_dma_dir(data));
		data->host_cookie = COOKIE_UNMAPPED;
	}
}

static bool
renesas_sdhi_internal_dmac_map(struct tmio_mmc_host *host,
			       struct mmc_data *data,
			       enum renesas_sdhi_dma_cookie cookie)
{
	if (data->host_cookie == COOKIE_PRE_MAPPED)
		return true;

	if (!dma_map_sg(&host->pdev->dev, data->sg, data->sg_len,
			    mmc_get_dma_dir(data)))
		return false;

	data->host_cookie = cookie;

<<<<<<< HEAD
	/* This DMAC cannot handle if buffer is not 128-bytes alignment */
=======
	/* This DMAC needs buffers to be 128-byte aligned */
>>>>>>> e972e58d
	if (!IS_ALIGNED(sg_dma_address(data->sg), 128)) {
		renesas_sdhi_internal_dmac_unmap(host, data, cookie);
		return false;
	}

	return true;
}

static void
renesas_sdhi_internal_dmac_start_dma(struct tmio_mmc_host *host,
				     struct mmc_data *data)
{
	struct scatterlist *sg = host->sg_ptr;
	u32 dtran_mode = DTRAN_MODE_BUS_WIDTH;

	if (!test_bit(SDHI_INTERNAL_DMAC_ADDR_MODE_FIXED_ONLY, &global_flags))
		dtran_mode |= DTRAN_MODE_ADDR_MODE;

	if (!renesas_sdhi_internal_dmac_map(host, data, COOKIE_MAPPED))
		goto force_pio;

	if (data->flags & MMC_DATA_READ) {
		dtran_mode |= DTRAN_MODE_CH_NUM_CH1;
		if (test_bit(SDHI_INTERNAL_DMAC_ONE_RX_ONLY, &global_flags) &&
		    test_and_set_bit(SDHI_INTERNAL_DMAC_RX_IN_USE, &global_flags))
			goto force_pio_with_unmap;
	} else {
		dtran_mode |= DTRAN_MODE_CH_NUM_CH0;
	}

	renesas_sdhi_internal_dmac_enable_dma(host, true);

	/* set dma parameters */
	renesas_sdhi_internal_dmac_dm_write(host, DM_CM_DTRAN_MODE,
					    dtran_mode);
	renesas_sdhi_internal_dmac_dm_write(host, DM_DTRAN_ADDR,
					    sg_dma_address(sg));

	host->dma_on = true;

	return;

force_pio_with_unmap:
	renesas_sdhi_internal_dmac_unmap(host, data, COOKIE_UNMAPPED);

force_pio:
	renesas_sdhi_internal_dmac_enable_dma(host, false);
}

static void renesas_sdhi_internal_dmac_issue_tasklet_fn(unsigned long arg)
{
	struct tmio_mmc_host *host = (struct tmio_mmc_host *)arg;

	tmio_mmc_enable_mmc_irqs(host, TMIO_STAT_DATAEND);

	/* start the DMAC */
	renesas_sdhi_internal_dmac_dm_write(host, DM_CM_DTRAN_CTRL,
					    DTRAN_CTRL_DM_START);
}

static bool renesas_sdhi_internal_dmac_complete(struct tmio_mmc_host *host)
{
	enum dma_data_direction dir;

	if (!host->dma_on)
		return false;

	if (!host->data)
		return false;

	if (host->data->flags & MMC_DATA_READ)
		dir = DMA_FROM_DEVICE;
	else
		dir = DMA_TO_DEVICE;

	renesas_sdhi_internal_dmac_enable_dma(host, false);
	renesas_sdhi_internal_dmac_unmap(host, host->data, COOKIE_MAPPED);

	if (dir == DMA_FROM_DEVICE)
		clear_bit(SDHI_INTERNAL_DMAC_RX_IN_USE, &global_flags);

	host->dma_on = false;

	return true;
}

static void renesas_sdhi_internal_dmac_complete_tasklet_fn(unsigned long arg)
{
	struct tmio_mmc_host *host = (struct tmio_mmc_host *)arg;

	spin_lock_irq(&host->lock);
	if (!renesas_sdhi_internal_dmac_complete(host))
		goto out;

	tmio_mmc_do_data_irq(host);
out:
	spin_unlock_irq(&host->lock);
}

static void renesas_sdhi_internal_dmac_end_dma(struct tmio_mmc_host *host)
{
	if (host->data)
		renesas_sdhi_internal_dmac_complete(host);
}

static void renesas_sdhi_internal_dmac_post_req(struct mmc_host *mmc,
						struct mmc_request *mrq,
						int err)
{
	struct tmio_mmc_host *host = mmc_priv(mmc);
	struct mmc_data *data = mrq->data;

	if (!data)
		return;

	renesas_sdhi_internal_dmac_unmap(host, data, COOKIE_UNMAPPED);
}

static void renesas_sdhi_internal_dmac_pre_req(struct mmc_host *mmc,
					       struct mmc_request *mrq)
{
	struct tmio_mmc_host *host = mmc_priv(mmc);
	struct mmc_data *data = mrq->data;

	if (!data)
		return;

	data->host_cookie = COOKIE_UNMAPPED;
	renesas_sdhi_internal_dmac_map(host, data, COOKIE_PRE_MAPPED);
}

static void
renesas_sdhi_internal_dmac_request_dma(struct tmio_mmc_host *host,
				       struct tmio_mmc_data *pdata)
{
	struct renesas_sdhi *priv = host_to_priv(host);

	/* Disable DMAC interrupts, we don't use them */
	renesas_sdhi_internal_dmac_dm_write(host, DM_CM_INFO1_MASK,
					    INFO1_MASK_CLEAR);
	renesas_sdhi_internal_dmac_dm_write(host, DM_CM_INFO2_MASK,
					    INFO2_MASK_CLEAR);

	/* Each value is set to non-zero to assume "enabling" each DMA */
	host->chan_rx = host->chan_tx = (void *)0xdeadbeaf;

	tasklet_init(&priv->dma_priv.dma_complete,
		     renesas_sdhi_internal_dmac_complete_tasklet_fn,
		     (unsigned long)host);
	tasklet_init(&host->dma_issue,
		     renesas_sdhi_internal_dmac_issue_tasklet_fn,
		     (unsigned long)host);

	/* Add pre_req and post_req */
	host->ops.pre_req = renesas_sdhi_internal_dmac_pre_req;
	host->ops.post_req = renesas_sdhi_internal_dmac_post_req;
}

static void
renesas_sdhi_internal_dmac_release_dma(struct tmio_mmc_host *host)
{
	/* Each value is set to zero to assume "disabling" each DMA */
	host->chan_rx = host->chan_tx = NULL;
}

static const struct tmio_mmc_dma_ops renesas_sdhi_internal_dmac_dma_ops = {
	.start = renesas_sdhi_internal_dmac_start_dma,
	.enable = renesas_sdhi_internal_dmac_enable_dma,
	.request = renesas_sdhi_internal_dmac_request_dma,
	.release = renesas_sdhi_internal_dmac_release_dma,
	.abort = renesas_sdhi_internal_dmac_abort_dma,
	.dataend = renesas_sdhi_internal_dmac_dataend_dma,
	.end = renesas_sdhi_internal_dmac_end_dma,
};

/*
 * Whitelist of specific R-Car Gen3 SoC ES versions to use this DMAC
 * implementation as others may use a different implementation.
 */
static const struct soc_device_attribute soc_dma_quirks[] = {
	{ .soc_id = "r7s9210",
	  .data = (void *)BIT(SDHI_INTERNAL_DMAC_ADDR_MODE_FIXED_ONLY) },
	{ .soc_id = "r8a7795", .revision = "ES1.*",
	  .data = (void *)BIT(SDHI_INTERNAL_DMAC_ONE_RX_ONLY) },
	{ .soc_id = "r8a7796", .revision = "ES1.0",
	  .data = (void *)BIT(SDHI_INTERNAL_DMAC_ONE_RX_ONLY) },
	{ /* sentinel */ }
};

static int renesas_sdhi_internal_dmac_probe(struct platform_device *pdev)
{
	const struct soc_device_attribute *soc = soc_device_match(soc_dma_quirks);
	struct device *dev = &pdev->dev;

	if (soc)
		global_flags |= (unsigned long)soc->data;

	/* value is max of SD_SECCNT. Confirmed by HW engineers */
	dma_set_max_seg_size(dev, 0xffffffff);

	return renesas_sdhi_probe(pdev, &renesas_sdhi_internal_dmac_dma_ops);
}

static const struct dev_pm_ops renesas_sdhi_internal_dmac_dev_pm_ops = {
	SET_SYSTEM_SLEEP_PM_OPS(pm_runtime_force_suspend,
				pm_runtime_force_resume)
	SET_RUNTIME_PM_OPS(tmio_mmc_host_runtime_suspend,
			   tmio_mmc_host_runtime_resume,
			   NULL)
};

static struct platform_driver renesas_internal_dmac_sdhi_driver = {
	.driver		= {
		.name	= "renesas_sdhi_internal_dmac",
		.probe_type = PROBE_PREFER_ASYNCHRONOUS,
		.pm	= &renesas_sdhi_internal_dmac_dev_pm_ops,
		.of_match_table = renesas_sdhi_internal_dmac_of_match,
	},
	.probe		= renesas_sdhi_internal_dmac_probe,
	.remove		= renesas_sdhi_remove,
};

module_platform_driver(renesas_internal_dmac_sdhi_driver);

MODULE_DESCRIPTION("Renesas SDHI driver for internal DMAC");
MODULE_AUTHOR("Yoshihiro Shimoda");
MODULE_LICENSE("GPL v2");<|MERGE_RESOLUTION|>--- conflicted
+++ resolved
@@ -179,11 +179,7 @@
 }
 
 /*
-<<<<<<< HEAD
- * renesas_sdhi_internal_dmac_map() will be called with two difference
-=======
  * renesas_sdhi_internal_dmac_map() will be called with two different
->>>>>>> e972e58d
  * sg pointers in two mmc_data by .pre_req(), but tmio host can have a single
  * sg_ptr only. So, renesas_sdhi_internal_dmac_{un}map() should use a sg
  * pointer in a mmc_data instead of host->sg_ptr.
@@ -217,11 +213,7 @@
 
 	data->host_cookie = cookie;
 
-<<<<<<< HEAD
-	/* This DMAC cannot handle if buffer is not 128-bytes alignment */
-=======
 	/* This DMAC needs buffers to be 128-byte aligned */
->>>>>>> e972e58d
 	if (!IS_ALIGNED(sg_dma_address(data->sg), 128)) {
 		renesas_sdhi_internal_dmac_unmap(host, data, cookie);
 		return false;
