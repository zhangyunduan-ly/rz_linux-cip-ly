--- conflicted
+++ resolved
@@ -16,10 +16,7 @@
     - "renesas,ipmmu-r8a774a1" for the R8A774A1 (RZ/G2M) IPMMU.
     - "renesas,ipmmu-r8a774b1" for the R8A774B1 (RZ/G2N) IPMMU.
     - "renesas,ipmmu-r8a774c0" for the R8A774C0 (RZ/G2E) IPMMU.
-<<<<<<< HEAD
-=======
     - "renesas,ipmmu-r8a774e1" for the R8A774E1 (RZ/G2H) IPMMU.
->>>>>>> 1d9c4c7e
     - "renesas,ipmmu-r8a7790" for the R8A7790 (R-Car H2) IPMMU.
     - "renesas,ipmmu-r8a7791" for the R8A7791 (R-Car M2-W) IPMMU.
     - "renesas,ipmmu-r8a7793" for the R8A7793 (R-Car M2-N) IPMMU.
