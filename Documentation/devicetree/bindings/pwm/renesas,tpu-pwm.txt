--- conflicted
+++ resolved
@@ -5,10 +5,7 @@
   - compatible: should be one of the following.
     - "renesas,tpu-r8a73a4": for R8A77A4 (R-Mobile APE6) compatible PWM controller.
     - "renesas,tpu-r8a7740": for R8A7740 (R-Mobile A1) compatible PWM controller.
-<<<<<<< HEAD
-=======
     - "renesas,tpu-r8a7742": for R8A7742 (RZ/G1H) compatible PWM controller.
->>>>>>> 7d472e4a
     - "renesas,tpu-r8a7743": for R8A7743 (RZ/G1M) compatible PWM controller.
     - "renesas,tpu-r8a7745": for R8A7745 (RZ/G1E) compatible PWM controller.
     - "renesas,tpu-r8a7790": for R8A7790 (R-Car H2) compatible PWM controller.
