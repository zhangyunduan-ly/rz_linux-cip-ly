--- conflicted
+++ resolved
@@ -966,11 +966,7 @@
 	depends on ARCH_RENESAS || COMPILE_TEST
 	help
 	  If you say yes to this option, support will be included for the
-<<<<<<< HEAD
-	  Renesas RZ/V2M  I2C interface.
-=======
 	  Renesas RZ/V2M I2C interface.
->>>>>>> 34d05246
 
 	  This driver can also be built as a module.  If so, the module
 	  will be called i2c-rzv2m.
