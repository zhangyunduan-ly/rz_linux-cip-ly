--- conflicted
+++ resolved
@@ -1809,13 +1809,10 @@
 #define PCI_DEVICE_ID_WCH_CH353_2S1P	0x7053
 #define PCI_VENDOR_ID_AGESTAR		0x5372
 #define PCI_DEVICE_ID_AGESTAR_9375	0x6872
-<<<<<<< HEAD
 #define PCI_VENDOR_ID_ASIX		0x9710
-=======
 #define PCI_DEVICE_ID_COMMTECH_4224PCIE	0x0020
 #define PCI_DEVICE_ID_COMMTECH_4228PCIE	0x0021
 #define PCI_DEVICE_ID_COMMTECH_4222PCIE	0x0022
->>>>>>> 8c474152
 #define PCI_DEVICE_ID_BROADCOM_TRUMANAGE 0x160a
 #define PCI_DEVICE_ID_AMCC_ADDIDATA_APCI7800 0x818e
 #define PCI_DEVICE_ID_INTEL_QRK_UART	0x0936
@@ -2631,7 +2628,6 @@
 		.setup          = pci_wch_ch38x_setup,
 	},
 	/*
-<<<<<<< HEAD
 	 * ASIX devices with FIFO bug
 	 */
 	{
@@ -2640,7 +2636,8 @@
 		.subvendor	= PCI_ANY_ID,
 		.subdevice	= PCI_ANY_ID,
 		.setup		= pci_asix_setup,
-=======
+	},
+	/*
 	 * Commtech, Inc. Fastcom adapters
 	 *
 	 */
@@ -2692,7 +2689,6 @@
 		.subvendor	= PCI_ANY_ID,
 		.subdevice	= PCI_ANY_ID,
 		.setup		= pci_xr17v35x_setup,
->>>>>>> 8c474152
 	},
 	/*
 	 * Broadcom TruManage (NetXtreme)
