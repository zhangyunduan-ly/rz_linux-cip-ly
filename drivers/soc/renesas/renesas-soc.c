--- conflicted
+++ resolved
@@ -115,14 +115,11 @@
 	.id	= 0x52,
 };
 
-<<<<<<< HEAD
-=======
 static const struct renesas_soc soc_rz_g2n __initconst __maybe_unused = {
 	.family = &fam_rzg2,
 	.id     = 0x55,
 };
 
->>>>>>> 983d5408
 static const struct renesas_soc soc_rz_g2e __initconst __maybe_unused = {
 	.family	= &fam_rzg2,
 	.id	= 0x57,
@@ -231,12 +228,9 @@
 #ifdef CONFIG_ARCH_R8A774A1
 	{ .compatible = "renesas,r8a774a1",	.data = &soc_rz_g2m },
 #endif
-<<<<<<< HEAD
-=======
 #ifdef CONFIG_ARCH_R8A774B1
 	{ .compatible = "renesas,r8a774b1",	.data = &soc_rz_g2n },
 #endif
->>>>>>> 983d5408
 #ifdef CONFIG_ARCH_R8A774C0
 	{ .compatible = "renesas,r8a774c0",	.data = &soc_rz_g2e },
 #endif
