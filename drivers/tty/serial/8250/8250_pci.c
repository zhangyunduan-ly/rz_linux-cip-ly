--- conflicted
+++ resolved
@@ -1809,13 +1809,6 @@
 #define PCI_DEVICE_ID_WCH_CH353_2S1P	0x7053
 #define PCI_VENDOR_ID_AGESTAR		0x5372
 #define PCI_DEVICE_ID_AGESTAR_9375	0x6872
-<<<<<<< HEAD
-#define PCI_VENDOR_ID_ASIX		0x9710
-=======
-#define PCI_DEVICE_ID_COMMTECH_4224PCIE	0x0020
-#define PCI_DEVICE_ID_COMMTECH_4228PCIE	0x0021
-#define PCI_DEVICE_ID_COMMTECH_4222PCIE	0x0022
->>>>>>> dc4a7f7f
 #define PCI_DEVICE_ID_BROADCOM_TRUMANAGE 0x160a
 #define PCI_DEVICE_ID_AMCC_ADDIDATA_APCI7800 0x818e
 #define PCI_DEVICE_ID_INTEL_QRK_UART	0x0936
@@ -2629,70 +2622,6 @@
 		.subvendor      = PCI_ANY_ID,
 		.subdevice      = PCI_ANY_ID,
 		.setup          = pci_wch_ch38x_setup,
-	},
-	/*
-<<<<<<< HEAD
-	 * ASIX devices with FIFO bug
-	 */
-	{
-		.vendor		= PCI_VENDOR_ID_ASIX,
-		.device		= PCI_ANY_ID,
-		.subvendor	= PCI_ANY_ID,
-		.subdevice	= PCI_ANY_ID,
-		.setup		= pci_asix_setup,
-=======
-	 * Commtech, Inc. Fastcom adapters
-	 *
-	 */
-	{
-		.vendor = PCI_VENDOR_ID_COMMTECH,
-		.device = PCI_DEVICE_ID_COMMTECH_4222PCI335,
-		.subvendor	= PCI_ANY_ID,
-		.subdevice	= PCI_ANY_ID,
-		.setup		= pci_fastcom335_setup,
-	},
-	{
-		.vendor = PCI_VENDOR_ID_COMMTECH,
-		.device = PCI_DEVICE_ID_COMMTECH_4224PCI335,
-		.subvendor	= PCI_ANY_ID,
-		.subdevice	= PCI_ANY_ID,
-		.setup		= pci_fastcom335_setup,
-	},
-	{
-		.vendor = PCI_VENDOR_ID_COMMTECH,
-		.device = PCI_DEVICE_ID_COMMTECH_2324PCI335,
-		.subvendor	= PCI_ANY_ID,
-		.subdevice	= PCI_ANY_ID,
-		.setup		= pci_fastcom335_setup,
-	},
-	{
-		.vendor = PCI_VENDOR_ID_COMMTECH,
-		.device = PCI_DEVICE_ID_COMMTECH_2328PCI335,
-		.subvendor	= PCI_ANY_ID,
-		.subdevice	= PCI_ANY_ID,
-		.setup		= pci_fastcom335_setup,
-	},
-	{
-		.vendor = PCI_VENDOR_ID_COMMTECH,
-		.device = PCI_DEVICE_ID_COMMTECH_4222PCIE,
-		.subvendor	= PCI_ANY_ID,
-		.subdevice	= PCI_ANY_ID,
-		.setup		= pci_xr17v35x_setup,
-	},
-	{
-		.vendor = PCI_VENDOR_ID_COMMTECH,
-		.device = PCI_DEVICE_ID_COMMTECH_4224PCIE,
-		.subvendor	= PCI_ANY_ID,
-		.subdevice	= PCI_ANY_ID,
-		.setup		= pci_xr17v35x_setup,
-	},
-	{
-		.vendor = PCI_VENDOR_ID_COMMTECH,
-		.device = PCI_DEVICE_ID_COMMTECH_4228PCIE,
-		.subvendor	= PCI_ANY_ID,
-		.subdevice	= PCI_ANY_ID,
-		.setup		= pci_xr17v35x_setup,
->>>>>>> dc4a7f7f
 	},
 	/*
 	 * Broadcom TruManage (NetXtreme)
