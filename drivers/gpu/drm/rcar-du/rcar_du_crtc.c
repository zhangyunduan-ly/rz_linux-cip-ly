// SPDX-License-Identifier: GPL-2.0+
/*
 * rcar_du_crtc.c  --  R-Car Display Unit CRTCs
 *
 * Copyright (C) 2013-2015 Renesas Electronics Corporation
 *
 * Contact: Laurent Pinchart (laurent.pinchart@ideasonboard.com)
 */

#include <linux/clk.h>
#include <linux/mutex.h>
#include <linux/platform_device.h>
#include <linux/sys_soc.h>

#include <drm/drm_atomic.h>
#include <drm/drm_atomic_helper.h>
#include <drm/drm_bridge.h>
#include <drm/drm_crtc.h>
#include <drm/drm_device.h>
#include <drm/drm_fb_cma_helper.h>
#include <drm/drm_gem_cma_helper.h>
#include <drm/drm_plane_helper.h>
#include <drm/drm_vblank.h>

#include "rcar_cmm.h"
#include "rcar_du_crtc.h"
#include "rcar_du_drv.h"
#include "rcar_du_encoder.h"
#include "rcar_du_kms.h"
#include "rcar_du_plane.h"
#include "rcar_du_regs.h"
#include "rcar_du_vsp.h"
#include "rcar_lvds.h"
#include "rzg2l_mipi_dsi.h"

static u32 rcar_du_crtc_read(struct rcar_du_crtc *rcrtc, u32 reg)
{
	struct rcar_du_device *rcdu = rcrtc->dev;

	return rcar_du_read(rcdu, rcrtc->mmio_offset + reg);
}

static void rcar_du_crtc_write(struct rcar_du_crtc *rcrtc, u32 reg, u32 data)
{
	struct rcar_du_device *rcdu = rcrtc->dev;

	rcar_du_write(rcdu, rcrtc->mmio_offset + reg, data);
}

static void rcar_du_crtc_clr(struct rcar_du_crtc *rcrtc, u32 reg, u32 clr)
{
	struct rcar_du_device *rcdu = rcrtc->dev;

	rcar_du_write(rcdu, rcrtc->mmio_offset + reg,
		      rcar_du_read(rcdu, rcrtc->mmio_offset + reg) & ~clr);
}

static void rcar_du_crtc_set(struct rcar_du_crtc *rcrtc, u32 reg, u32 set)
{
	struct rcar_du_device *rcdu = rcrtc->dev;

	rcar_du_write(rcdu, rcrtc->mmio_offset + reg,
		      rcar_du_read(rcdu, rcrtc->mmio_offset + reg) | set);
}

void rcar_du_crtc_dsysr_clr_set(struct rcar_du_crtc *rcrtc, u32 clr, u32 set)
{
	struct rcar_du_device *rcdu = rcrtc->dev;

	rcrtc->dsysr = (rcrtc->dsysr & ~clr) | set;
	rcar_du_write(rcdu, rcrtc->mmio_offset + DSYSR, rcrtc->dsysr);
}

/* -----------------------------------------------------------------------------
 * Hardware Setup
 */

struct dpll_info {
	unsigned int output;
	unsigned int fdpll;
	unsigned int n;
	unsigned int m;
};

static void rcar_du_dpll_divider(struct rcar_du_crtc *rcrtc,
				 struct dpll_info *dpll,
				 unsigned long input,
				 unsigned long target)
{
	unsigned long best_diff = (unsigned long)-1;
	unsigned long diff;
	unsigned int fdpll;
	unsigned int m;
	unsigned int n;

	/*
	 *   fin                                 fvco        fout       fclkout
	 * in --> [1/M] --> |PD| -> [LPF] -> [VCO] -> [1/P] -+-> [1/FDPLL] -> out
	 *              +-> |  |                             |
	 *              |                                    |
	 *              +---------------- [1/N] <------------+
	 *
	 *	fclkout = fvco / P / FDPLL -- (1)
	 *
	 * fin/M = fvco/P/N
	 *
	 *	fvco = fin * P *  N / M -- (2)
	 *
	 * (1) + (2) indicates
	 *
	 *	fclkout = fin * N / M / FDPLL
	 *
	 * NOTES
	 *	N	: (n + 1)
	 *	M	: (m + 1)
	 *	FDPLL	: (fdpll + 1)
	 *	P	: 2
	 *	2kHz < fvco < 4096MHz
	 *
	 * To minimize the jitter,
	 * N : as large as possible
	 * M : as small as possible
	 */
	for (m = 0; m < 4; m++) {
		for (n = 119; n > 38; n--) {
			/*
			 * This code only runs on 64-bit architectures, the
			 * unsigned long type can thus be used for 64-bit
			 * computation. It will still compile without any
			 * warning on 32-bit architectures.
			 *
			 * To optimize calculations, use fout instead of fvco
			 * to verify the VCO frequency constraint.
			 */
			unsigned long fout = input * (n + 1) / (m + 1);

			if (fout < 1000 || fout > 2048 * 1000 * 1000U)
				continue;

			for (fdpll = 1; fdpll < 32; fdpll++) {
				unsigned long output;

				output = fout / (fdpll + 1);
				if (output >= 400 * 1000 * 1000)
					continue;

				diff = abs((long)output - (long)target);
				if (best_diff > diff) {
					best_diff = diff;
					dpll->n = n;
					dpll->m = m;
					dpll->fdpll = fdpll;
					dpll->output = output;
				}

				if (diff == 0)
					goto done;
			}
		}
	}

done:
	dev_dbg(rcrtc->dev->dev,
		"output:%u, fdpll:%u, n:%u, m:%u, diff:%lu\n",
		 dpll->output, dpll->fdpll, dpll->n, dpll->m, best_diff);
}

struct du_clk_params {
	struct clk *clk;
	unsigned long rate;
	unsigned long diff;
	u32 escr;
};

static void rcar_du_escr_divider(struct clk *clk, unsigned long target,
				 u32 escr, struct du_clk_params *params)
{
	unsigned long rate;
	unsigned long diff;
	u32 div;

	/*
	 * If the target rate has already been achieved perfectly we can't do
	 * better.
	 */
	if (params->diff == 0)
		return;

	/*
	 * Compute the input clock rate and internal divisor values to obtain
	 * the clock rate closest to the target frequency.
	 */
	rate = clk_round_rate(clk, target);
	div = clamp(DIV_ROUND_CLOSEST(rate, target), 1UL, 64UL) - 1;
	diff = abs(rate / (div + 1) - target);

	/*
	 * Store the parameters if the resulting frequency is better than any
	 * previously calculated value.
	 */
	if (diff < params->diff) {
		params->clk = clk;
		params->rate = rate;
		params->diff = diff;
		params->escr = escr | div;
	}
}

static const struct soc_device_attribute rcar_du_r8a7795_es1[] = {
	{ .soc_id = "r8a7795", .revision = "ES1.*" },
	{ /* sentinel */ }
};

struct cpg_param {
	u32	frequency;
	u32	pl5_refdiv;
	u32	pl5_intin;
	u32	pl5_fracin;
	u32	pl5_postdiv1;
	u32	pl5_postdiv2;
	u32	pl5_divval;
	u32	pl5_spread;
	u32	dsi_div_a;
	u32	dsi_div_b;
};

#define	TABLE_MAX		11
#define	TABLE_PARALLEL_MAX	11
#define reg_write(x, a)		iowrite32(a, x)
#define CPG_LPCLK_DIV		0

struct cpg_param resolution_param[TABLE_MAX] = {
	{
		/* VGA 25.175MHz	*/
		/* frequency		*/	25175,
		/* pl5_refdiv		*/	1,
		/* pl5_intin		*/	16,
		/* pl5_fracin		*/	13141593,
		/* pl5_postdiv1		*/	1,
		/* pl5_postdiv2		*/	1,
		/* pl5_divval		*/	6,
		/* pl5_spread		*/	5,
		/* dsi_div_a		*/	2,	// 1/4
		/* dsi_div_b		*/	3,	// 1/4
	},
	{
		/* VGA 25.200MHz	*/
		/* frequency		*/	25200,
		/* pl5_refdiv		*/	1,
		/* pl5_intin		*/	16,
		/* pl5_fracin		*/	13421773,
		/* pl5_postdiv1		*/	1,
		/* pl5_postdiv2		*/	1,
		/* pl5_divval		*/	6,
		/* pl5_spread		*/	5,
		/* dsi_div_a		*/	2,	// 1/4
		/* dsi_div_b		*/	3,	// 1/4
	},
	{
		/* 480p 27.000MHz	*/
		/* frequency		*/	27000,
		/* pl5_refdiv		*/	1,
		/* pl5_intin		*/	18,
		/* pl5_fracin		*/	0,
		/* pl5_postdiv1		*/	1,
		/* pl5_postdiv2		*/	1,
		/* pl5_divval		*/	6,
		/* pl5_spread		*/	5,
		/* dsi_div_a		*/	2,	// 1/4
		/* dsi_div_b		*/	3,	// 1/4
	},
	{
		/* 480p 27.027MHz	*/
		/* frequency		*/	27027,
		/* pl5_refdiv		*/	1,
		/* pl5_intin		*/	18,
		/* pl5_fracin		*/	301990,
		/* pl5_postdiv1		*/	1,
		/* pl5_postdiv2		*/	1,
		/* pl5_divval		*/	6,
		/* pl5_spread		*/	5,
		/* dsi_div_a		*/	2,	// 1/4
		/* dsi_div_b		*/	3,	// 1/4
	},
	{
		/* WVGA 29.605MHz	*/
		/* frequency		*/	29605,
		/* pl5_refdiv		*/	1,
		/* pl5_intin		*/	19,
		/* pl5_fracin		*/	12359216,
		/* pl5_postdiv1		*/	1,
		/* pl5_postdiv2		*/	1,
		/* pl5_divval		*/	6,
		/* pl5_spread		*/	5,
		/* dsi_div_a		*/	2,	// 1/4
		/* dsi_div_b		*/	3,	// 1/4
	},
	{
		/* SVGA 40.00MHz	*/
		/* frequency		*/	40000,
		/* pl5_refdiv		*/	1,
		/* pl5_intin		*/	43,
		/* pl5_fracin		*/	11184810,
		/* pl5_postdiv1		*/	1,
		/* pl5_postdiv2		*/	1,
		/* pl5_divval		*/	6,
		/* pl5_spread		*/	5,
		/* dsi_div_a		*/	2,	// 1/4
		/* dsi_div_b		*/	3,	// 1/4
	},
	{
		/* XGA	65.00MHz	*/
		/* frequency		*/	65000,
		/* pl5_refdiv		*/	1,
		/* pl5_intin		*/	43,
		/* pl5_fracin		*/	5592405,
		/* pl5_postdiv1		*/	1,
		/* pl5_postdiv2		*/	1,
		/* pl5_divval		*/	6,
		/* pl5_spread		*/	5,
		/* dsi_div_a		*/	2,	// 1/4
		/* dsi_div_b		*/	3,	// 1/4
	},
	{
		/* 720p 74.176MHz	*/
		/* frequency		*/	74176,
		/* pl5_refdiv		*/	1,
		/* pl5_intin		*/	49,
		/* pl5_fracin		*/	7560932,
		/* pl5_postdiv1		*/	1,
		/* pl5_postdiv2		*/	1,
		/* pl5_divval		*/	6,
		/* pl5_spread		*/	5,
		/* dsi_div_a		*/	2,	// 1/4
		/* dsi_div_b		*/	3,	// 1/4
	},
	{
		/* 720p 74.25MHz	*/
		/* frequency		*/	74250,
		/* pl5_refdiv		*/	1,
		/* pl5_intin		*/	49,
		/* pl5_fracin		*/	8388608,
		/* pl5_postdiv1		*/	1,
		/* pl5_postdiv2		*/	1,
		/* pl5_divval		*/	6,
		/* pl5_spread		*/	5,
		/* dsi_div_a		*/	2,	// 1/4
		/* dsi_div_b		*/	3,	// 1/4
	},
	{
		/* SXGA 108MHz		*/
		/* frequency		*/	108000,
		/* pl5_refdiv		*/	1,
		/* pl5_intin		*/	54,
		/* pl5_fracin		*/	0,
		/* pl5_postdiv1		*/	1,
		/* pl5_postdiv2		*/	1,
		/* pl5_divval		*/	6,
		/* pl5_spread		*/	5,
		/* dsi_div_a		*/	2,	// 1/4
		/* dsi_div_b		*/	2,	// 1/3
	},
	{
		/* 1080p 148.5MHz	*/
		/* frequency		*/	148500,
		/* pl5_refdiv		*/	1,
		/* pl5_intin		*/	74,
		/* pl5_fracin		*/	4194304,
		/* pl5_postdiv1		*/	1,
		/* pl5_postdiv2		*/	1,
		/* pl5_divval		*/	6,
		/* pl5_spread		*/	5,
		/* dsi_div_a		*/	2,	// 1/4
		/* dsi_div_b		*/	2,	// 1/3
	},
};

struct cpg_param resolution_param_parallel[TABLE_PARALLEL_MAX] = {
	{
		/* VGA 25.175MHz	*/
		/* frequency		*/	25175,
		/* pl5_refdiv		*/	1,
		/* pl5_intin		*/	102,
		/* pl5_fracin		*/	13386820,
		/* pl5_postdiv1		*/	7,
		/* pl5_postdiv2		*/	7,
		/* pl5_divval		*/	0,
		/* pl5_spread		*/	0x16,
		/* dsi_div_a		*/	1,	// 1/2
		/* dsi_div_b		*/	0,	// 1/1
	},
	{
		/* VGA 25.200MHz	*/
		/* frequency		*/	25200,
		/* pl5_refdiv		*/	1,
		/* pl5_intin		*/	73,
		/* pl5_fracin		*/	8388608,
		/* pl5_postdiv1		*/	7,
		/* pl5_postdiv2		*/	5,
		/* pl5_divval		*/	0,
		/* pl5_spread		*/	0x16,
		/* dsi_div_a		*/	1,	// 1/2
		/* dsi_div_b		*/	0,	// 1/1
	},
	{
		/* 480p/576p 27.000MHz	*/
		/* frequency		*/	27000,
		/* pl5_refdiv		*/	1,
		/* pl5_intin		*/	78,
		/* pl5_fracin		*/	12582912,
		/* pl5_postdiv1		*/	7,
		/* pl5_postdiv2		*/	5,
		/* pl5_divval		*/	0,
		/* pl5_spread		*/	0x16,
		/* dsi_div_a		*/	1,	// 1/2
		/* dsi_div_b		*/	0,	// 1/1
	},
	{
		/* 480p 27.027MHz	*/
		/* frequency		*/	27027,
		/* pl5_refdiv		*/	1,
		/* pl5_intin		*/	110,
		/* pl5_fracin		*/	6043992,
		/* pl5_postdiv1		*/	7,
		/* pl5_postdiv2		*/	7,
		/* pl5_divval		*/	0,
		/* pl5_spread		*/	0x16,
		/* dsi_div_a		*/	1,	// 1/2
		/* dsi_div_b		*/	0,	// 1/1
	},
	{
		/* WVGA 29.605MHz	*/
		/* frequency		*/	29605,
		/* pl5_refdiv		*/	1,
		/* pl5_intin		*/	88,
		/* pl5_fracin		*/	13673431,
		/* pl5_postdiv1		*/	6,
		/* pl5_postdiv2		*/	6,
		/* pl5_divval		*/	0,
		/* pl5_spread		*/	0x16,
		/* dsi_div_a		*/	1,	// 1/2
		/* dsi_div_b		*/	0,	// 1/1
	},
	{
		/* SVGA 40.00MHz	*/
		/* frequency		*/	40000,
		/* pl5_refdiv		*/	1,
		/* pl5_intin		*/	70,
		/* pl5_fracin		*/	0,
		/* pl5_postdiv1		*/	7,
		/* pl5_postdiv2		*/	3,
		/* pl5_divval		*/	0,
		/* pl5_spread		*/	0x16,
		/* dsi_div_a		*/	1,	// 1/2
		/* dsi_div_b		*/	0,	// 1/1
	},
	{
		/* XGA	65.00MHz	*/
		/* frequency		*/	65000,
		/* pl5_refdiv		*/	1,
		/* pl5_intin		*/	81,
		/* pl5_fracin		*/	4194304,
		/* pl5_postdiv1		*/	5,
		/* pl5_postdiv2		*/	3,
		/* pl5_divval		*/	0,
		/* pl5_spread		*/	0x16,
		/* dsi_div_a		*/	1,	// 1/2
		/* dsi_div_b		*/	0,	// 1/1
	},
	{
		/* WXGA 1280x800 71.0MHz	*/
		/* frequency		*/	71000,
		/* pl5_refdiv		*/	1,
		/* pl5_intin		*/	71,
		/* pl5_fracin		*/	0,
		/* pl5_postdiv1		*/	6,
		/* pl5_postdiv2		*/	2,
		/* pl5_divval		*/	0,
		/* pl5_spread		*/	0x16,
		/* dsi_div_a		*/	1,	// 1/2
		/* dsi_div_b		*/	0,	// 1/1
	},
	{
		/* 720p 74.176MHz	*/
		/* frequency		*/	74176,
		/* pl5_refdiv		*/	1,
		/* pl5_intin		*/	86,
		/* pl5_fracin		*/	9037327,
		/* pl5_postdiv1		*/	7,
		/* pl5_postdiv2		*/	2,
		/* pl5_divval		*/	0,
		/* pl5_spread		*/	0x16,
		/* dsi_div_a		*/	1,	// 1/2
		/* dsi_div_b		*/	0,	// 1/1
	},
	{
		/* 720p 74.25MHz	*/
		/* frequency		*/	74250,
		/* pl5_refdiv		*/	1,
		/* pl5_intin		*/	86,
		/* pl5_fracin		*/	10485760,
		/* pl5_postdiv1		*/	7,
		/* pl5_postdiv2		*/	2,
		/* pl5_divval		*/	0,
		/* pl5_spread		*/	0x16,
		/* dsi_div_a		*/	1,	// 1/2
		/* dsi_div_b		*/	0,	// 1/1
	},
	{
		/* WXGA 1280x800 83.5MHz	*/
		/* frequency		*/	83500,
		/* pl5_refdiv		*/	1,
		/* pl5_intin		*/	83,
		/* pl5_fracin		*/	8388608,
		/* pl5_postdiv1		*/	6,
		/* pl5_postdiv2		*/	2,
		/* pl5_divval		*/	0,
		/* pl5_spread		*/	0x16,
		/* dsi_div_a		*/	1,	// 1/2
		/* dsi_div_b		*/	0,	// 1/1
	},
};

static void rcar_du_crtc_set_display_timing(struct rcar_du_crtc *rcrtc)
{
	const struct drm_display_mode *mode = &rcrtc->crtc.state->adjusted_mode;
	struct rcar_du_device *rcdu = rcrtc->dev;
	unsigned long mode_clock = mode->clock * 1000;
	unsigned int hdse_offset;
	u32 dsmr;
	u32 escr;

	if (rcar_du_has(rcdu, RCAR_DU_FEATURE_RZG2L)) {
		u32 ditr0, ditr1, ditr2, ditr3, ditr4, ditr5, pbcr0;
		void __iomem *cpg_base = ioremap(0x11010000, 0x1000);
		u32 i, index, prevIndex = 0;
		u32 parallelOut;
		u32 tableMax;
		struct cpg_param *paramPtr;

		if (of_machine_is_compatible("renesas,r9a07g043")) {
			parallelOut = 1;
			tableMax = TABLE_PARALLEL_MAX;
			paramPtr = resolution_param_parallel;
		} else {
			parallelOut = 0;
			tableMax = TABLE_MAX;
			paramPtr = resolution_param;
		}

		for (i = 0; i < tableMax; i++) {
			if (paramPtr[i].frequency == mode->clock) {
				index = i;
				break;
			}

			if (paramPtr[i].frequency > mode->clock) {
				if ((paramPtr[i].frequency - mode->clock) >
				(mode->clock - paramPtr[prevIndex].frequency))
					index = prevIndex;
				else
					index = i;
				break;
			}
			prevIndex = i;
		}

		if (i == tableMax)
			index = tableMax - 1;

		/* CPG_PL2_DDIV: DIV_DSI_LPCLK */
		reg_write(cpg_base + 0x0204, 0x10000000 |
			 (CPG_LPCLK_DIV << 12));
		/* CPG_PL5_SDIV: DIV_DSI_A, DIV_DSI_B */
		reg_write(cpg_base + 0x0420, 0x01010000 |
			 (paramPtr[index].dsi_div_a << 0) |
			 (paramPtr[index].dsi_div_b << 8));
		/* CPG_PLL5_CLK1: POSTDIV1, POSTDIV2, REFDIV */
		reg_write(cpg_base + 0x0144, 0x01110000 |
			 (paramPtr[index].pl5_postdiv1 << 0) |
			 (paramPtr[index].pl5_postdiv2 << 4) |
			 (paramPtr[index].pl5_refdiv << 8));
		/* CPG_PLL5_CLK3: DIVVAL=6, FRACIN */
		reg_write(cpg_base + 0x014C,
			 (paramPtr[index].pl5_divval << 0) |
			 (paramPtr[index].pl5_fracin << 8));
		/* CPG_PLL5_CLK4: INTIN */
		reg_write(cpg_base + 0x0150, 0x000000ff |
			 (paramPtr[index].pl5_intin << 16));
		/* CPG_PLL5_CLK5: SPREAD */
		reg_write(cpg_base + 0x0154,
			 (paramPtr[index].pl5_spread << 0));
		/* CPG_PLL5_STBY: RESETB=1 */
		reg_write(cpg_base + 0x0140, 0x00150001);

		iounmap(cpg_base);

		clk_prepare_enable(rcrtc->rzg2l_clocks.dclk);

		ditr0 = (DU_DITR0_DEMD_HIGH
		| ((mode->flags & DRM_MODE_FLAG_PVSYNC) ? DU_DITR0_VSPOL : 0)
		| ((mode->flags & DRM_MODE_FLAG_PHSYNC) ? DU_DITR0_HSPOL : 0));

		ditr1 = DU_DITR1_VSA(mode->vsync_end - mode->vsync_start)
		      | DU_DITR1_VACTIVE(mode->vdisplay);

		ditr2 = DU_DITR2_VBP(mode->vtotal - mode->vsync_end)
		      | DU_DITR2_VFP(mode->vsync_start - mode->vdisplay);

		ditr3 = DU_DITR3_HSA(mode->hsync_end - mode->hsync_start)
		      | DU_DITR3_HACTIVE(mode->hdisplay);

		ditr4 = DU_DITR4_HBP(mode->htotal - mode->hsync_end)
		      | DU_DITR4_HFP(mode->hsync_start - mode->hdisplay);

		ditr5 = DU_DITR5_VSFT(0) | DU_DITR5_HSFT(0);

		pbcr0 = DU_PBCR0_PB_DEP(0x1F);

		rcar_du_write(rcdu, DU_DITR0, ditr0);
		rcar_du_write(rcdu, DU_DITR1, ditr1);
		rcar_du_write(rcdu, DU_DITR2, ditr2);
		rcar_du_write(rcdu, DU_DITR3, ditr3);
		rcar_du_write(rcdu, DU_DITR4, ditr4);
		rcar_du_write(rcdu, DU_DITR5, ditr5);
		rcar_du_write(rcdu, DU_PBCR0, pbcr0);

		/* FIXME: Enable auto resume when underrun */
		rcar_du_write(rcdu, 0x40, 0x10000);

		return;
	}

	if (rcdu->info->dpll_mask & (1 << rcrtc->index)) {
		unsigned long target = mode_clock;
		struct dpll_info dpll = { 0 };
		unsigned long extclk;
		u32 dpllcr;
		u32 div = 0;

		/*
		 * DU channels that have a display PLL can't use the internal
		 * system clock, and have no internal clock divider.
		 */

		/*
		 * The H3 ES1.x exhibits dot clock duty cycle stability issues.
		 * We can work around them by configuring the DPLL to twice the
		 * desired frequency, coupled with a /2 post-divider. Restrict
		 * the workaround to H3 ES1.x as ES2.0 and all other SoCs have
		 * no post-divider when a display PLL is present (as shown by
		 * the workaround breaking HDMI output on M3-W during testing).
		 */
		if (soc_device_match(rcar_du_r8a7795_es1)) {
			target *= 2;
			div = 1;
		}

		extclk = clk_get_rate(rcrtc->extclock);
		rcar_du_dpll_divider(rcrtc, &dpll, extclk, target);

		dpllcr = DPLLCR_CODE | DPLLCR_CLKE
		       | DPLLCR_FDPLL(dpll.fdpll)
		       | DPLLCR_N(dpll.n) | DPLLCR_M(dpll.m)
		       | DPLLCR_STBY;

		if (rcrtc->index == 1)
			dpllcr |= DPLLCR_PLCS1
			       |  DPLLCR_INCS_DOTCLKIN1;
		else
			dpllcr |= DPLLCR_PLCS0
			       |  DPLLCR_INCS_DOTCLKIN0;

		rcar_du_group_write(rcrtc->group, DPLLCR, dpllcr);

		escr = ESCR_DCLKSEL_DCLKIN | div;
	} else if (rcdu->info->lvds_clk_mask & BIT(rcrtc->index)) {
		/*
		 * Use the LVDS PLL output as the dot clock when outputting to
		 * the LVDS encoder on an SoC that supports this clock routing
		 * option. We use the clock directly in that case, without any
		 * additional divider.
		 */
		escr = ESCR_DCLKSEL_DCLKIN;
	} else {
		struct du_clk_params params = { .diff = (unsigned long)-1 };

		rcar_du_escr_divider(rcrtc->clock, mode_clock,
				     ESCR_DCLKSEL_CLKS, &params);
		if (rcrtc->extclock)
			rcar_du_escr_divider(rcrtc->extclock, mode_clock,
					     ESCR_DCLKSEL_DCLKIN, &params);

		dev_dbg(rcrtc->dev->dev, "mode clock %lu %s rate %lu\n",
			mode_clock, params.clk == rcrtc->clock ? "cpg" : "ext",
			params.rate);

		clk_set_rate(params.clk, params.rate);
		escr = params.escr;
	}

	dev_dbg(rcrtc->dev->dev, "%s: ESCR 0x%08x\n", __func__, escr);

	rcar_du_crtc_write(rcrtc, rcrtc->index % 2 ? ESCR13 : ESCR02, escr);
	rcar_du_crtc_write(rcrtc, rcrtc->index % 2 ? OTAR13 : OTAR02, 0);

	/* Signal polarities */
	dsmr = ((mode->flags & DRM_MODE_FLAG_PVSYNC) ? DSMR_VSL : 0)
	     | ((mode->flags & DRM_MODE_FLAG_PHSYNC) ? DSMR_HSL : 0)
	     | ((mode->flags & DRM_MODE_FLAG_INTERLACE) ? DSMR_ODEV : 0)
	     | DSMR_DIPM_DISP | DSMR_CSPM;
	rcar_du_crtc_write(rcrtc, DSMR, dsmr);

	hdse_offset = 19;
	if (rcrtc->group->cmms_mask & BIT(rcrtc->index % 2))
		hdse_offset += 25;

	/* Display timings */
	rcar_du_crtc_write(rcrtc, HDSR, mode->htotal - mode->hsync_start -
					hdse_offset);
	rcar_du_crtc_write(rcrtc, HDER, mode->htotal - mode->hsync_start +
					mode->hdisplay - hdse_offset);
	rcar_du_crtc_write(rcrtc, HSWR, mode->hsync_end -
					mode->hsync_start - 1);
	rcar_du_crtc_write(rcrtc, HCR,  mode->htotal - 1);

	rcar_du_crtc_write(rcrtc, VDSR, mode->crtc_vtotal -
					mode->crtc_vsync_end - 2);
	rcar_du_crtc_write(rcrtc, VDER, mode->crtc_vtotal -
					mode->crtc_vsync_end +
					mode->crtc_vdisplay - 2);
	rcar_du_crtc_write(rcrtc, VSPR, mode->crtc_vtotal -
					mode->crtc_vsync_end +
					mode->crtc_vsync_start - 1);
	rcar_du_crtc_write(rcrtc, VCR,  mode->crtc_vtotal - 1);

	rcar_du_crtc_write(rcrtc, DESR,  mode->htotal - mode->hsync_start - 1);
	rcar_du_crtc_write(rcrtc, DEWR,  mode->hdisplay);
}

static unsigned int plane_zpos(struct rcar_du_plane *plane)
{
	return plane->plane.state->normalized_zpos;
}

static const struct rcar_du_format_info *
plane_format(struct rcar_du_plane *plane)
{
	return to_rcar_plane_state(plane->plane.state)->format;
}

static void rcar_du_crtc_update_planes(struct rcar_du_crtc *rcrtc)
{
	struct rcar_du_plane *planes[RCAR_DU_NUM_HW_PLANES];
	struct rcar_du_device *rcdu = rcrtc->dev;
	unsigned int num_planes = 0;
	unsigned int dptsr_planes;
	unsigned int hwplanes = 0;
	unsigned int prio = 0;
	unsigned int i;
	u32 dspr = 0;

	if (rcar_du_has(rcdu, RCAR_DU_FEATURE_RZG2L))
		return;

	for (i = 0; i < rcrtc->group->num_planes; ++i) {
		struct rcar_du_plane *plane = &rcrtc->group->planes[i];
		unsigned int j;

		if (plane->plane.state->crtc != &rcrtc->crtc ||
		    !plane->plane.state->visible)
			continue;

		/* Insert the plane in the sorted planes array. */
		for (j = num_planes++; j > 0; --j) {
			if (plane_zpos(planes[j-1]) <= plane_zpos(plane))
				break;
			planes[j] = planes[j-1];
		}

		planes[j] = plane;
		prio += plane_format(plane)->planes * 4;
	}

	for (i = 0; i < num_planes; ++i) {
		struct rcar_du_plane *plane = planes[i];
		struct drm_plane_state *state = plane->plane.state;
		unsigned int index = to_rcar_plane_state(state)->hwindex;

		prio -= 4;
		dspr |= (index + 1) << prio;
		hwplanes |= 1 << index;

		if (plane_format(plane)->planes == 2) {
			index = (index + 1) % 8;

			prio -= 4;
			dspr |= (index + 1) << prio;
			hwplanes |= 1 << index;
		}
	}

	/* If VSP+DU integration is enabled the plane assignment is fixed. */
	if (rcar_du_has(rcdu, RCAR_DU_FEATURE_VSP1_SOURCE)) {
		if (rcdu->info->gen < 3) {
			dspr = (rcrtc->index % 2) + 1;
			hwplanes = 1 << (rcrtc->index % 2);
		} else {
			dspr = (rcrtc->index % 2) ? 3 : 1;
			hwplanes = 1 << ((rcrtc->index % 2) ? 2 : 0);
		}
	}

	/*
	 * Update the planes to display timing and dot clock generator
	 * associations.
	 *
	 * Updating the DPTSR register requires restarting the CRTC group,
	 * resulting in visible flicker. To mitigate the issue only update the
	 * association if needed by enabled planes. Planes being disabled will
	 * keep their current association.
	 */
	mutex_lock(&rcrtc->group->lock);

	dptsr_planes = rcrtc->index % 2 ? rcrtc->group->dptsr_planes | hwplanes
		     : rcrtc->group->dptsr_planes & ~hwplanes;

	if (dptsr_planes != rcrtc->group->dptsr_planes) {
		rcar_du_group_write(rcrtc->group, DPTSR,
				    (dptsr_planes << 16) | dptsr_planes);
		rcrtc->group->dptsr_planes = dptsr_planes;

		if (rcrtc->group->used_crtcs)
			rcar_du_group_restart(rcrtc->group);
	}

	/* Restart the group if plane sources have changed. */
	if (rcrtc->group->need_restart)
		rcar_du_group_restart(rcrtc->group);

	mutex_unlock(&rcrtc->group->lock);

	rcar_du_group_write(rcrtc->group, rcrtc->index % 2 ? DS2PR : DS1PR,
			    dspr);
}

/* -----------------------------------------------------------------------------
 * Page Flip
 */

void rcar_du_crtc_finish_page_flip(struct rcar_du_crtc *rcrtc)
{
	struct drm_pending_vblank_event *event;
	struct drm_device *dev = rcrtc->crtc.dev;
	unsigned long flags;

	spin_lock_irqsave(&dev->event_lock, flags);
	event = rcrtc->event;
	rcrtc->event = NULL;
	spin_unlock_irqrestore(&dev->event_lock, flags);

	if (event == NULL)
		return;

	spin_lock_irqsave(&dev->event_lock, flags);
	drm_crtc_send_vblank_event(&rcrtc->crtc, event);
	wake_up(&rcrtc->flip_wait);
	spin_unlock_irqrestore(&dev->event_lock, flags);

	drm_crtc_vblank_put(&rcrtc->crtc);
}

static bool rcar_du_crtc_page_flip_pending(struct rcar_du_crtc *rcrtc)
{
	struct drm_device *dev = rcrtc->crtc.dev;
	unsigned long flags;
	bool pending;

	spin_lock_irqsave(&dev->event_lock, flags);
	pending = rcrtc->event != NULL;
	spin_unlock_irqrestore(&dev->event_lock, flags);

	return pending;
}

static void rcar_du_crtc_wait_page_flip(struct rcar_du_crtc *rcrtc)
{
	struct rcar_du_device *rcdu = rcrtc->dev;

	if (wait_event_timeout(rcrtc->flip_wait,
			       !rcar_du_crtc_page_flip_pending(rcrtc),
			       msecs_to_jiffies(50)))
		return;

	dev_warn(rcdu->dev, "page flip timeout\n");

	rcar_du_crtc_finish_page_flip(rcrtc);
}

/* -----------------------------------------------------------------------------
 * Color Management Module (CMM)
 */

static int rcar_du_cmm_check(struct drm_crtc *crtc,
			     struct drm_crtc_state *state)
{
	struct drm_property_blob *drm_lut = state->gamma_lut;
	struct rcar_du_crtc *rcrtc = to_rcar_crtc(crtc);
	struct device *dev = rcrtc->dev->dev;

	if (!drm_lut)
		return 0;

	/* We only accept fully populated LUT tables. */
	if (drm_color_lut_size(drm_lut) != CM2_LUT_SIZE) {
		dev_err(dev, "invalid gamma lut size: %zu bytes\n",
			drm_lut->length);
		return -EINVAL;
	}

	return 0;
}

static void rcar_du_cmm_setup(struct drm_crtc *crtc)
{
	struct drm_property_blob *drm_lut = crtc->state->gamma_lut;
	struct rcar_du_crtc *rcrtc = to_rcar_crtc(crtc);
	struct rcar_cmm_config cmm_config = {};

	if (!rcrtc->cmm)
		return;

	if (drm_lut)
		cmm_config.lut.table = (struct drm_color_lut *)drm_lut->data;

	rcar_cmm_setup(rcrtc->cmm, &cmm_config);
}

/* -----------------------------------------------------------------------------
 * Start/Stop and Suspend/Resume
 */

static void rcar_du_crtc_setup(struct rcar_du_crtc *rcrtc)
{
	struct rcar_du_device *rcdu = rcrtc->group->dev;

	if (!rcar_du_has(rcdu, RCAR_DU_FEATURE_RZG2L)) {
		/* Set display off and background to black */
		rcar_du_crtc_write(rcrtc, DOOR, DOOR_RGB(0, 0, 0));
		rcar_du_crtc_write(rcrtc, BPOR, BPOR_RGB(0, 0, 0));

		/* Configure display timings and output routing */
		rcar_du_crtc_set_display_timing(rcrtc);
		rcar_du_group_set_routing(rcrtc->group);

		/* Start with all planes disabled. */
		rcar_du_group_write(rcrtc->group,
				    rcrtc->index % 2 ? DS2PR : DS1PR, 0);
	} else {
		/* Configure display timings and output routing */
		rcar_du_crtc_set_display_timing(rcrtc);
	}

	/* Enable the VSP compositor. */
	if (rcar_du_has(rcrtc->dev, RCAR_DU_FEATURE_VSP1_SOURCE))
		rcar_du_vsp_enable(rcrtc);

	/* Turn vertical blanking interrupt reporting on. */
	drm_crtc_vblank_on(&rcrtc->crtc);
}

static int rcar_du_crtc_get(struct rcar_du_crtc *rcrtc)
{
	struct rcar_du_device *rcdu = rcrtc->group->dev;
	int ret;

	/*
	 * Guard against double-get, as the function is called from both the
	 * .atomic_enable() and .atomic_begin() handlers.
	 */
	if (rcrtc->initialized)
		return 0;

	if (rcar_du_has(rcdu, RCAR_DU_FEATURE_RZG2L)) {
		reset_control_deassert(rcrtc->rstc);

		ret = clk_prepare_enable(rcrtc->rzg2l_clocks.aclk);
		if (ret < 0)
			return ret;

		ret = clk_prepare_enable(rcrtc->rzg2l_clocks.pclk);
		if (ret < 0)
			return ret;
	} else {
		ret = clk_prepare_enable(rcrtc->clock);
		if (ret < 0)
			return ret;

		ret = clk_prepare_enable(rcrtc->extclock);
		if (ret < 0)
			goto error_clock;
	}

	ret = rcar_du_group_get(rcrtc->group);
	if (ret < 0)
		goto error_group;

	rcar_du_crtc_setup(rcrtc);
	rcrtc->initialized = true;

	return 0;

error_group:
	clk_disable_unprepare(rcrtc->extclock);
error_clock:
	clk_disable_unprepare(rcrtc->clock);

	return ret;
}

static void rcar_du_crtc_put(struct rcar_du_crtc *rcrtc)
{
	struct rcar_du_device *rcdu = rcrtc->group->dev;

	rcar_du_group_put(rcrtc->group);

	if (rcar_du_has(rcdu, RCAR_DU_FEATURE_RZG2L)) {
		clk_disable_unprepare(rcrtc->rzg2l_clocks.aclk);
		clk_disable_unprepare(rcrtc->rzg2l_clocks.pclk);
		clk_disable_unprepare(rcrtc->rzg2l_clocks.dclk);
		reset_control_assert(rcrtc->rstc);
	} else {
		clk_disable_unprepare(rcrtc->extclock);
		clk_disable_unprepare(rcrtc->clock);
	}

	rcrtc->initialized = false;
}

static void rcar_du_crtc_start(struct rcar_du_crtc *rcrtc)
{
	struct rcar_du_device *rcdu = rcrtc->group->dev;
	bool interlaced;

	if (!rcar_du_has(rcdu, RCAR_DU_FEATURE_RZG2L)) {
		/*
		 * Select master sync mode. This enables display operation in
		 * master sync mode (with the HSYNC and VSYNC signals configured
		 * as outputs and actively driven).
		 */
		interlaced = rcrtc->crtc.mode.flags & DRM_MODE_FLAG_INTERLACE;
		rcar_du_crtc_dsysr_clr_set(rcrtc,
					DSYSR_TVM_MASK | DSYSR_SCM_MASK,
					(interlaced ? DSYSR_SCM_INT_VIDEO : 0) |
					DSYSR_TVM_MASTER);
	}

	rcar_du_group_start_stop(rcrtc->group, true);
}

static void rcar_du_crtc_disable_planes(struct rcar_du_crtc *rcrtc)
{
	struct rcar_du_device *rcdu = rcrtc->dev;
	struct drm_crtc *crtc = &rcrtc->crtc;
	u32 status;

	/* Make sure vblank interrupts are enabled. */
	drm_crtc_vblank_get(crtc);

	/*
	 * Disable planes and calculate how many vertical blanking interrupts we
	 * have to wait for. If a vertical blanking interrupt has been triggered
	 * but not processed yet, we don't know whether it occurred before or
	 * after the planes got disabled. We thus have to wait for two vblank
	 * interrupts in that case.
	 */
	spin_lock_irq(&rcrtc->vblank_lock);
	rcar_du_group_write(rcrtc->group, rcrtc->index % 2 ? DS2PR : DS1PR, 0);
	status = rcar_du_crtc_read(rcrtc, DSSR);
	rcrtc->vblank_count = status & DSSR_VBK ? 2 : 1;
	spin_unlock_irq(&rcrtc->vblank_lock);

	if (!wait_event_timeout(rcrtc->vblank_wait, rcrtc->vblank_count == 0,
				msecs_to_jiffies(100)))
		dev_warn(rcdu->dev, "vertical blanking timeout\n");

	drm_crtc_vblank_put(crtc);
}

static void rcar_du_crtc_stop(struct rcar_du_crtc *rcrtc)
{
	struct drm_crtc *crtc = &rcrtc->crtc;

	/*
	 * Disable all planes and wait for the change to take effect. This is
	 * required as the plane enable registers are updated on vblank, and no
	 * vblank will occur once the CRTC is stopped. Disabling planes when
	 * starting the CRTC thus wouldn't be enough as it would start scanning
	 * out immediately from old frame buffers until the next vblank.
	 *
	 * This increases the CRTC stop delay, especially when multiple CRTCs
	 * are stopped in one operation as we now wait for one vblank per CRTC.
	 * Whether this can be improved needs to be researched.
	 */
	rcar_du_crtc_disable_planes(rcrtc);

	/*
	 * Disable vertical blanking interrupt reporting. We first need to wait
	 * for page flip completion before stopping the CRTC as userspace
	 * expects page flips to eventually complete.
	 */
	rcar_du_crtc_wait_page_flip(rcrtc);
	drm_crtc_vblank_off(crtc);

	/* Disable the VSP compositor. */
	if (rcar_du_has(rcrtc->dev, RCAR_DU_FEATURE_VSP1_SOURCE))
		rcar_du_vsp_disable(rcrtc);

	if (rcrtc->cmm)
		rcar_cmm_disable(rcrtc->cmm);

	/*
	 * Select switch sync mode. This stops display operation and configures
	 * the HSYNC and VSYNC signals as inputs.
	 *
	 * TODO: Find another way to stop the display for DUs that don't support
	 * TVM sync.
	 */
	if (rcar_du_has(rcrtc->dev, RCAR_DU_FEATURE_TVM_SYNC))
		rcar_du_crtc_dsysr_clr_set(rcrtc, DSYSR_TVM_MASK,
					   DSYSR_TVM_SWITCH);

	rcar_du_group_start_stop(rcrtc->group, false);
}

/* -----------------------------------------------------------------------------
 * CRTC Functions
 */

static int rcar_du_crtc_atomic_check(struct drm_crtc *crtc,
				     struct drm_crtc_state *state)
{
	struct rcar_du_crtc_state *rstate = to_rcar_crtc_state(state);
	struct drm_encoder *encoder;
	int ret;

	ret = rcar_du_cmm_check(crtc, state);
	if (ret)
		return ret;

	/* Store the routes from the CRTC output to the DU outputs. */
	rstate->outputs = 0;

	drm_for_each_encoder_mask(encoder, crtc->dev, state->encoder_mask) {
		struct rcar_du_encoder *renc;

		/* Skip the writeback encoder. */
		if (encoder->encoder_type == DRM_MODE_ENCODER_VIRTUAL)
			continue;

		renc = to_rcar_encoder(encoder);
		rstate->outputs |= BIT(renc->output);
	}

	return 0;
}

static void rcar_du_crtc_atomic_enable(struct drm_crtc *crtc,
				       struct drm_crtc_state *old_state)
{
	struct rcar_du_crtc *rcrtc = to_rcar_crtc(crtc);
	struct rcar_du_crtc_state *rstate = to_rcar_crtc_state(crtc->state);
	struct rcar_du_device *rcdu = rcrtc->dev;

	if (rcrtc->cmm)
		rcar_cmm_enable(rcrtc->cmm);
	rcar_du_crtc_get(rcrtc);

	/*
	 * On D3/E3 the dot clock is provided by the LVDS encoder attached to
	 * the DU channel. We need to enable its clock output explicitly if
	 * the LVDS output is disabled.
	 */
	if (rcdu->info->lvds_clk_mask & BIT(rcrtc->index) &&
	    rstate->outputs == BIT(RCAR_DU_OUTPUT_DPAD0)) {
		struct drm_bridge *bridge = rcdu->lvds[rcrtc->index];
		const struct drm_display_mode *mode =
			&crtc->state->adjusted_mode;

		rcar_lvds_clk_enable(bridge, mode->clock * 1000);
	}

	if (rcar_du_has(rcdu, RCAR_DU_FEATURE_RZG2L) &&
	   (rstate->outputs == BIT(RCAR_DU_OUTPUT_MIPI_DSI0))) {
		struct drm_bridge *bridge = rcdu->dsi[rcrtc->index];

		rzg2l_mipi_dsi_clk_enable(bridge);
	}

	rcar_du_crtc_start(rcrtc);

	/*
	 * TODO: The chip manual indicates that CMM tables should be written
	 * after the DU channel has been activated. Investigate the impact
	 * of this restriction on the first displayed frame.
	 */
	rcar_du_cmm_setup(crtc);
}

static void rcar_du_crtc_atomic_disable(struct drm_crtc *crtc,
					struct drm_crtc_state *old_state)
{
	struct rcar_du_crtc *rcrtc = to_rcar_crtc(crtc);
	struct rcar_du_crtc_state *rstate = to_rcar_crtc_state(old_state);
	struct rcar_du_device *rcdu = rcrtc->dev;

	rcar_du_crtc_stop(rcrtc);
	rcar_du_crtc_put(rcrtc);

	if (rcdu->info->lvds_clk_mask & BIT(rcrtc->index) &&
	    rstate->outputs == BIT(RCAR_DU_OUTPUT_DPAD0)) {
		struct drm_bridge *bridge = rcdu->lvds[rcrtc->index];

		/*
		 * Disable the LVDS clock output, see
		 * rcar_du_crtc_atomic_enable().
		 */
		rcar_lvds_clk_disable(bridge);
	}

	if (rcar_du_has(rcdu, RCAR_DU_FEATURE_RZG2L) &&
	   (rstate->outputs == BIT(RCAR_DU_OUTPUT_MIPI_DSI0))) {
		struct drm_bridge *bridge = rcdu->dsi[rcrtc->index];

		rzg2l_mipi_dsi_clk_disable(bridge);
	}

	spin_lock_irq(&crtc->dev->event_lock);
	if (crtc->state->event) {
		drm_crtc_send_vblank_event(crtc, crtc->state->event);
		crtc->state->event = NULL;
	}
	spin_unlock_irq(&crtc->dev->event_lock);
}

static void rcar_du_crtc_atomic_begin(struct drm_crtc *crtc,
				      struct drm_crtc_state *old_crtc_state)
{
	struct rcar_du_crtc *rcrtc = to_rcar_crtc(crtc);

	WARN_ON(!crtc->state->enable);

	/*
	 * If a mode set is in progress we can be called with the CRTC disabled.
	 * We thus need to first get and setup the CRTC in order to configure
	 * planes. We must *not* put the CRTC in .atomic_flush(), as it must be
	 * kept awake until the .atomic_enable() call that will follow. The get
	 * operation in .atomic_enable() will in that case be a no-op, and the
	 * CRTC will be put later in .atomic_disable().
	 *
	 * If a mode set is not in progress the CRTC is enabled, and the
	 * following get call will be a no-op. There is thus no need to balance
	 * it in .atomic_flush() either.
	 */
	rcar_du_crtc_get(rcrtc);

	/* If the active state changed, we let .atomic_enable handle CMM. */
	if (crtc->state->color_mgmt_changed && !crtc->state->active_changed)
		rcar_du_cmm_setup(crtc);

	if (rcar_du_has(rcrtc->dev, RCAR_DU_FEATURE_VSP1_SOURCE))
		rcar_du_vsp_atomic_begin(rcrtc);
}

static void rcar_du_crtc_atomic_flush(struct drm_crtc *crtc,
				      struct drm_crtc_state *old_crtc_state)
{
	struct rcar_du_crtc *rcrtc = to_rcar_crtc(crtc);
	struct drm_device *dev = rcrtc->crtc.dev;
	unsigned long flags;

	rcar_du_crtc_update_planes(rcrtc);

	if (crtc->state->event) {
		WARN_ON(drm_crtc_vblank_get(crtc) != 0);

		spin_lock_irqsave(&dev->event_lock, flags);
		rcrtc->event = crtc->state->event;
		crtc->state->event = NULL;
		spin_unlock_irqrestore(&dev->event_lock, flags);
	}

	if (rcar_du_has(rcrtc->dev, RCAR_DU_FEATURE_VSP1_SOURCE))
		rcar_du_vsp_atomic_flush(rcrtc);
}

static enum drm_mode_status
rcar_du_crtc_mode_valid(struct drm_crtc *crtc,
			const struct drm_display_mode *mode)
{
	struct rcar_du_crtc *rcrtc = to_rcar_crtc(crtc);
	struct rcar_du_device *rcdu = rcrtc->dev;
	bool interlaced = mode->flags & DRM_MODE_FLAG_INTERLACE;
	unsigned int min_sync_porch;
	unsigned int vbp;

	if (interlaced && !rcar_du_has(rcdu, RCAR_DU_FEATURE_INTERLACED))
		return MODE_NO_INTERLACE;

<<<<<<< HEAD
	if (!rcar_du_has(rcdu, RCAR_DU_FEATURE_RZG2L)) {
		/*
		 * The hardware requires a minimum combined horizontal sync
		 * and back porch of 20 pixels and a minimum vertical back porch
		 * of 3 lines.
		 */
		if (mode->htotal - mode->hsync_start < 20)
			return MODE_HBLANK_NARROW;
=======
	/*
	 * The hardware requires a minimum combined horizontal sync and back
	 * porch of 20 pixels (when CMM isn't used) or 45 pixels (when CMM is
	 * used), and a minimum vertical back porch of 3 lines.
	 */
	min_sync_porch = 20;
	if (rcrtc->group->cmms_mask & BIT(rcrtc->index % 2))
		min_sync_porch += 25;

	if (mode->htotal - mode->hsync_start < min_sync_porch)
		return MODE_HBLANK_NARROW;
>>>>>>> 811c07d2

		vbp = (mode->vtotal - mode->vsync_end) / (interlaced ? 2 : 1);
		if (vbp < 3)
			return MODE_VBLANK_NARROW;
	}

	return MODE_OK;
}

static const struct drm_crtc_helper_funcs crtc_helper_funcs = {
	.atomic_check = rcar_du_crtc_atomic_check,
	.atomic_begin = rcar_du_crtc_atomic_begin,
	.atomic_flush = rcar_du_crtc_atomic_flush,
	.atomic_enable = rcar_du_crtc_atomic_enable,
	.atomic_disable = rcar_du_crtc_atomic_disable,
	.mode_valid = rcar_du_crtc_mode_valid,
};

static void rcar_du_crtc_crc_init(struct rcar_du_crtc *rcrtc)
{
	struct rcar_du_device *rcdu = rcrtc->dev;
	const char **sources;
	unsigned int count;
	int i = -1;

	/* CRC available only on Gen3 HW. */
	if (rcdu->info->gen < 3)
		return;

	/* Reserve 1 for "auto" source. */
	count = rcrtc->vsp->num_planes + 1;

	sources = kmalloc_array(count, sizeof(*sources), GFP_KERNEL);
	if (!sources)
		return;

	sources[0] = kstrdup("auto", GFP_KERNEL);
	if (!sources[0])
		goto error;

	for (i = 0; i < rcrtc->vsp->num_planes; ++i) {
		struct drm_plane *plane = &rcrtc->vsp->planes[i].plane;
		char name[16];

		sprintf(name, "plane%u", plane->base.id);
		sources[i + 1] = kstrdup(name, GFP_KERNEL);
		if (!sources[i + 1])
			goto error;
	}

	rcrtc->sources = sources;
	rcrtc->sources_count = count;
	return;

error:
	while (i >= 0) {
		kfree(sources[i]);
		i--;
	}
	kfree(sources);
}

static void rcar_du_crtc_crc_cleanup(struct rcar_du_crtc *rcrtc)
{
	unsigned int i;

	if (!rcrtc->sources)
		return;

	for (i = 0; i < rcrtc->sources_count; i++)
		kfree(rcrtc->sources[i]);
	kfree(rcrtc->sources);

	rcrtc->sources = NULL;
	rcrtc->sources_count = 0;
}

static struct drm_crtc_state *
rcar_du_crtc_atomic_duplicate_state(struct drm_crtc *crtc)
{
	struct rcar_du_crtc_state *state;
	struct rcar_du_crtc_state *copy;

	if (WARN_ON(!crtc->state))
		return NULL;

	state = to_rcar_crtc_state(crtc->state);
	copy = kmemdup(state, sizeof(*state), GFP_KERNEL);
	if (copy == NULL)
		return NULL;

	__drm_atomic_helper_crtc_duplicate_state(crtc, &copy->state);

	return &copy->state;
}

static void rcar_du_crtc_atomic_destroy_state(struct drm_crtc *crtc,
					      struct drm_crtc_state *state)
{
	__drm_atomic_helper_crtc_destroy_state(state);
	kfree(to_rcar_crtc_state(state));
}

static void rcar_du_crtc_cleanup(struct drm_crtc *crtc)
{
	struct rcar_du_crtc *rcrtc = to_rcar_crtc(crtc);

	rcar_du_crtc_crc_cleanup(rcrtc);

	return drm_crtc_cleanup(crtc);
}

static void rcar_du_crtc_reset(struct drm_crtc *crtc)
{
	struct rcar_du_crtc_state *state;

	if (crtc->state) {
		rcar_du_crtc_atomic_destroy_state(crtc, crtc->state);
		crtc->state = NULL;
	}

	state = kzalloc(sizeof(*state), GFP_KERNEL);
	if (state == NULL)
		return;

	state->crc.source = VSP1_DU_CRC_NONE;
	state->crc.index = 0;

	__drm_atomic_helper_crtc_reset(crtc, &state->state);
}

static int rcar_du_crtc_enable_vblank(struct drm_crtc *crtc)
{
	struct rcar_du_crtc *rcrtc = to_rcar_crtc(crtc);

	rcar_du_crtc_write(rcrtc, DSRCR, DSRCR_VBCL);
	rcar_du_crtc_set(rcrtc, DIER, DIER_VBE);
	rcrtc->vblank_enable = true;

	return 0;
}

static void rcar_du_crtc_disable_vblank(struct drm_crtc *crtc)
{
	struct rcar_du_crtc *rcrtc = to_rcar_crtc(crtc);

	rcar_du_crtc_clr(rcrtc, DIER, DIER_VBE);
	rcrtc->vblank_enable = false;
}

static int rcar_du_crtc_parse_crc_source(struct rcar_du_crtc *rcrtc,
					 const char *source_name,
					 enum vsp1_du_crc_source *source)
{
	unsigned int index;
	int ret;

	/*
	 * Parse the source name. Supported values are "plane%u" to compute the
	 * CRC on an input plane (%u is the plane ID), and "auto" to compute the
	 * CRC on the composer (VSP) output.
	 */

	if (!source_name) {
		*source = VSP1_DU_CRC_NONE;
		return 0;
	} else if (!strcmp(source_name, "auto")) {
		*source = VSP1_DU_CRC_OUTPUT;
		return 0;
	} else if (strstarts(source_name, "plane")) {
		unsigned int i;

		*source = VSP1_DU_CRC_PLANE;

		ret = kstrtouint(source_name + strlen("plane"), 10, &index);
		if (ret < 0)
			return ret;

		for (i = 0; i < rcrtc->vsp->num_planes; ++i) {
			if (index == rcrtc->vsp->planes[i].plane.base.id)
				return i;
		}
	}

	return -EINVAL;
}

static int rcar_du_crtc_verify_crc_source(struct drm_crtc *crtc,
					  const char *source_name,
					  size_t *values_cnt)
{
	struct rcar_du_crtc *rcrtc = to_rcar_crtc(crtc);
	enum vsp1_du_crc_source source;

	if (rcar_du_crtc_parse_crc_source(rcrtc, source_name, &source) < 0) {
		DRM_DEBUG_DRIVER("unknown source %s\n", source_name);
		return -EINVAL;
	}

	*values_cnt = 1;
	return 0;
}

static const char *const *
rcar_du_crtc_get_crc_sources(struct drm_crtc *crtc, size_t *count)
{
	struct rcar_du_crtc *rcrtc = to_rcar_crtc(crtc);

	*count = rcrtc->sources_count;
	return rcrtc->sources;
}

static int rcar_du_crtc_set_crc_source(struct drm_crtc *crtc,
				       const char *source_name)
{
	struct rcar_du_crtc *rcrtc = to_rcar_crtc(crtc);
	struct drm_modeset_acquire_ctx ctx;
	struct drm_crtc_state *crtc_state;
	struct drm_atomic_state *state;
	enum vsp1_du_crc_source source;
	unsigned int index;
	int ret;

	ret = rcar_du_crtc_parse_crc_source(rcrtc, source_name, &source);
	if (ret < 0)
		return ret;

	index = ret;

	/* Perform an atomic commit to set the CRC source. */
	drm_modeset_acquire_init(&ctx, 0);

	state = drm_atomic_state_alloc(crtc->dev);
	if (!state) {
		ret = -ENOMEM;
		goto unlock;
	}

	state->acquire_ctx = &ctx;

retry:
	crtc_state = drm_atomic_get_crtc_state(state, crtc);
	if (!IS_ERR(crtc_state)) {
		struct rcar_du_crtc_state *rcrtc_state;

		rcrtc_state = to_rcar_crtc_state(crtc_state);
		rcrtc_state->crc.source = source;
		rcrtc_state->crc.index = index;

		ret = drm_atomic_commit(state);
	} else {
		ret = PTR_ERR(crtc_state);
	}

	if (ret == -EDEADLK) {
		drm_atomic_state_clear(state);
		drm_modeset_backoff(&ctx);
		goto retry;
	}

	drm_atomic_state_put(state);

unlock:
	drm_modeset_drop_locks(&ctx);
	drm_modeset_acquire_fini(&ctx);

	return ret;
}

static const struct drm_crtc_funcs crtc_funcs_gen2 = {
	.reset = rcar_du_crtc_reset,
	.destroy = drm_crtc_cleanup,
	.set_config = drm_atomic_helper_set_config,
	.page_flip = drm_atomic_helper_page_flip,
	.atomic_duplicate_state = rcar_du_crtc_atomic_duplicate_state,
	.atomic_destroy_state = rcar_du_crtc_atomic_destroy_state,
	.enable_vblank = rcar_du_crtc_enable_vblank,
	.disable_vblank = rcar_du_crtc_disable_vblank,
};

static const struct drm_crtc_funcs crtc_funcs_gen3 = {
	.reset = rcar_du_crtc_reset,
	.destroy = rcar_du_crtc_cleanup,
	.set_config = drm_atomic_helper_set_config,
	.page_flip = drm_atomic_helper_page_flip,
	.atomic_duplicate_state = rcar_du_crtc_atomic_duplicate_state,
	.atomic_destroy_state = rcar_du_crtc_atomic_destroy_state,
	.enable_vblank = rcar_du_crtc_enable_vblank,
	.disable_vblank = rcar_du_crtc_disable_vblank,
	.set_crc_source = rcar_du_crtc_set_crc_source,
	.verify_crc_source = rcar_du_crtc_verify_crc_source,
	.get_crc_sources = rcar_du_crtc_get_crc_sources,
	.gamma_set = drm_atomic_helper_legacy_gamma_set,
};

/* -----------------------------------------------------------------------------
 * Interrupt Handling
 */

static irqreturn_t rcar_du_crtc_irq(int irq, void *arg)
{
	struct rcar_du_crtc *rcrtc = arg;
	struct rcar_du_device *rcdu = rcrtc->dev;
	irqreturn_t ret = IRQ_NONE;
	u32 status;

	if (rcar_du_has(rcdu, RCAR_DU_FEATURE_RZG2L)) {
		status = rcar_du_crtc_read(rcrtc, DU_MCR0);
		rcar_du_crtc_write(rcrtc, DU_MCR0, DU_MCR0_PB_CLR & status);
		ret = IRQ_HANDLED;
	} else {
		spin_lock(&rcrtc->vblank_lock);

		status = rcar_du_crtc_read(rcrtc, DSSR);
		rcar_du_crtc_write(rcrtc, DSRCR, status & DSRCR_MASK);

		if (status & DSSR_VBK) {
			/*
			 * Wake up the vblank wait if the counter reaches 0.
			 * This must be protected by the vblank_lock to avoid
			 * races in rcar_du_crtc_disable_planes().
			 */
			if (rcrtc->vblank_count) {
				if (--rcrtc->vblank_count == 0)
					wake_up(&rcrtc->vblank_wait);
			}
		}

		spin_unlock(&rcrtc->vblank_lock);

		if (status & DSSR_VBK) {
			if (rcdu->info->gen < 3) {
				drm_crtc_handle_vblank(&rcrtc->crtc);
				rcar_du_crtc_finish_page_flip(rcrtc);
			}

			ret = IRQ_HANDLED;
		}
	}

	return ret;
}

/* -----------------------------------------------------------------------------
 * Initialization
 */

int rcar_du_crtc_create(struct rcar_du_group *rgrp, unsigned int swindex,
			unsigned int hwindex)
{
	static const unsigned int mmio_offsets[] = {
		DU0_REG_OFFSET, DU1_REG_OFFSET, DU2_REG_OFFSET, DU3_REG_OFFSET
	};

	struct rcar_du_device *rcdu = rgrp->dev;
	struct platform_device *pdev = to_platform_device(rcdu->dev);
	struct rcar_du_crtc *rcrtc = &rcdu->crtcs[swindex];
	struct drm_crtc *crtc = &rcrtc->crtc;
	struct drm_plane *primary;
	unsigned int irqflags;
	struct clk *clk;
	char clk_name[9];
	char *name;
	int irq;
	int ret;

	if (rcar_du_has(rcdu, RCAR_DU_FEATURE_RZG2L)) {
		rcrtc->rstc = devm_reset_control_get(rcdu->dev, NULL);
		if (IS_ERR(rcrtc->rstc)) {
			dev_err(rcdu->dev, "can't get cpg reset\n");
			return PTR_ERR(rcrtc->rstc);
		}

		rcrtc->rzg2l_clocks.aclk = devm_clk_get(rcdu->dev, "aclk");
		if (IS_ERR(rcrtc->rzg2l_clocks.aclk)) {
			dev_err(rcdu->dev, "no axi clock for DU\n");
			return PTR_ERR(rcrtc->rzg2l_clocks.aclk);
		}

		rcrtc->rzg2l_clocks.pclk = devm_clk_get(rcdu->dev, "pclk");
		if (IS_ERR(rcrtc->rzg2l_clocks.pclk)) {
			dev_err(rcdu->dev, "no peripheral clock for DU\n");
			return PTR_ERR(rcrtc->rzg2l_clocks.pclk);
		}

		rcrtc->rzg2l_clocks.dclk = devm_clk_get(rcdu->dev, "dclk");
		if (IS_ERR(rcrtc->rzg2l_clocks.dclk)) {
			dev_err(rcdu->dev, "no video clock for DU\n");
			return PTR_ERR(rcrtc->rzg2l_clocks.dclk);
		}
	} else {
		/* Get the CRTC clock and the optional external clock. */
		if (rcar_du_has(rcdu, RCAR_DU_FEATURE_CRTC_IRQ_CLOCK)) {
			sprintf(clk_name, "du.%u", hwindex);
			name = clk_name;
		} else {
			name = NULL;
		}

		rcrtc->clock = devm_clk_get(rcdu->dev, name);
		if (IS_ERR(rcrtc->clock)) {
			dev_err(rcdu->dev, "no clock for DU channel %u\n",
				hwindex);
			return PTR_ERR(rcrtc->clock);
		}

		sprintf(clk_name, "dclkin.%u", hwindex);
		clk = devm_clk_get(rcdu->dev, clk_name);
		if (!IS_ERR(clk)) {
			rcrtc->extclock = clk;
		} else if (PTR_ERR(clk) == -EPROBE_DEFER) {
			return -EPROBE_DEFER;
		} else if (rcdu->info->dpll_mask & BIT(hwindex)) {
			/*
			 * DU channels that have a display PLL can't use the
			 * internal system clock and thus require an external
			 * clock.
			 */
			ret = PTR_ERR(clk);
			dev_err(rcdu->dev, "can't get dclkin.%u: %d\n",
				hwindex, ret);
			return ret;
		}
	}

	init_waitqueue_head(&rcrtc->flip_wait);
	init_waitqueue_head(&rcrtc->vblank_wait);
	spin_lock_init(&rcrtc->vblank_lock);

	rcrtc->dev = rcdu;
	rcrtc->group = rgrp;
	rcrtc->mmio_offset = mmio_offsets[hwindex];
	rcrtc->index = hwindex;
	rcrtc->dsysr = (rcrtc->index % 2 ? 0 : DSYSR_DRES) | DSYSR_TVM_TVSYNC;

	if (rcar_du_has(rcdu, RCAR_DU_FEATURE_VSP1_SOURCE))
		primary = &rcrtc->vsp->planes[rcrtc->vsp_pipe].plane;
	else
		primary = &rgrp->planes[swindex % 2].plane;

	ret = drm_crtc_init_with_planes(rcdu->ddev, crtc, primary, NULL,
					rcdu->info->gen <= 2 ?
					&crtc_funcs_gen2 : &crtc_funcs_gen3,
					NULL);
	if (ret < 0)
		return ret;

	/* CMM might be disabled for this CRTC. */
	if (rcdu->cmms[swindex]) {
		rcrtc->cmm = rcdu->cmms[swindex];
		rgrp->cmms_mask |= BIT(hwindex % 2);

		drm_mode_crtc_set_gamma_size(crtc, CM2_LUT_SIZE);
		drm_crtc_enable_color_mgmt(crtc, 0, false, CM2_LUT_SIZE);
	}

	drm_crtc_helper_add(crtc, &crtc_helper_funcs);

	if (!rcar_du_has(rcdu, RCAR_DU_FEATURE_RZG2L)) {
		/* Register the interrupt handler. */
		if (rcar_du_has(rcdu, RCAR_DU_FEATURE_CRTC_IRQ_CLOCK)) {
			/* The IRQ's are associated with the CRTC (sw)index. */
			irq = platform_get_irq(pdev, swindex);
			irqflags = 0;
		} else {
			irq = platform_get_irq(pdev, 0);
			irqflags = IRQF_SHARED;
		}

		if (irq < 0) {
			dev_err(rcdu->dev, "no IRQ for CRTC %u\n", swindex);
			return irq;
		}

		ret = devm_request_irq(rcdu->dev, irq, rcar_du_crtc_irq, irqflags,
				       dev_name(rcdu->dev), rcrtc);
		if (ret < 0) {
			dev_err(rcdu->dev,
				"failed to register IRQ for CRTC %u\n", swindex);
			return ret;
		}
	}

	rcar_du_crtc_crc_init(rcrtc);

	return 0;
}<|MERGE_RESOLUTION|>--- conflicted
+++ resolved
@@ -1307,28 +1307,18 @@
 	if (interlaced && !rcar_du_has(rcdu, RCAR_DU_FEATURE_INTERLACED))
 		return MODE_NO_INTERLACE;
 
-<<<<<<< HEAD
 	if (!rcar_du_has(rcdu, RCAR_DU_FEATURE_RZG2L)) {
 		/*
-		 * The hardware requires a minimum combined horizontal sync
-		 * and back porch of 20 pixels and a minimum vertical back porch
-		 * of 3 lines.
+		 * The hardware requires a minimum combined horizontal sync and back
+		 * porch of 20 pixels (when CMM isn't used) or 45 pixels (when CMM is
+		 * used), and a minimum vertical back porch of 3 lines.
 		 */
-		if (mode->htotal - mode->hsync_start < 20)
+		min_sync_porch = 20;
+		if (rcrtc->group->cmms_mask & BIT(rcrtc->index % 2))
+			min_sync_porch += 25;
+
+		if (mode->htotal - mode->hsync_start < min_sync_porch)
 			return MODE_HBLANK_NARROW;
-=======
-	/*
-	 * The hardware requires a minimum combined horizontal sync and back
-	 * porch of 20 pixels (when CMM isn't used) or 45 pixels (when CMM is
-	 * used), and a minimum vertical back porch of 3 lines.
-	 */
-	min_sync_porch = 20;
-	if (rcrtc->group->cmms_mask & BIT(rcrtc->index % 2))
-		min_sync_porch += 25;
-
-	if (mode->htotal - mode->hsync_start < min_sync_porch)
-		return MODE_HBLANK_NARROW;
->>>>>>> 811c07d2
 
 		vbp = (mode->vtotal - mode->vsync_end) / (interlaced ? 2 : 1);
 		if (vbp < 3)
