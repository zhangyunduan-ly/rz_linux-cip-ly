* Renesas R-Car PCIe interface

Required properties:
compatible: "renesas,pcie-r8a7743" for the R8A7743 SoC;
	    "renesas,pcie-r8a774a1" for the R8A774A1 SoC;
<<<<<<< HEAD
	    "renesas,pcie-r8a774c0" for the R8A774C0 SoC;
=======
	    "renesas,pcie-r8a774b1" for the R8A774B1 SoC;
	    "renesas,pcie-r8a774c0" for the R8A774C0 SoC;
	    "renesas,pcie-r8a774e1" for the R8A774E1 SoC;
>>>>>>> ae1fef4b
	    "renesas,pcie-r8a7779" for the R8A7779 SoC;
	    "renesas,pcie-r8a7790" for the R8A7790 SoC;
	    "renesas,pcie-r8a7791" for the R8A7791 SoC;
	    "renesas,pcie-r8a7793" for the R8A7793 SoC;
	    "renesas,pcie-r8a7795" for the R8A7795 SoC;
	    "renesas,pcie-r8a7796" for the R8A7796 SoC;
	    "renesas,pcie-r8a77980" for the R8A77980 SoC;
	    "renesas,pcie-rcar-gen2" for a generic R-Car Gen2 or
				     RZ/G1 compatible device.
	    "renesas,pcie-rcar-gen3" for a generic R-Car Gen3 or
				     RZ/G2 compatible device.

	    When compatible with the generic version, nodes must list the
	    SoC-specific version corresponding to the platform first
	    followed by the generic version.

- reg: base address and length of the PCIe controller registers.
- #address-cells: set to <3>
- #size-cells: set to <2>
- bus-range: PCI bus numbers covered
- device_type: set to "pci"
- ranges: ranges for the PCI memory and I/O regions.
- dma-ranges: ranges for the inbound memory regions.
- interrupts: two interrupt sources for MSI interrupts, followed by interrupt
	source for hardware related interrupts (e.g. link speed change).
- #interrupt-cells: set to <1>
- interrupt-map-mask and interrupt-map: standard PCI properties
	to define the mapping of the PCIe interface to interrupt numbers.
- clocks: from common clock binding: clock specifiers for the PCIe controller
	and PCIe bus clocks.
- clock-names: from common clock binding: should be "pcie" and "pcie_bus".

Optional properties:
- phys: from common PHY binding: PHY phandle and specifier (only make sense
	for R-Car gen3 SoCs where the PCIe PHYs have their own register blocks).
- phy-names: from common PHY binding: should be "pcie".

Example:

SoC-specific DT Entry:

	pcie: pcie@fe000000 {
		compatible = "renesas,pcie-r8a7791", "renesas,pcie-rcar-gen2";
		reg = <0 0xfe000000 0 0x80000>;
		#address-cells = <3>;
		#size-cells = <2>;
		bus-range = <0x00 0xff>;
		device_type = "pci";
		ranges = <0x01000000 0 0x00000000 0 0xfe100000 0 0x00100000
			  0x02000000 0 0xfe200000 0 0xfe200000 0 0x00200000
			  0x02000000 0 0x30000000 0 0x30000000 0 0x08000000
			  0x42000000 0 0x38000000 0 0x38000000 0 0x08000000>;
		dma-ranges = <0x42000000 0 0x40000000 0 0x40000000 0 0x40000000
			      0x42000000 2 0x00000000 2 0x00000000 0 0x40000000>;
		interrupts = <0 116 4>, <0 117 4>, <0 118 4>;
		#interrupt-cells = <1>;
		interrupt-map-mask = <0 0 0 0>;
		interrupt-map = <0 0 0 0 &gic 0 116 4>;
		clocks = <&mstp3_clks R8A7791_CLK_PCIE>, <&pcie_bus_clk>;
		clock-names = "pcie", "pcie_bus";
	};<|MERGE_RESOLUTION|>--- conflicted
+++ resolved
@@ -3,13 +3,9 @@
 Required properties:
 compatible: "renesas,pcie-r8a7743" for the R8A7743 SoC;
 	    "renesas,pcie-r8a774a1" for the R8A774A1 SoC;
-<<<<<<< HEAD
-	    "renesas,pcie-r8a774c0" for the R8A774C0 SoC;
-=======
 	    "renesas,pcie-r8a774b1" for the R8A774B1 SoC;
 	    "renesas,pcie-r8a774c0" for the R8A774C0 SoC;
 	    "renesas,pcie-r8a774e1" for the R8A774E1 SoC;
->>>>>>> ae1fef4b
 	    "renesas,pcie-r8a7779" for the R8A7779 SoC;
 	    "renesas,pcie-r8a7790" for the R8A7790 SoC;
 	    "renesas,pcie-r8a7791" for the R8A7791 SoC;
