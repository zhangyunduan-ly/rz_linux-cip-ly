config ARCH_SHMOBILE
	bool
	select ZONE_DMA if ARM_LPAE

config PM_RCAR
	bool
	select PM_GENERIC_DOMAINS if PM

config PM_RMOBILE
	bool
	select PM_GENERIC_DOMAINS

config ARCH_RCAR_GEN1
	bool
	select PM_RCAR if PM || SMP
	select RENESAS_INTC_IRQPIN
	select SYS_SUPPORTS_SH_TMU

config ARCH_RCAR_GEN2
	bool
	select PM_RCAR if PM || SMP
	select RENESAS_IRQC
	select SYS_SUPPORTS_SH_CMT
	select PCI_DOMAINS if PCI

config ARCH_RMOBILE
	bool
	select PM_RMOBILE if PM
	select SYS_SUPPORTS_SH_CMT
	select SYS_SUPPORTS_SH_TMU

menuconfig ARCH_SHMOBILE_MULTI
	bool "Renesas ARM SoCs" if ARCH_MULTI_V7
	depends on MMU
	select ARCH_SHMOBILE
	select HAVE_ARM_SCU if SMP
	select HAVE_ARM_TWD if SMP
	select ARM_GIC
	select ARCH_DMA_ADDR_T_64BIT if ARM_LPAE
	select NO_IOPORT_MAP
	select PINCTRL
	select ARCH_REQUIRE_GPIOLIB

if ARCH_SHMOBILE_MULTI

#comment "Renesas ARM SoCs System Type"

config ARCH_EMEV2
	bool "Emma Mobile EV2"
	select SYS_SUPPORTS_EM_STI

config ARCH_R7S72100
	bool "RZ/A1H (R7S72100)"
	select PM_GENERIC_DOMAINS if PM
	select SYS_SUPPORTS_SH_MTU2

config ARCH_R8A73A4
	bool "R-Mobile APE6 (R8A73A40)"
	select ARCH_RMOBILE
	select RENESAS_IRQC

config ARCH_R8A7740
	bool "R-Mobile A1 (R8A77400)"
	select ARCH_RMOBILE
	select RENESAS_INTC_IRQPIN

config ARCH_R8A7743
	bool "RZ/G1M (R8A77430)"
	select ARCH_RCAR_GEN2

<<<<<<< HEAD
=======
config ARCH_R8A7744
	bool "RZ/G1N (R8A77440)"
	select ARCH_RCAR_GEN2
	select ARM_ERRATA_798181 if SMP

>>>>>>> 0cddb349
config ARCH_R8A7745
	bool "RZ/G1E (R8A77450)"
	select ARCH_RCAR_GEN2

config ARCH_R8A77470
	bool "RZ/G1C (R8A77470)"
	select ARCH_RCAR_GEN2

config ARCH_R8A7778
	bool "R-Car M1A (R8A77781)"
	select ARCH_RCAR_GEN1

config ARCH_R8A7779
	bool "R-Car H1 (R8A77790)"
	select ARCH_RCAR_GEN1

config ARCH_R8A7790
	bool "R-Car H2 (R8A77900)"
	select ARCH_RCAR_GEN2
	select I2C

config ARCH_R8A7791
	bool "R-Car M2-W (R8A77910)"
	select ARCH_RCAR_GEN2
	select I2C

config ARCH_R8A7793
	bool "R-Car M2-N (R8A7793)"
	select ARCH_RCAR_GEN2
	select I2C

config ARCH_R8A7794
	bool "R-Car E2 (R8A77940)"
	select ARCH_RCAR_GEN2

config ARCH_SH73A0
	bool "SH-Mobile AG5 (R8A73A00)"
	select ARCH_RMOBILE
	select RENESAS_INTC_IRQPIN

comment "Renesas ARM SoCs System Configuration"
endif<|MERGE_RESOLUTION|>--- conflicted
+++ resolved
@@ -68,14 +68,11 @@
 	bool "RZ/G1M (R8A77430)"
 	select ARCH_RCAR_GEN2
 
-<<<<<<< HEAD
-=======
 config ARCH_R8A7744
 	bool "RZ/G1N (R8A77440)"
 	select ARCH_RCAR_GEN2
 	select ARM_ERRATA_798181 if SMP
 
->>>>>>> 0cddb349
 config ARCH_R8A7745
 	bool "RZ/G1E (R8A77450)"
 	select ARCH_RCAR_GEN2
