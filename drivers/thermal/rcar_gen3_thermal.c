--- conflicted
+++ resolved
@@ -81,11 +81,6 @@
 	void __iomem *base;
 	struct thermal_zone_device *zone;
 	struct equation_coefs coef;
-<<<<<<< HEAD
-	int low;
-	int high;
-=======
->>>>>>> 1d9c4c7e
 	int tj_t;
 	int id; /* thermal channel id */
 };
@@ -172,11 +167,7 @@
 {
 	struct rcar_gen3_thermal_tsc *tsc = devdata;
 	int mcelsius, val;
-<<<<<<< HEAD
-	u32 reg;
-=======
 	int reg;
->>>>>>> 1d9c4c7e
 
 	/* Read register and convert to mili Celsius */
 	reg = rcar_gen3_thermal_read(tsc, REG_GEN3_TEMP) & CTEMP_MASK;
@@ -324,13 +315,10 @@
 		.data = &rcar_gen3_ths_tj_1,
 	},
 	{
-<<<<<<< HEAD
-=======
 		.compatible = "renesas,r8a774e1-thermal",
 		.data = &rcar_gen3_ths_tj_1,
 	},
 	{
->>>>>>> 1d9c4c7e
 		.compatible = "renesas,r8a7795-thermal",
 		.data = &rcar_gen3_ths_tj_1,
 	},
