* Renesas SH-Mobile Serial Communication Interface

Required properties:

  - compatible: Must contain one of the following:

    - "renesas,scif-r7s72100" for R7S72100 (RZ/A1H) SCIF compatible UART.
    - "renesas,scifa-r8a73a4" for R8A73A4 (R-Mobile APE6) SCIFA compatible UART.
    - "renesas,scifb-r8a73a4" for R8A73A4 (R-Mobile APE6) SCIFB compatible UART.
    - "renesas,scifa-r8a7740" for R8A7740 (R-Mobile A1) SCIFA compatible UART.
    - "renesas,scifb-r8a7740" for R8A7740 (R-Mobile A1) SCIFB compatible UART.
<<<<<<< HEAD
=======
    - "renesas,scif-r8a7742" for R8A7742 (RZ/G1H) SCIF compatible UART.
    - "renesas,scifa-r8a7742" for R8A7742 (RZ/G1H) SCIFA compatible UART.
    - "renesas,scifb-r8a7742" for R8A7742 (RZ/G1H) SCIFB compatible UART.
    - "renesas,hscif-r8a7742" for R8A7742 (RZ/G1H) HSCIF compatible UART.
>>>>>>> c9f71781
    - "renesas,scif-r8a7743" for R8A7743 (RZ/G1M) SCIF compatible UART.
    - "renesas,scifa-r8a7743" for R8A7743 (RZ/G1M) SCIFA compatible UART.
    - "renesas,scifb-r8a7743" for R8A7743 (RZ/G1M) SCIFB compatible UART.
    - "renesas,hscif-r8a7743" for R8A7743 (RZ/G1M) HSCIF compatible UART.
    - "renesas,scif-r8a7744" for R8A7744 (RZ/G1N) SCIF compatible UART.
    - "renesas,scifa-r8a7744" for R8A7744 (RZ/G1N) SCIFA compatible UART.
    - "renesas,scifb-r8a7744" for R8A7744 (RZ/G1N) SCIFB compatible UART.
    - "renesas,hscif-r8a7744" for R8A7744 (RZ/G1N) HSCIF compatible UART.
    - "renesas,scif-r8a7745" for R8A7745 (RZ/G1E) SCIF compatible UART.
    - "renesas,scifa-r8a7745" for R8A7745 (RZ/G1E) SCIFA compatible UART.
    - "renesas,scifb-r8a7745" for R8A7745 (RZ/G1E) SCIFB compatible UART.
    - "renesas,hscif-r8a7745" for R8A7745 (RZ/G1E) HSCIF compatible UART.
    - "renesas,scif-r8a77470" for R8A77470 (RZ/G1C) SCIF compatible UART.
    - "renesas,hscif-r8a77470" for R8A77470 (RZ/G1C) HSCIF compatible UART.
    - "renesas,scif-r8a7778" for R8A7778 (R-Car M1) SCIF compatible UART.
    - "renesas,scif-r8a7779" for R8A7779 (R-Car H1) SCIF compatible UART.
    - "renesas,scif-r8a7790" for R8A7790 (R-Car H2) SCIF compatible UART.
    - "renesas,scifa-r8a7790" for R8A7790 (R-Car H2) SCIFA compatible UART.
    - "renesas,scifb-r8a7790" for R8A7790 (R-Car H2) SCIFB compatible UART.
    - "renesas,hscif-r8a7790" for R8A7790 (R-Car H2) HSCIF compatible UART.
    - "renesas,scif-r8a7791" for R8A7791 (R-Car M2) SCIF compatible UART.
    - "renesas,scifa-r8a7791" for R8A7791 (R-Car M2) SCIFA compatible UART.
    - "renesas,scifb-r8a7791" for R8A7791 (R-Car M2) SCIFB compatible UART.
    - "renesas,hscif-r8a7791" for R8A7791 (R-Car M2) HSCIF compatible UART.
    - "renesas,scif-r8a7794" for R8A7794 (R-Car E2) SCIF compatible UART.
    - "renesas,scifa-r8a7794" for R8A7794 (R-Car E2) SCIFA compatible UART.
    - "renesas,scifb-r8a7794" for R8A7794 (R-Car E2) SCIFB compatible UART.
    - "renesas,hscif-r8a7794" for R8A7794 (R-Car E2) HSCIF compatible UART.
    - "renesas,scif-r8a7795" for R8A7795 (R-Car H3) SCIF compatible UART.
    - "renesas,hscif-r8a7795" for R8A7795 (R-Car H3) HSCIF compatible UART.
    - "renesas,scifa-sh73a0" for SH73A0 (SH-Mobile AG5) SCIFA compatible UART.
    - "renesas,scifb-sh73a0" for SH73A0 (SH-Mobile AG5) SCIFB compatible UART.
    - "renesas,scif" for generic SCIF compatible UART.
    - "renesas,scifa" for generic SCIFA compatible UART.
    - "renesas,scifb" for generic SCIFB compatible UART.
    - "renesas,hscif" for generic HSCIF compatible UART.
    - "renesas,sci" for generic SCI compatible UART.

    When compatible with the generic version, nodes must list the
    SoC-specific version corresponding to the platform first followed by the
    generic version.

  - reg: Base address and length of the I/O registers used by the UART.
  - interrupts: Must contain an interrupt-specifier for the SCIx interrupt.

  - clocks: Must contain a phandle and clock-specifier pair for each entry
    in clock-names.
  - clock-names: Must contain "sci_ick" for the SCIx UART interface clock.

Note: Each enabled SCIx UART should have an alias correctly numbered in the
"aliases" node.

Optional properties:
  - dmas: Must contain a list of two references to DMA specifiers, one for
	  transmission, and one for reception.
  - dma-names: Must contain a list of two DMA names, "tx" and "rx".
  - {cts,dsr,dcd,rng,rts,dtr}-gpios: Specify GPIOs for modem lines, cfr. the
    generic serial DT bindings in serial.txt.
  - uart-has-rtscts: Indicates dedicated lines for RTS/CTS hardware flow
    control, cfr. the generic serial DT bindings in serial.txt.

Example:
	aliases {
		serial0 = &scifa0;
	};

	scifa0: serial@e6c40000 {
		compatible = "renesas,scifa-r8a7790", "renesas,scifa";
		reg = <0 0xe6c40000 0 64>;
		interrupt-parent = <&gic>;
		interrupts = <0 144 IRQ_TYPE_LEVEL_HIGH>;
		clocks = <&mstp2_clks R8A7790_CLK_SCIFA0>;
		clock-names = "sci_ick";
		dmas = <&dmac0 0x21>, <&dmac0 0x22>;
		dma-names = "tx", "rx";
	};<|MERGE_RESOLUTION|>--- conflicted
+++ resolved
@@ -9,13 +9,10 @@
     - "renesas,scifb-r8a73a4" for R8A73A4 (R-Mobile APE6) SCIFB compatible UART.
     - "renesas,scifa-r8a7740" for R8A7740 (R-Mobile A1) SCIFA compatible UART.
     - "renesas,scifb-r8a7740" for R8A7740 (R-Mobile A1) SCIFB compatible UART.
-<<<<<<< HEAD
-=======
     - "renesas,scif-r8a7742" for R8A7742 (RZ/G1H) SCIF compatible UART.
     - "renesas,scifa-r8a7742" for R8A7742 (RZ/G1H) SCIFA compatible UART.
     - "renesas,scifb-r8a7742" for R8A7742 (RZ/G1H) SCIFB compatible UART.
     - "renesas,hscif-r8a7742" for R8A7742 (RZ/G1H) HSCIF compatible UART.
->>>>>>> c9f71781
     - "renesas,scif-r8a7743" for R8A7743 (RZ/G1M) SCIF compatible UART.
     - "renesas,scifa-r8a7743" for R8A7743 (RZ/G1M) SCIFA compatible UART.
     - "renesas,scifb-r8a7743" for R8A7743 (RZ/G1M) SCIFB compatible UART.
