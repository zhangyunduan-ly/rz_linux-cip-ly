--- conflicted
+++ resolved
@@ -36,14 +36,8 @@
 	select PINCTRL_PFC_R8A77980 if ARCH_R8A77980
 	select PINCTRL_PFC_R8A77990 if ARCH_R8A77990
 	select PINCTRL_PFC_R8A77995 if ARCH_R8A77995
-<<<<<<< HEAD
-	select PINCTRL_RZG2L if ARCH_R9A07G043
-	select PINCTRL_RZG2L if ARCH_R9A07G044
-	select PINCTRL_RZG2L if ARCH_R9A07G054
-=======
 	select PINCTRL_RZG2L if ARCH_RZG2L
 	select PINCTRL_RZV2M if ARCH_R9A09G011
->>>>>>> 113faaf5
 	select PINCTRL_PFC_SH7203 if CPU_SUBTYPE_SH7203
 	select PINCTRL_PFC_SH7264 if CPU_SUBTYPE_SH7264
 	select PINCTRL_PFC_SH7269 if CPU_SUBTYPE_SH7269
