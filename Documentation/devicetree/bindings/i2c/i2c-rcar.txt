I2C for R-Car platforms

Required properties:
- compatible:
<<<<<<< HEAD
=======
	"renesas,i2c-r8a7742" if the device is a part of a R8A7742 SoC.
>>>>>>> c9f71781
	"renesas,i2c-r8a7743" if the device is a part of a R8A7743 SoC.
	"renesas,i2c-r8a7744" if the device is a part of a R8A7744 SoC.
	"renesas,i2c-r8a7745" if the device is a part of a R8A7745 SoC.
	"renesas,i2c-r8a7778" if the device is a part of a R8A7778 SoC.
	"renesas,i2c-r8a7779" if the device is a part of a R8A7779 SoC.
	"renesas,i2c-r8a7790" if the device is a part of a R8A7790 SoC.
	"renesas,i2c-r8a7791" if the device is a part of a R8A7791 SoC.
	"renesas,i2c-r8a7792" if the device is a part of a R8A7792 SoC.
	"renesas,i2c-r8a7793" if the device is a part of a R8A7793 SoC.
	"renesas,i2c-r8a7794" if the device is a part of a R8A7794 SoC.
	"renesas,i2c-r8a7795" if the device is a part of a R8A7795 SoC.
	"renesas,rcar-gen1-i2c" for a generic R-Car Gen1 compatible device.
	"renesas,rcar-gen2-i2c" for a generic R-Car Gen2 or RZ/G1 compatible
				device.
	"renesas,rcar-gen3-i2c" for a generic R-Car Gen3 compatible device.
	"renesas,i2c-rcar" (deprecated)

	When compatible with the generic version, nodes must list the
	SoC-specific version corresponding to the platform first followed
	by the generic version.

- reg: physical base address of the controller and length of memory mapped
  region.
- interrupts: interrupt specifier.

Optional properties:
- clock-frequency: desired I2C bus clock frequency in Hz. The absence of this
  property indicates the default frequency 100 kHz.
- clocks: clock specifier.

Examples :

i2c0: i2c@e6508000 {
	#address-cells = <1>;
	#size-cells = <0>;
	compatible = "renesas,i2c-r8a7791", "renesas,rcar-gen2-i2c";
	reg = <0 0xe6508000 0 0x40>;
	interrupts = <0 287 IRQ_TYPE_LEVEL_HIGH>;
	clocks = <&mstp9_clks R8A7791_CLK_I2C0>;
	clock-frequency = <400000>;
};<|MERGE_RESOLUTION|>--- conflicted
+++ resolved
@@ -2,10 +2,7 @@
 
 Required properties:
 - compatible:
-<<<<<<< HEAD
-=======
 	"renesas,i2c-r8a7742" if the device is a part of a R8A7742 SoC.
->>>>>>> c9f71781
 	"renesas,i2c-r8a7743" if the device is a part of a R8A7743 SoC.
 	"renesas,i2c-r8a7744" if the device is a part of a R8A7744 SoC.
 	"renesas,i2c-r8a7745" if the device is a part of a R8A7745 SoC.
