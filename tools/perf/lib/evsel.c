// SPDX-License-Identifier: GPL-2.0
#include <errno.h>
#include <unistd.h>
#include <sys/syscall.h>
#include <perf/evsel.h>
#include <perf/cpumap.h>
#include <perf/threadmap.h>
#include <linux/list.h>
#include <internal/evsel.h>
#include <linux/zalloc.h>
#include <stdlib.h>
#include <internal/xyarray.h>
#include <internal/cpumap.h>
#include <internal/threadmap.h>
#include <internal/lib.h>
#include <linux/string.h>
#include <sys/ioctl.h>

void perf_evsel__init(struct perf_evsel *evsel, struct perf_event_attr *attr)
{
	INIT_LIST_HEAD(&evsel->node);
	evsel->attr = *attr;
}

struct perf_evsel *perf_evsel__new(struct perf_event_attr *attr)
{
	struct perf_evsel *evsel = zalloc(sizeof(*evsel));

	if (evsel != NULL)
		perf_evsel__init(evsel, attr);

	return evsel;
}

void perf_evsel__delete(struct perf_evsel *evsel)
{
	free(evsel);
}

#define FD(e, x, y) (*(int *) xyarray__entry(e->fd, x, y))

int perf_evsel__alloc_fd(struct perf_evsel *evsel, int ncpus, int nthreads)
{
	evsel->fd = xyarray__new(ncpus, nthreads, sizeof(int));

	if (evsel->fd) {
		int cpu, thread;
		for (cpu = 0; cpu < ncpus; cpu++) {
			for (thread = 0; thread < nthreads; thread++) {
				FD(evsel, cpu, thread) = -1;
			}
		}
	}

	return evsel->fd != NULL ? 0 : -ENOMEM;
}

static int
sys_perf_event_open(struct perf_event_attr *attr,
		    pid_t pid, int cpu, int group_fd,
		    unsigned long flags)
{
	return syscall(__NR_perf_event_open, attr, pid, cpu, group_fd, flags);
}

int perf_evsel__open(struct perf_evsel *evsel, struct perf_cpu_map *cpus,
		     struct perf_thread_map *threads)
{
	int cpu, thread, err = 0;

	if (cpus == NULL) {
		static struct perf_cpu_map *empty_cpu_map;

		if (empty_cpu_map == NULL) {
			empty_cpu_map = perf_cpu_map__dummy_new();
			if (empty_cpu_map == NULL)
				return -ENOMEM;
		}

		cpus = empty_cpu_map;
	}

	if (threads == NULL) {
		static struct perf_thread_map *empty_thread_map;

		if (empty_thread_map == NULL) {
			empty_thread_map = perf_thread_map__new_dummy();
			if (empty_thread_map == NULL)
				return -ENOMEM;
		}

		threads = empty_thread_map;
	}

	if (evsel->fd == NULL &&
	    perf_evsel__alloc_fd(evsel, cpus->nr, threads->nr) < 0)
		return -ENOMEM;

	for (cpu = 0; cpu < cpus->nr; cpu++) {
		for (thread = 0; thread < threads->nr; thread++) {
			int fd;

			fd = sys_perf_event_open(&evsel->attr,
						 threads->map[thread].pid,
						 cpus->map[cpu], -1, 0);

			if (fd < 0)
				return -errno;

			FD(evsel, cpu, thread) = fd;
		}
	}

	return err;
}

static void perf_evsel__close_fd_cpu(struct perf_evsel *evsel, int cpu)
{
	int thread;

	for (thread = 0; thread < xyarray__max_y(evsel->fd); ++thread) {
		if (FD(evsel, cpu, thread) >= 0)
			close(FD(evsel, cpu, thread));
		FD(evsel, cpu, thread) = -1;
	}
}

void perf_evsel__close_fd(struct perf_evsel *evsel)
{
	int cpu;

	for (cpu = 0; cpu < xyarray__max_x(evsel->fd); cpu++)
<<<<<<< HEAD
		for (thread = 0; thread < xyarray__max_y(evsel->fd); ++thread) {
			if (FD(evsel, cpu, thread) >= 0)
				close(FD(evsel, cpu, thread));
			FD(evsel, cpu, thread) = -1;
		}
=======
		perf_evsel__close_fd_cpu(evsel, cpu);
>>>>>>> a7196caf
}

void perf_evsel__free_fd(struct perf_evsel *evsel)
{
	xyarray__delete(evsel->fd);
	evsel->fd = NULL;
}

void perf_evsel__close(struct perf_evsel *evsel)
{
	if (evsel->fd == NULL)
		return;

	perf_evsel__close_fd(evsel);
	perf_evsel__free_fd(evsel);
}

void perf_evsel__close_cpu(struct perf_evsel *evsel, int cpu)
{
	if (evsel->fd == NULL)
		return;

	perf_evsel__close_fd_cpu(evsel, cpu);
}

int perf_evsel__read_size(struct perf_evsel *evsel)
{
	u64 read_format = evsel->attr.read_format;
	int entry = sizeof(u64); /* value */
	int size = 0;
	int nr = 1;

	if (read_format & PERF_FORMAT_TOTAL_TIME_ENABLED)
		size += sizeof(u64);

	if (read_format & PERF_FORMAT_TOTAL_TIME_RUNNING)
		size += sizeof(u64);

	if (read_format & PERF_FORMAT_ID)
		entry += sizeof(u64);

	if (read_format & PERF_FORMAT_GROUP) {
		nr = evsel->nr_members;
		size += sizeof(u64);
	}

	size += entry * nr;
	return size;
}

int perf_evsel__read(struct perf_evsel *evsel, int cpu, int thread,
		     struct perf_counts_values *count)
{
	size_t size = perf_evsel__read_size(evsel);

	memset(count, 0, sizeof(*count));

	if (FD(evsel, cpu, thread) < 0)
		return -EINVAL;

	if (readn(FD(evsel, cpu, thread), count->values, size) <= 0)
		return -errno;

	return 0;
}

static int perf_evsel__run_ioctl(struct perf_evsel *evsel,
				 int ioc,  void *arg,
				 int cpu)
{
	int thread;

	for (thread = 0; thread < xyarray__max_y(evsel->fd); thread++) {
		int fd = FD(evsel, cpu, thread),
		    err = ioctl(fd, ioc, arg);

		if (err)
			return err;
	}

	return 0;
}

int perf_evsel__enable_cpu(struct perf_evsel *evsel, int cpu)
{
	return perf_evsel__run_ioctl(evsel, PERF_EVENT_IOC_ENABLE, NULL, cpu);
}

int perf_evsel__enable(struct perf_evsel *evsel)
{
	int i;
	int err = 0;

	for (i = 0; i < xyarray__max_x(evsel->fd) && !err; i++)
		err = perf_evsel__run_ioctl(evsel, PERF_EVENT_IOC_ENABLE, NULL, i);
	return err;
}

int perf_evsel__disable_cpu(struct perf_evsel *evsel, int cpu)
{
	return perf_evsel__run_ioctl(evsel, PERF_EVENT_IOC_DISABLE, NULL, cpu);
}

int perf_evsel__disable(struct perf_evsel *evsel)
{
	int i;
	int err = 0;

	for (i = 0; i < xyarray__max_x(evsel->fd) && !err; i++)
		err = perf_evsel__run_ioctl(evsel, PERF_EVENT_IOC_DISABLE, NULL, i);
	return err;
}

int perf_evsel__apply_filter(struct perf_evsel *evsel, const char *filter)
{
	int err = 0, i;

	for (i = 0; i < evsel->cpus->nr && !err; i++)
		err = perf_evsel__run_ioctl(evsel,
				     PERF_EVENT_IOC_SET_FILTER,
				     (void *)filter, i);
	return err;
}

struct perf_cpu_map *perf_evsel__cpus(struct perf_evsel *evsel)
{
	return evsel->cpus;
}

struct perf_thread_map *perf_evsel__threads(struct perf_evsel *evsel)
{
	return evsel->threads;
}

struct perf_event_attr *perf_evsel__attr(struct perf_evsel *evsel)
{
	return &evsel->attr;
}

int perf_evsel__alloc_id(struct perf_evsel *evsel, int ncpus, int nthreads)
{
	if (ncpus == 0 || nthreads == 0)
		return 0;

	if (evsel->system_wide)
		nthreads = 1;

	evsel->sample_id = xyarray__new(ncpus, nthreads, sizeof(struct perf_sample_id));
	if (evsel->sample_id == NULL)
		return -ENOMEM;

	evsel->id = zalloc(ncpus * nthreads * sizeof(u64));
	if (evsel->id == NULL) {
		xyarray__delete(evsel->sample_id);
		evsel->sample_id = NULL;
		return -ENOMEM;
	}

	return 0;
}

void perf_evsel__free_id(struct perf_evsel *evsel)
{
	xyarray__delete(evsel->sample_id);
	evsel->sample_id = NULL;
	zfree(&evsel->id);
	evsel->ids = 0;
}<|MERGE_RESOLUTION|>--- conflicted
+++ resolved
@@ -130,15 +130,7 @@
 	int cpu;
 
 	for (cpu = 0; cpu < xyarray__max_x(evsel->fd); cpu++)
-<<<<<<< HEAD
-		for (thread = 0; thread < xyarray__max_y(evsel->fd); ++thread) {
-			if (FD(evsel, cpu, thread) >= 0)
-				close(FD(evsel, cpu, thread));
-			FD(evsel, cpu, thread) = -1;
-		}
-=======
 		perf_evsel__close_fd_cpu(evsel, cpu);
->>>>>>> a7196caf
 }
 
 void perf_evsel__free_fd(struct perf_evsel *evsel)
