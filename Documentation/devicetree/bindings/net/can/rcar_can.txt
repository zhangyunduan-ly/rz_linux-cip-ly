Renesas R-Car CAN controller Device Tree Bindings
-------------------------------------------------

Required properties:
<<<<<<< HEAD
- compatible: "renesas,can-r8a7743" if CAN controller is a part of R8A7743 SoC.
=======
- compatible: "renesas,can-r8a7742" if CAN controller is a part of R8A7742 SoC.
	      "renesas,can-r8a7743" if CAN controller is a part of R8A7743 SoC.
>>>>>>> c47314d1
	      "renesas,can-r8a7744" if CAN controller is a part of R8A7744 SoC.
	      "renesas,can-r8a7745" if CAN controller is a part of R8A7745 SoC.
	      "renesas,can-r8a7778" if CAN controller is a part of R8A7778 SoC.
	      "renesas,can-r8a7779" if CAN controller is a part of R8A7779 SoC.
	      "renesas,can-r8a7790" if CAN controller is a part of R8A7790 SoC.
	      "renesas,can-r8a7791" if CAN controller is a part of R8A7791 SoC.
	      "renesas,rcar-gen1-can" for a generic R-Car Gen1 compatible device.
	      "renesas,rcar-gen2-can" for a generic R-Car Gen2 or RZ/G1
	      compatible device.
	      When compatible with the generic version, nodes must list the
	      SoC-specific version corresponding to the platform first
	      followed by the generic version.

- reg: physical base address and size of the R-Car CAN register map.
- interrupts: interrupt specifier for the sole interrupt.
- clocks: phandles and clock specifiers for 3 CAN clock inputs.
- clock-names: 3 clock input name strings: "clkp1", "clkp2", "can_clk".
- pinctrl-0: pin control group to be used for this controller.
- pinctrl-names: must be "default".

Optional properties:
- renesas,can-clock-select: R-Car CAN Clock Source Select. Valid values are:
			    <0x0> (default) : Peripheral clock (clkp1)
			    <0x1> : Peripheral clock (clkp2)
			    <0x3> : Externally input clock

Example
-------

SoC common .dtsi file:

	can0: can@e6e80000 {
		compatible = "renesas,can-r8a7791", "renesas,rcar-gen2-can";
		reg = <0 0xe6e80000 0 0x1000>;
		interrupts = <0 186 IRQ_TYPE_LEVEL_HIGH>;
		clocks = <&mstp9_clks R8A7791_CLK_RCAN0>,
			 <&cpg_clocks R8A7791_CLK_RCAN>, <&can_clk>;
		clock-names = "clkp1", "clkp2", "can_clk";
		status = "disabled";
	};

Board specific .dts file:

&can0 {
	pinctrl-0 = <&can0_pins>;
	pinctrl-names = "default";
	status = "okay";
};<|MERGE_RESOLUTION|>--- conflicted
+++ resolved
@@ -2,12 +2,8 @@
 -------------------------------------------------
 
 Required properties:
-<<<<<<< HEAD
-- compatible: "renesas,can-r8a7743" if CAN controller is a part of R8A7743 SoC.
-=======
 - compatible: "renesas,can-r8a7742" if CAN controller is a part of R8A7742 SoC.
 	      "renesas,can-r8a7743" if CAN controller is a part of R8A7743 SoC.
->>>>>>> c47314d1
 	      "renesas,can-r8a7744" if CAN controller is a part of R8A7744 SoC.
 	      "renesas,can-r8a7745" if CAN controller is a part of R8A7745 SoC.
 	      "renesas,can-r8a7778" if CAN controller is a part of R8A7778 SoC.
