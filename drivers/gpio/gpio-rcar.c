--- conflicted
+++ resolved
@@ -352,11 +352,7 @@
 static void gpio_rcar_set_multiple(struct gpio_chip *chip, unsigned long *mask,
 				   unsigned long *bits)
 {
-<<<<<<< HEAD
-	struct gpio_rcar_priv *p = gpiochip_get_data(chip);
-=======
 	struct gpio_rcar_priv *p = gpio_to_priv(chip);
->>>>>>> c9f71781
 	unsigned long flags;
 	u32 val, bankmask;
 
