--- conflicted
+++ resolved
@@ -218,23 +218,15 @@
 }
 
 unsigned long
-<<<<<<< HEAD
-smb2_rqst_len(struct smb_rqst *rqst, bool skip_rfc1002_marker)
-=======
 smb_rqst_len(struct TCP_Server_Info *server, struct smb_rqst *rqst)
->>>>>>> acb18725
 {
 	unsigned int i;
 	struct kvec *iov;
 	int nvec;
 	unsigned long buflen = 0;
 
-<<<<<<< HEAD
-	if (skip_rfc1002_marker && rqst->rq_iov[0].iov_len == 4) {
-=======
 	if (server->vals->header_preamble_size == 0 &&
 	    rqst->rq_nvec >= 2 && rqst->rq_iov[0].iov_len == 4) {
->>>>>>> acb18725
 		iov = &rqst->rq_iov[1];
 		nvec = rqst->rq_nvec - 1;
 	} else {
@@ -296,11 +288,7 @@
 				(char *)&val, sizeof(val));
 
 	for (j = 0; j < num_rqst; j++)
-<<<<<<< HEAD
-		send_length += smb2_rqst_len(&rqst[j], true);
-=======
 		send_length += smb_rqst_len(server, &rqst[j]);
->>>>>>> acb18725
 	rfc1002_marker = cpu_to_be32(send_length);
 
 	/* Generate a rfc1002 marker for SMB2+ */
@@ -324,7 +312,6 @@
 	for (j = 0; j < num_rqst; j++) {
 		iov = rqst[j].rq_iov;
 		n_vec = rqst[j].rq_nvec;
-<<<<<<< HEAD
 
 		size = 0;
 		for (i = 0; i < n_vec; i++) {
@@ -332,15 +319,6 @@
 			size += iov[i].iov_len;
 		}
 
-=======
-
-		size = 0;
-		for (i = 0; i < n_vec; i++) {
-			dump_smb(iov[i].iov_base, iov[i].iov_len);
-			size += iov[i].iov_len;
-		}
-
->>>>>>> acb18725
 		iov_iter_kvec(&smb_msg.msg_iter, WRITE | ITER_KVEC,
 			      iov, n_vec, size);
 
