/*
 *  linux/kernel/timer.c
 *
 *  Kernel internal timers
 *
 *  Copyright (C) 1991, 1992  Linus Torvalds
 *
 *  1997-01-28  Modified by Finn Arne Gangstad to make timers scale better.
 *
 *  1997-09-10  Updated NTP code according to technical memorandum Jan '96
 *              "A Kernel Model for Precision Timekeeping" by Dave Mills
 *  1998-12-24  Fixed a xtime SMP race (we need the xtime_lock rw spinlock to
 *              serialize accesses to xtime/lost_ticks).
 *                              Copyright (C) 1998  Andrea Arcangeli
 *  1999-03-10  Improved NTP compatibility by Ulrich Windl
 *  2002-05-31	Move sys_sysinfo here and make its locking sane, Robert Love
 *  2000-10-05  Implemented scalable SMP per-CPU timer handling.
 *                              Copyright (C) 2000, 2001, 2002  Ingo Molnar
 *              Designed by David S. Miller, Alexey Kuznetsov and Ingo Molnar
 */

#include <linux/kernel_stat.h>
#include <linux/export.h>
#include <linux/interrupt.h>
#include <linux/percpu.h>
#include <linux/init.h>
#include <linux/mm.h>
#include <linux/swap.h>
#include <linux/pid_namespace.h>
#include <linux/notifier.h>
#include <linux/thread_info.h>
#include <linux/time.h>
#include <linux/jiffies.h>
#include <linux/posix-timers.h>
#include <linux/cpu.h>
#include <linux/syscalls.h>
#include <linux/delay.h>
#include <linux/tick.h>
#include <linux/kallsyms.h>
#include <linux/irq_work.h>
#include <linux/sched/signal.h>
#include <linux/sched/sysctl.h>
#include <linux/sched/nohz.h>
#include <linux/sched/debug.h>
#include <linux/slab.h>
#include <linux/compat.h>
#include <linux/random.h>

#include <linux/uaccess.h>
#include <asm/unistd.h>
#include <asm/div64.h>
#include <asm/timex.h>
#include <asm/io.h>

#include "tick-internal.h"

#define CREATE_TRACE_POINTS
#include <trace/events/timer.h>

__visible u64 jiffies_64 __cacheline_aligned_in_smp = INITIAL_JIFFIES;

EXPORT_SYMBOL(jiffies_64);

/*
 * The timer wheel has LVL_DEPTH array levels. Each level provides an array of
 * LVL_SIZE buckets. Each level is driven by its own clock and therefor each
 * level has a different granularity.
 *
 * The level granularity is:		LVL_CLK_DIV ^ lvl
 * The level clock frequency is:	HZ / (LVL_CLK_DIV ^ level)
 *
 * The array level of a newly armed timer depends on the relative expiry
 * time. The farther the expiry time is away the higher the array level and
 * therefor the granularity becomes.
 *
 * Contrary to the original timer wheel implementation, which aims for 'exact'
 * expiry of the timers, this implementation removes the need for recascading
 * the timers into the lower array levels. The previous 'classic' timer wheel
 * implementation of the kernel already violated the 'exact' expiry by adding
 * slack to the expiry time to provide batched expiration. The granularity
 * levels provide implicit batching.
 *
 * This is an optimization of the original timer wheel implementation for the
 * majority of the timer wheel use cases: timeouts. The vast majority of
 * timeout timers (networking, disk I/O ...) are canceled before expiry. If
 * the timeout expires it indicates that normal operation is disturbed, so it
 * does not matter much whether the timeout comes with a slight delay.
 *
 * The only exception to this are networking timers with a small expiry
 * time. They rely on the granularity. Those fit into the first wheel level,
 * which has HZ granularity.
 *
 * We don't have cascading anymore. timers with a expiry time above the
 * capacity of the last wheel level are force expired at the maximum timeout
 * value of the last wheel level. From data sampling we know that the maximum
 * value observed is 5 days (network connection tracking), so this should not
 * be an issue.
 *
 * The currently chosen array constants values are a good compromise between
 * array size and granularity.
 *
 * This results in the following granularity and range levels:
 *
 * HZ 1000 steps
 * Level Offset  Granularity            Range
 *  0      0         1 ms                0 ms -         63 ms
 *  1     64         8 ms               64 ms -        511 ms
 *  2    128        64 ms              512 ms -       4095 ms (512ms - ~4s)
 *  3    192       512 ms             4096 ms -      32767 ms (~4s - ~32s)
 *  4    256      4096 ms (~4s)      32768 ms -     262143 ms (~32s - ~4m)
 *  5    320     32768 ms (~32s)    262144 ms -    2097151 ms (~4m - ~34m)
 *  6    384    262144 ms (~4m)    2097152 ms -   16777215 ms (~34m - ~4h)
 *  7    448   2097152 ms (~34m)  16777216 ms -  134217727 ms (~4h - ~1d)
 *  8    512  16777216 ms (~4h)  134217728 ms - 1073741822 ms (~1d - ~12d)
 *
 * HZ  300
 * Level Offset  Granularity            Range
 *  0	   0         3 ms                0 ms -        210 ms
 *  1	  64        26 ms              213 ms -       1703 ms (213ms - ~1s)
 *  2	 128       213 ms             1706 ms -      13650 ms (~1s - ~13s)
 *  3	 192      1706 ms (~1s)      13653 ms -     109223 ms (~13s - ~1m)
 *  4	 256     13653 ms (~13s)    109226 ms -     873810 ms (~1m - ~14m)
 *  5	 320    109226 ms (~1m)     873813 ms -    6990503 ms (~14m - ~1h)
 *  6	 384    873813 ms (~14m)   6990506 ms -   55924050 ms (~1h - ~15h)
 *  7	 448   6990506 ms (~1h)   55924053 ms -  447392423 ms (~15h - ~5d)
 *  8    512  55924053 ms (~15h) 447392426 ms - 3579139406 ms (~5d - ~41d)
 *
 * HZ  250
 * Level Offset  Granularity            Range
 *  0	   0         4 ms                0 ms -        255 ms
 *  1	  64        32 ms              256 ms -       2047 ms (256ms - ~2s)
 *  2	 128       256 ms             2048 ms -      16383 ms (~2s - ~16s)
 *  3	 192      2048 ms (~2s)      16384 ms -     131071 ms (~16s - ~2m)
 *  4	 256     16384 ms (~16s)    131072 ms -    1048575 ms (~2m - ~17m)
 *  5	 320    131072 ms (~2m)    1048576 ms -    8388607 ms (~17m - ~2h)
 *  6	 384   1048576 ms (~17m)   8388608 ms -   67108863 ms (~2h - ~18h)
 *  7	 448   8388608 ms (~2h)   67108864 ms -  536870911 ms (~18h - ~6d)
 *  8    512  67108864 ms (~18h) 536870912 ms - 4294967288 ms (~6d - ~49d)
 *
 * HZ  100
 * Level Offset  Granularity            Range
 *  0	   0         10 ms               0 ms -        630 ms
 *  1	  64         80 ms             640 ms -       5110 ms (640ms - ~5s)
 *  2	 128        640 ms            5120 ms -      40950 ms (~5s - ~40s)
 *  3	 192       5120 ms (~5s)     40960 ms -     327670 ms (~40s - ~5m)
 *  4	 256      40960 ms (~40s)   327680 ms -    2621430 ms (~5m - ~43m)
 *  5	 320     327680 ms (~5m)   2621440 ms -   20971510 ms (~43m - ~5h)
 *  6	 384    2621440 ms (~43m) 20971520 ms -  167772150 ms (~5h - ~1d)
 *  7	 448   20971520 ms (~5h) 167772160 ms - 1342177270 ms (~1d - ~15d)
 */

/* Clock divisor for the next level */
#define LVL_CLK_SHIFT	3
#define LVL_CLK_DIV	(1UL << LVL_CLK_SHIFT)
#define LVL_CLK_MASK	(LVL_CLK_DIV - 1)
#define LVL_SHIFT(n)	((n) * LVL_CLK_SHIFT)
#define LVL_GRAN(n)	(1UL << LVL_SHIFT(n))

/*
 * The time start value for each level to select the bucket at enqueue
 * time.
 */
#define LVL_START(n)	((LVL_SIZE - 1) << (((n) - 1) * LVL_CLK_SHIFT))

/* Size of each clock level */
#define LVL_BITS	6
#define LVL_SIZE	(1UL << LVL_BITS)
#define LVL_MASK	(LVL_SIZE - 1)
#define LVL_OFFS(n)	((n) * LVL_SIZE)

/* Level depth */
#if HZ > 100
# define LVL_DEPTH	9
# else
# define LVL_DEPTH	8
#endif

/* The cutoff (max. capacity of the wheel) */
#define WHEEL_TIMEOUT_CUTOFF	(LVL_START(LVL_DEPTH))
#define WHEEL_TIMEOUT_MAX	(WHEEL_TIMEOUT_CUTOFF - LVL_GRAN(LVL_DEPTH - 1))

/*
 * The resulting wheel size. If NOHZ is configured we allocate two
 * wheels so we have a separate storage for the deferrable timers.
 */
#define WHEEL_SIZE	(LVL_SIZE * LVL_DEPTH)

#ifdef CONFIG_NO_HZ_COMMON
# define NR_BASES	2
# define BASE_STD	0
# define BASE_DEF	1
#else
# define NR_BASES	1
# define BASE_STD	0
# define BASE_DEF	0
#endif

struct timer_base {
	raw_spinlock_t		lock;
	struct timer_list	*running_timer;
#ifdef CONFIG_PREEMPT_RT
	spinlock_t		expiry_lock;
	atomic_t		timer_waiters;
#endif
	unsigned long		clk;
	unsigned long		next_expiry;
	unsigned int		cpu;
	bool			is_idle;
	bool			must_forward_clk;
	DECLARE_BITMAP(pending_map, WHEEL_SIZE);
	struct hlist_head	vectors[WHEEL_SIZE];
} ____cacheline_aligned;

static DEFINE_PER_CPU(struct timer_base, timer_bases[NR_BASES]);

#ifdef CONFIG_NO_HZ_COMMON

static DEFINE_STATIC_KEY_FALSE(timers_nohz_active);
static DEFINE_MUTEX(timer_keys_mutex);

static struct swork_event timer_update_swork;

#ifdef CONFIG_SMP
unsigned int sysctl_timer_migration = 1;

DEFINE_STATIC_KEY_FALSE(timers_migration_enabled);

static void timers_update_migration(void)
{
	if (sysctl_timer_migration && tick_nohz_active)
		static_branch_enable(&timers_migration_enabled);
	else
		static_branch_disable(&timers_migration_enabled);
}
#else
static inline void timers_update_migration(void) { }
#endif /* !CONFIG_SMP */

static void timer_update_keys(struct swork_event *event)
{
	mutex_lock(&timer_keys_mutex);
	timers_update_migration();
	static_branch_enable(&timers_nohz_active);
	mutex_unlock(&timer_keys_mutex);
}

void timers_update_nohz(void)
{
	swork_queue(&timer_update_swork);
}

static __init int hrtimer_init_thread(void)
{
	WARN_ON(swork_get());
	INIT_SWORK(&timer_update_swork, timer_update_keys);
	return 0;
}
early_initcall(hrtimer_init_thread);

int timer_migration_handler(struct ctl_table *table, int write,
			    void __user *buffer, size_t *lenp,
			    loff_t *ppos)
{
	int ret;

	mutex_lock(&timer_keys_mutex);
	ret = proc_dointvec_minmax(table, write, buffer, lenp, ppos);
	if (!ret && write)
		timers_update_migration();
	mutex_unlock(&timer_keys_mutex);
	return ret;
}

static inline bool is_timers_nohz_active(void)
{
	return static_branch_unlikely(&timers_nohz_active);
}
#else
static inline bool is_timers_nohz_active(void) { return false; }
#endif /* NO_HZ_COMMON */

static unsigned long round_jiffies_common(unsigned long j, int cpu,
		bool force_up)
{
	int rem;
	unsigned long original = j;

	/*
	 * We don't want all cpus firing their timers at once hitting the
	 * same lock or cachelines, so we skew each extra cpu with an extra
	 * 3 jiffies. This 3 jiffies came originally from the mm/ code which
	 * already did this.
	 * The skew is done by adding 3*cpunr, then round, then subtract this
	 * extra offset again.
	 */
	j += cpu * 3;

	rem = j % HZ;

	/*
	 * If the target jiffie is just after a whole second (which can happen
	 * due to delays of the timer irq, long irq off times etc etc) then
	 * we should round down to the whole second, not up. Use 1/4th second
	 * as cutoff for this rounding as an extreme upper bound for this.
	 * But never round down if @force_up is set.
	 */
	if (rem < HZ/4 && !force_up) /* round down */
		j = j - rem;
	else /* round up */
		j = j - rem + HZ;

	/* now that we have rounded, subtract the extra skew again */
	j -= cpu * 3;

	/*
	 * Make sure j is still in the future. Otherwise return the
	 * unmodified value.
	 */
	return time_is_after_jiffies(j) ? j : original;
}

/**
 * __round_jiffies - function to round jiffies to a full second
 * @j: the time in (absolute) jiffies that should be rounded
 * @cpu: the processor number on which the timeout will happen
 *
 * __round_jiffies() rounds an absolute time in the future (in jiffies)
 * up or down to (approximately) full seconds. This is useful for timers
 * for which the exact time they fire does not matter too much, as long as
 * they fire approximately every X seconds.
 *
 * By rounding these timers to whole seconds, all such timers will fire
 * at the same time, rather than at various times spread out. The goal
 * of this is to have the CPU wake up less, which saves power.
 *
 * The exact rounding is skewed for each processor to avoid all
 * processors firing at the exact same time, which could lead
 * to lock contention or spurious cache line bouncing.
 *
 * The return value is the rounded version of the @j parameter.
 */
unsigned long __round_jiffies(unsigned long j, int cpu)
{
	return round_jiffies_common(j, cpu, false);
}
EXPORT_SYMBOL_GPL(__round_jiffies);

/**
 * __round_jiffies_relative - function to round jiffies to a full second
 * @j: the time in (relative) jiffies that should be rounded
 * @cpu: the processor number on which the timeout will happen
 *
 * __round_jiffies_relative() rounds a time delta  in the future (in jiffies)
 * up or down to (approximately) full seconds. This is useful for timers
 * for which the exact time they fire does not matter too much, as long as
 * they fire approximately every X seconds.
 *
 * By rounding these timers to whole seconds, all such timers will fire
 * at the same time, rather than at various times spread out. The goal
 * of this is to have the CPU wake up less, which saves power.
 *
 * The exact rounding is skewed for each processor to avoid all
 * processors firing at the exact same time, which could lead
 * to lock contention or spurious cache line bouncing.
 *
 * The return value is the rounded version of the @j parameter.
 */
unsigned long __round_jiffies_relative(unsigned long j, int cpu)
{
	unsigned long j0 = jiffies;

	/* Use j0 because jiffies might change while we run */
	return round_jiffies_common(j + j0, cpu, false) - j0;
}
EXPORT_SYMBOL_GPL(__round_jiffies_relative);

/**
 * round_jiffies - function to round jiffies to a full second
 * @j: the time in (absolute) jiffies that should be rounded
 *
 * round_jiffies() rounds an absolute time in the future (in jiffies)
 * up or down to (approximately) full seconds. This is useful for timers
 * for which the exact time they fire does not matter too much, as long as
 * they fire approximately every X seconds.
 *
 * By rounding these timers to whole seconds, all such timers will fire
 * at the same time, rather than at various times spread out. The goal
 * of this is to have the CPU wake up less, which saves power.
 *
 * The return value is the rounded version of the @j parameter.
 */
unsigned long round_jiffies(unsigned long j)
{
	return round_jiffies_common(j, raw_smp_processor_id(), false);
}
EXPORT_SYMBOL_GPL(round_jiffies);

/**
 * round_jiffies_relative - function to round jiffies to a full second
 * @j: the time in (relative) jiffies that should be rounded
 *
 * round_jiffies_relative() rounds a time delta  in the future (in jiffies)
 * up or down to (approximately) full seconds. This is useful for timers
 * for which the exact time they fire does not matter too much, as long as
 * they fire approximately every X seconds.
 *
 * By rounding these timers to whole seconds, all such timers will fire
 * at the same time, rather than at various times spread out. The goal
 * of this is to have the CPU wake up less, which saves power.
 *
 * The return value is the rounded version of the @j parameter.
 */
unsigned long round_jiffies_relative(unsigned long j)
{
	return __round_jiffies_relative(j, raw_smp_processor_id());
}
EXPORT_SYMBOL_GPL(round_jiffies_relative);

/**
 * __round_jiffies_up - function to round jiffies up to a full second
 * @j: the time in (absolute) jiffies that should be rounded
 * @cpu: the processor number on which the timeout will happen
 *
 * This is the same as __round_jiffies() except that it will never
 * round down.  This is useful for timeouts for which the exact time
 * of firing does not matter too much, as long as they don't fire too
 * early.
 */
unsigned long __round_jiffies_up(unsigned long j, int cpu)
{
	return round_jiffies_common(j, cpu, true);
}
EXPORT_SYMBOL_GPL(__round_jiffies_up);

/**
 * __round_jiffies_up_relative - function to round jiffies up to a full second
 * @j: the time in (relative) jiffies that should be rounded
 * @cpu: the processor number on which the timeout will happen
 *
 * This is the same as __round_jiffies_relative() except that it will never
 * round down.  This is useful for timeouts for which the exact time
 * of firing does not matter too much, as long as they don't fire too
 * early.
 */
unsigned long __round_jiffies_up_relative(unsigned long j, int cpu)
{
	unsigned long j0 = jiffies;

	/* Use j0 because jiffies might change while we run */
	return round_jiffies_common(j + j0, cpu, true) - j0;
}
EXPORT_SYMBOL_GPL(__round_jiffies_up_relative);

/**
 * round_jiffies_up - function to round jiffies up to a full second
 * @j: the time in (absolute) jiffies that should be rounded
 *
 * This is the same as round_jiffies() except that it will never
 * round down.  This is useful for timeouts for which the exact time
 * of firing does not matter too much, as long as they don't fire too
 * early.
 */
unsigned long round_jiffies_up(unsigned long j)
{
	return round_jiffies_common(j, raw_smp_processor_id(), true);
}
EXPORT_SYMBOL_GPL(round_jiffies_up);

/**
 * round_jiffies_up_relative - function to round jiffies up to a full second
 * @j: the time in (relative) jiffies that should be rounded
 *
 * This is the same as round_jiffies_relative() except that it will never
 * round down.  This is useful for timeouts for which the exact time
 * of firing does not matter too much, as long as they don't fire too
 * early.
 */
unsigned long round_jiffies_up_relative(unsigned long j)
{
	return __round_jiffies_up_relative(j, raw_smp_processor_id());
}
EXPORT_SYMBOL_GPL(round_jiffies_up_relative);


static inline unsigned int timer_get_idx(struct timer_list *timer)
{
	return (timer->flags & TIMER_ARRAYMASK) >> TIMER_ARRAYSHIFT;
}

static inline void timer_set_idx(struct timer_list *timer, unsigned int idx)
{
	timer->flags = (timer->flags & ~TIMER_ARRAYMASK) |
			idx << TIMER_ARRAYSHIFT;
}

/*
 * Helper function to calculate the array index for a given expiry
 * time.
 */
static inline unsigned calc_index(unsigned expires, unsigned lvl)
{
	expires = (expires + LVL_GRAN(lvl)) >> LVL_SHIFT(lvl);
	return LVL_OFFS(lvl) + (expires & LVL_MASK);
}

static int calc_wheel_index(unsigned long expires, unsigned long clk)
{
	unsigned long delta = expires - clk;
	unsigned int idx;

	if (delta < LVL_START(1)) {
		idx = calc_index(expires, 0);
	} else if (delta < LVL_START(2)) {
		idx = calc_index(expires, 1);
	} else if (delta < LVL_START(3)) {
		idx = calc_index(expires, 2);
	} else if (delta < LVL_START(4)) {
		idx = calc_index(expires, 3);
	} else if (delta < LVL_START(5)) {
		idx = calc_index(expires, 4);
	} else if (delta < LVL_START(6)) {
		idx = calc_index(expires, 5);
	} else if (delta < LVL_START(7)) {
		idx = calc_index(expires, 6);
	} else if (LVL_DEPTH > 8 && delta < LVL_START(8)) {
		idx = calc_index(expires, 7);
	} else if ((long) delta < 0) {
		idx = clk & LVL_MASK;
	} else {
		/*
		 * Force expire obscene large timeouts to expire at the
		 * capacity limit of the wheel.
		 */
		if (delta >= WHEEL_TIMEOUT_CUTOFF)
			expires = clk + WHEEL_TIMEOUT_MAX;

		idx = calc_index(expires, LVL_DEPTH - 1);
	}
	return idx;
}

/*
 * Enqueue the timer into the hash bucket, mark it pending in
 * the bitmap and store the index in the timer flags.
 */
static void enqueue_timer(struct timer_base *base, struct timer_list *timer,
			  unsigned int idx)
{
	hlist_add_head(&timer->entry, base->vectors + idx);
	__set_bit(idx, base->pending_map);
	timer_set_idx(timer, idx);
}

static void
__internal_add_timer(struct timer_base *base, struct timer_list *timer)
{
	unsigned int idx;

	idx = calc_wheel_index(timer->expires, base->clk);
	enqueue_timer(base, timer, idx);
}

static void
trigger_dyntick_cpu(struct timer_base *base, struct timer_list *timer)
{
	if (!is_timers_nohz_active())
		return;

	/*
	 * TODO: This wants some optimizing similar to the code below, but we
	 * will do that when we switch from push to pull for deferrable timers.
	 */
	if (timer->flags & TIMER_DEFERRABLE) {
		if (tick_nohz_full_cpu(base->cpu))
			wake_up_nohz_cpu(base->cpu);
		return;
	}

	/*
	 * We might have to IPI the remote CPU if the base is idle and the
	 * timer is not deferrable. If the other CPU is on the way to idle
	 * then it can't set base->is_idle as we hold the base lock:
	 */
	if (!base->is_idle)
		return;

	/* Check whether this is the new first expiring timer: */
	if (time_after_eq(timer->expires, base->next_expiry))
		return;

	/*
	 * Set the next expiry time and kick the CPU so it can reevaluate the
	 * wheel:
	 */
	if (time_before(timer->expires, base->clk)) {
		/*
		 * Prevent from forward_timer_base() moving the base->clk
		 * backward
		 */
		base->next_expiry = base->clk;
	} else {
		base->next_expiry = timer->expires;
	}
	wake_up_nohz_cpu(base->cpu);
}

static void
internal_add_timer(struct timer_base *base, struct timer_list *timer)
{
	__internal_add_timer(base, timer);
	trigger_dyntick_cpu(base, timer);
}

#ifdef CONFIG_DEBUG_OBJECTS_TIMERS

static struct debug_obj_descr timer_debug_descr;

static void *timer_debug_hint(void *addr)
{
	return ((struct timer_list *) addr)->function;
}

static bool timer_is_static_object(void *addr)
{
	struct timer_list *timer = addr;

	return (timer->entry.pprev == NULL &&
		timer->entry.next == TIMER_ENTRY_STATIC);
}

/*
 * fixup_init is called when:
 * - an active object is initialized
 */
static bool timer_fixup_init(void *addr, enum debug_obj_state state)
{
	struct timer_list *timer = addr;

	switch (state) {
	case ODEBUG_STATE_ACTIVE:
		del_timer_sync(timer);
		debug_object_init(timer, &timer_debug_descr);
		return true;
	default:
		return false;
	}
}

/* Stub timer callback for improperly used timers. */
static void stub_timer(struct timer_list *unused)
{
	WARN_ON(1);
}

/*
 * fixup_activate is called when:
 * - an active object is activated
 * - an unknown non-static object is activated
 */
static bool timer_fixup_activate(void *addr, enum debug_obj_state state)
{
	struct timer_list *timer = addr;

	switch (state) {
	case ODEBUG_STATE_NOTAVAILABLE:
		timer_setup(timer, stub_timer, 0);
		return true;

	case ODEBUG_STATE_ACTIVE:
		WARN_ON(1);

	default:
		return false;
	}
}

/*
 * fixup_free is called when:
 * - an active object is freed
 */
static bool timer_fixup_free(void *addr, enum debug_obj_state state)
{
	struct timer_list *timer = addr;

	switch (state) {
	case ODEBUG_STATE_ACTIVE:
		del_timer_sync(timer);
		debug_object_free(timer, &timer_debug_descr);
		return true;
	default:
		return false;
	}
}

/*
 * fixup_assert_init is called when:
 * - an untracked/uninit-ed object is found
 */
static bool timer_fixup_assert_init(void *addr, enum debug_obj_state state)
{
	struct timer_list *timer = addr;

	switch (state) {
	case ODEBUG_STATE_NOTAVAILABLE:
		timer_setup(timer, stub_timer, 0);
		return true;
	default:
		return false;
	}
}

static struct debug_obj_descr timer_debug_descr = {
	.name			= "timer_list",
	.debug_hint		= timer_debug_hint,
	.is_static_object	= timer_is_static_object,
	.fixup_init		= timer_fixup_init,
	.fixup_activate		= timer_fixup_activate,
	.fixup_free		= timer_fixup_free,
	.fixup_assert_init	= timer_fixup_assert_init,
};

static inline void debug_timer_init(struct timer_list *timer)
{
	debug_object_init(timer, &timer_debug_descr);
}

static inline void debug_timer_activate(struct timer_list *timer)
{
	debug_object_activate(timer, &timer_debug_descr);
}

static inline void debug_timer_deactivate(struct timer_list *timer)
{
	debug_object_deactivate(timer, &timer_debug_descr);
}

static inline void debug_timer_free(struct timer_list *timer)
{
	debug_object_free(timer, &timer_debug_descr);
}

static inline void debug_timer_assert_init(struct timer_list *timer)
{
	debug_object_assert_init(timer, &timer_debug_descr);
}

static void do_init_timer(struct timer_list *timer,
			  void (*func)(struct timer_list *),
			  unsigned int flags,
			  const char *name, struct lock_class_key *key);

void init_timer_on_stack_key(struct timer_list *timer,
			     void (*func)(struct timer_list *),
			     unsigned int flags,
			     const char *name, struct lock_class_key *key)
{
	debug_object_init_on_stack(timer, &timer_debug_descr);
	do_init_timer(timer, func, flags, name, key);
}
EXPORT_SYMBOL_GPL(init_timer_on_stack_key);

void destroy_timer_on_stack(struct timer_list *timer)
{
	debug_object_free(timer, &timer_debug_descr);
}
EXPORT_SYMBOL_GPL(destroy_timer_on_stack);

#else
static inline void debug_timer_init(struct timer_list *timer) { }
static inline void debug_timer_activate(struct timer_list *timer) { }
static inline void debug_timer_deactivate(struct timer_list *timer) { }
static inline void debug_timer_assert_init(struct timer_list *timer) { }
#endif

static inline void debug_init(struct timer_list *timer)
{
	debug_timer_init(timer);
	trace_timer_init(timer);
}

static inline void
debug_activate(struct timer_list *timer, unsigned long expires)
{
	debug_timer_activate(timer);
	trace_timer_start(timer, expires, timer->flags);
}

static inline void debug_deactivate(struct timer_list *timer)
{
	debug_timer_deactivate(timer);
	trace_timer_cancel(timer);
}

static inline void debug_assert_init(struct timer_list *timer)
{
	debug_timer_assert_init(timer);
}

static void do_init_timer(struct timer_list *timer,
			  void (*func)(struct timer_list *),
			  unsigned int flags,
			  const char *name, struct lock_class_key *key)
{
	timer->entry.pprev = NULL;
	timer->function = func;
	timer->flags = flags | raw_smp_processor_id();
	lockdep_init_map(&timer->lockdep_map, name, key, 0);
}

/**
 * init_timer_key - initialize a timer
 * @timer: the timer to be initialized
 * @func: timer callback function
 * @flags: timer flags
 * @name: name of the timer
 * @key: lockdep class key of the fake lock used for tracking timer
 *       sync lock dependencies
 *
 * init_timer_key() must be done to a timer prior calling *any* of the
 * other timer functions.
 */
void init_timer_key(struct timer_list *timer,
		    void (*func)(struct timer_list *), unsigned int flags,
		    const char *name, struct lock_class_key *key)
{
	debug_init(timer);
	do_init_timer(timer, func, flags, name, key);
}
EXPORT_SYMBOL(init_timer_key);

static inline void detach_timer(struct timer_list *timer, bool clear_pending)
{
	struct hlist_node *entry = &timer->entry;

	debug_deactivate(timer);

	__hlist_del(entry);
	if (clear_pending)
		entry->pprev = NULL;
	entry->next = LIST_POISON2;
}

static int detach_if_pending(struct timer_list *timer, struct timer_base *base,
			     bool clear_pending)
{
	unsigned idx = timer_get_idx(timer);

	if (!timer_pending(timer))
		return 0;

	if (hlist_is_singular_node(&timer->entry, base->vectors + idx))
		__clear_bit(idx, base->pending_map);

	detach_timer(timer, clear_pending);
	return 1;
}

static inline struct timer_base *get_timer_cpu_base(u32 tflags, u32 cpu)
{
	struct timer_base *base = per_cpu_ptr(&timer_bases[BASE_STD], cpu);

	/*
	 * If the timer is deferrable and NO_HZ_COMMON is set then we need
	 * to use the deferrable base.
	 */
	if (IS_ENABLED(CONFIG_NO_HZ_COMMON) && (tflags & TIMER_DEFERRABLE))
		base = per_cpu_ptr(&timer_bases[BASE_DEF], cpu);
	return base;
}

static inline struct timer_base *get_timer_this_cpu_base(u32 tflags)
{
	struct timer_base *base = this_cpu_ptr(&timer_bases[BASE_STD]);

	/*
	 * If the timer is deferrable and NO_HZ_COMMON is set then we need
	 * to use the deferrable base.
	 */
	if (IS_ENABLED(CONFIG_NO_HZ_COMMON) && (tflags & TIMER_DEFERRABLE))
		base = this_cpu_ptr(&timer_bases[BASE_DEF]);
	return base;
}

static inline struct timer_base *get_timer_base(u32 tflags)
{
	return get_timer_cpu_base(tflags, tflags & TIMER_CPUMASK);
}

static inline struct timer_base *
get_target_base(struct timer_base *base, unsigned tflags)
{
#if defined(CONFIG_SMP) && defined(CONFIG_NO_HZ_COMMON)
	if (static_branch_likely(&timers_migration_enabled) &&
	    !(tflags & TIMER_PINNED))
		return get_timer_cpu_base(tflags, get_nohz_timer_target());
#endif
	return get_timer_this_cpu_base(tflags);
}

static inline void forward_timer_base(struct timer_base *base)
{
#ifdef CONFIG_NO_HZ_COMMON
	unsigned long jnow;

	/*
	 * We only forward the base when we are idle or have just come out of
	 * idle (must_forward_clk logic), and have a delta between base clock
	 * and jiffies. In the common case, run_timers will take care of it.
	 */
	if (likely(!base->must_forward_clk))
		return;

	jnow = READ_ONCE(jiffies);
	base->must_forward_clk = base->is_idle;
	if ((long)(jnow - base->clk) < 2)
		return;

	/*
	 * If the next expiry value is > jiffies, then we fast forward to
	 * jiffies otherwise we forward to the next expiry value.
	 */
	if (time_after(base->next_expiry, jnow)) {
		base->clk = jnow;
	} else {
		if (WARN_ON_ONCE(time_before(base->next_expiry, base->clk)))
			return;
		base->clk = base->next_expiry;
	}
#endif
}


/*
 * We are using hashed locking: Holding per_cpu(timer_bases[x]).lock means
 * that all timers which are tied to this base are locked, and the base itself
 * is locked too.
 *
 * So __run_timers/migrate_timers can safely modify all timers which could
 * be found in the base->vectors array.
 *
 * When a timer is migrating then the TIMER_MIGRATING flag is set and we need
 * to wait until the migration is done.
 */
static struct timer_base *lock_timer_base(struct timer_list *timer,
					  unsigned long *flags)
	__acquires(timer->base->lock)
{
	for (;;) {
		struct timer_base *base;
		u32 tf;

		/*
		 * We need to use READ_ONCE() here, otherwise the compiler
		 * might re-read @tf between the check for TIMER_MIGRATING
		 * and spin_lock().
		 */
		tf = READ_ONCE(timer->flags);

		if (!(tf & TIMER_MIGRATING)) {
			base = get_timer_base(tf);
			raw_spin_lock_irqsave(&base->lock, *flags);
			if (timer->flags == tf)
				return base;
			raw_spin_unlock_irqrestore(&base->lock, *flags);
		}
		cpu_relax();
	}
}

#define MOD_TIMER_PENDING_ONLY		0x01
#define MOD_TIMER_REDUCE		0x02

static inline int
__mod_timer(struct timer_list *timer, unsigned long expires, unsigned int options)
{
	struct timer_base *base, *new_base;
	unsigned int idx = UINT_MAX;
	unsigned long clk = 0, flags;
	int ret = 0;

	BUG_ON(!timer->function);

	/*
	 * This is a common optimization triggered by the networking code - if
	 * the timer is re-modified to have the same timeout or ends up in the
	 * same array bucket then just return:
	 */
	if (timer_pending(timer)) {
		/*
		 * The downside of this optimization is that it can result in
		 * larger granularity than you would get from adding a new
		 * timer with this expiry.
		 */
		long diff = timer->expires - expires;

		if (!diff)
			return 1;
		if (options & MOD_TIMER_REDUCE && diff <= 0)
			return 1;

		/*
		 * We lock timer base and calculate the bucket index right
		 * here. If the timer ends up in the same bucket, then we
		 * just update the expiry time and avoid the whole
		 * dequeue/enqueue dance.
		 */
		base = lock_timer_base(timer, &flags);
		forward_timer_base(base);

		if (timer_pending(timer) && (options & MOD_TIMER_REDUCE) &&
		    time_before_eq(timer->expires, expires)) {
			ret = 1;
			goto out_unlock;
		}

		clk = base->clk;
		idx = calc_wheel_index(expires, clk);

		/*
		 * Retrieve and compare the array index of the pending
		 * timer. If it matches set the expiry to the new value so a
		 * subsequent call will exit in the expires check above.
		 */
		if (idx == timer_get_idx(timer)) {
			if (!(options & MOD_TIMER_REDUCE))
				timer->expires = expires;
			else if (time_after(timer->expires, expires))
				timer->expires = expires;
			ret = 1;
			goto out_unlock;
		}
	} else {
		base = lock_timer_base(timer, &flags);
		forward_timer_base(base);
	}

	ret = detach_if_pending(timer, base, false);
	if (!ret && (options & MOD_TIMER_PENDING_ONLY))
		goto out_unlock;

	new_base = get_target_base(base, timer->flags);

	if (base != new_base) {
		/*
		 * We are trying to schedule the timer on the new base.
		 * However we can't change timer's base while it is running,
		 * otherwise timer_delete_sync() can't detect that the timer's
		 * handler yet has not finished. This also guarantees that the
		 * timer is serialized wrt itself.
		 */
		if (likely(base->running_timer != timer)) {
			/* See the comment in lock_timer_base() */
			timer->flags |= TIMER_MIGRATING;

			raw_spin_unlock(&base->lock);
			base = new_base;
			raw_spin_lock(&base->lock);
			WRITE_ONCE(timer->flags,
				   (timer->flags & ~TIMER_BASEMASK) | base->cpu);
			forward_timer_base(base);
		}
	}

	debug_activate(timer, expires);

	timer->expires = expires;
	/*
	 * If 'idx' was calculated above and the base time did not advance
	 * between calculating 'idx' and possibly switching the base, only
	 * enqueue_timer() and trigger_dyntick_cpu() is required. Otherwise
	 * we need to (re)calculate the wheel index via
	 * internal_add_timer().
	 */
	if (idx != UINT_MAX && clk == base->clk) {
		enqueue_timer(base, timer, idx);
		trigger_dyntick_cpu(base, timer);
	} else {
		internal_add_timer(base, timer);
	}

out_unlock:
	raw_spin_unlock_irqrestore(&base->lock, flags);

	return ret;
}

/**
 * mod_timer_pending - Modify a pending timer's timeout
 * @timer:	The pending timer to be modified
 * @expires:	New absolute timeout in jiffies
 *
 * mod_timer_pending() is the same for pending timers as mod_timer(), but
 * will not activate inactive timers.
 *
 * Return:
 * * %0 - The timer was inactive and not modified
 * * %1 - The timer was active and requeued to expire at @expires
 */
int mod_timer_pending(struct timer_list *timer, unsigned long expires)
{
	return __mod_timer(timer, expires, MOD_TIMER_PENDING_ONLY);
}
EXPORT_SYMBOL(mod_timer_pending);

/**
 * mod_timer - Modify a timer's timeout
 * @timer:	The timer to be modified
 * @expires:	New absolute timeout in jiffies
 *
 * mod_timer(timer, expires) is equivalent to:
 *
 *     del_timer(timer); timer->expires = expires; add_timer(timer);
 *
 * mod_timer() is more efficient than the above open coded sequence. In
 * case that the timer is inactive, the del_timer() part is a NOP. The
 * timer is in any case activated with the new expiry time @expires.
 *
 * Note that if there are multiple unserialized concurrent users of the
 * same timer, then mod_timer() is the only safe way to modify the timeout,
 * since add_timer() cannot modify an already running timer.
 *
 * Return:
 * * %0 - The timer was inactive and started
 * * %1 - The timer was active and requeued to expire at @expires or
 *	  the timer was active and not modified because @expires did
 *	  not change the effective expiry time
 */
int mod_timer(struct timer_list *timer, unsigned long expires)
{
	return __mod_timer(timer, expires, 0);
}
EXPORT_SYMBOL(mod_timer);

/**
 * timer_reduce - Modify a timer's timeout if it would reduce the timeout
 * @timer:	The timer to be modified
 * @expires:	New absolute timeout in jiffies
 *
 * timer_reduce() is very similar to mod_timer(), except that it will only
 * modify an enqueued timer if that would reduce the expiration time. If
 * @timer is not enqueued it starts the timer.
 *
 * Return:
 * * %0 - The timer was inactive and started
 * * %1 - The timer was active and requeued to expire at @expires or
 *	  the timer was active and not modified because @expires
 *	  did not change the effective expiry time such that the
 *	  timer would expire earlier than already scheduled
 */
int timer_reduce(struct timer_list *timer, unsigned long expires)
{
	return __mod_timer(timer, expires, MOD_TIMER_REDUCE);
}
EXPORT_SYMBOL(timer_reduce);

/**
 * add_timer - Start a timer
 * @timer:	The timer to be started
 *
 * Start @timer to expire at @timer->expires in the future. @timer->expires
 * is the absolute expiry time measured in 'jiffies'. When the timer expires
 * timer->function(timer) will be invoked from soft interrupt context.
 *
 * The @timer->expires and @timer->function fields must be set prior
 * to calling this function.
 *
 * If @timer->expires is already in the past @timer will be queued to
 * expire at the next timer tick.
 *
 * This can only operate on an inactive timer. Attempts to invoke this on
 * an active timer are rejected with a warning.
 */
void add_timer(struct timer_list *timer)
{
	BUG_ON(timer_pending(timer));
	mod_timer(timer, timer->expires);
}
EXPORT_SYMBOL(add_timer);

/**
 * add_timer_on - Start a timer on a particular CPU
 * @timer:	The timer to be started
 * @cpu:	The CPU to start it on
 *
 * Same as add_timer() except that it starts the timer on the given CPU.
 *
 * See add_timer() for further details.
 */
void add_timer_on(struct timer_list *timer, int cpu)
{
	struct timer_base *new_base, *base;
	unsigned long flags;

	BUG_ON(timer_pending(timer) || !timer->function);

	new_base = get_timer_cpu_base(timer->flags, cpu);

	/*
	 * If @timer was on a different CPU, it should be migrated with the
	 * old base locked to prevent other operations proceeding with the
	 * wrong base locked.  See lock_timer_base().
	 */
	base = lock_timer_base(timer, &flags);
	if (base != new_base) {
		timer->flags |= TIMER_MIGRATING;

		raw_spin_unlock(&base->lock);
		base = new_base;
		raw_spin_lock(&base->lock);
		WRITE_ONCE(timer->flags,
			   (timer->flags & ~TIMER_BASEMASK) | cpu);
	}
	forward_timer_base(base);

	debug_activate(timer, timer->expires);
	internal_add_timer(base, timer);
	raw_spin_unlock_irqrestore(&base->lock, flags);
}
EXPORT_SYMBOL_GPL(add_timer_on);

/**
 * del_timer - Deactivate a timer.
 * @timer:	The timer to be deactivated
 *
 * The function only deactivates a pending timer, but contrary to
 * timer_delete_sync() it does not take into account whether the timer's
 * callback function is concurrently executed on a different CPU or not.
 * It neither prevents rearming of the timer. If @timer can be rearmed
 * concurrently then the return value of this function is meaningless.
 *
 * Return:
 * * %0 - The timer was not pending
 * * %1 - The timer was pending and deactivated
 */
int del_timer(struct timer_list *timer)
{
	struct timer_base *base;
	unsigned long flags;
	int ret = 0;

	debug_assert_init(timer);

	if (timer_pending(timer)) {
		base = lock_timer_base(timer, &flags);
		ret = detach_if_pending(timer, base, true);
		raw_spin_unlock_irqrestore(&base->lock, flags);
	}

	return ret;
}
EXPORT_SYMBOL(del_timer);

/**
 * try_to_del_timer_sync - Try to deactivate a timer
 * @timer:	Timer to deactivate
 *
 * This function tries to deactivate a timer. On success the timer is not
 * queued and the timer callback function is not running on any CPU.
 *
 * This function does not guarantee that the timer cannot be rearmed right
 * after dropping the base lock. That needs to be prevented by the calling
 * code if necessary.
 *
 * Return:
 * * %0  - The timer was not pending
 * * %1  - The timer was pending and deactivated
 * * %-1 - The timer callback function is running on a different CPU
 */
int try_to_del_timer_sync(struct timer_list *timer)
{
	struct timer_base *base;
	unsigned long flags;
	int ret = -1;

	debug_assert_init(timer);

	base = lock_timer_base(timer, &flags);

	if (base->running_timer != timer)
		ret = detach_if_pending(timer, base, true);

	raw_spin_unlock_irqrestore(&base->lock, flags);

	return ret;
}
EXPORT_SYMBOL(try_to_del_timer_sync);

#ifdef CONFIG_PREEMPT_RT
static __init void timer_base_init_expiry_lock(struct timer_base *base)
{
	spin_lock_init(&base->expiry_lock);
}

static inline void timer_base_lock_expiry(struct timer_base *base)
{
	spin_lock(&base->expiry_lock);
}

static inline void timer_base_unlock_expiry(struct timer_base *base)
{
	spin_unlock(&base->expiry_lock);
}

/*
 * The counterpart to del_timer_wait_running().
 *
 * If there is a waiter for base->expiry_lock, then it was waiting for the
 * timer callback to finish. Drop expiry_lock and reaquire it. That allows
 * the waiter to acquire the lock and make progress.
 */
static void timer_sync_wait_running(struct timer_base *base)
{
	if (atomic_read(&base->timer_waiters)) {
<<<<<<< HEAD
		raw_spin_unlock_irq(&base->lock);
		spin_unlock(&base->expiry_lock);
		spin_lock(&base->expiry_lock);
		raw_spin_lock_irq(&base->lock);
=======
		spin_unlock(&base->expiry_lock);
		spin_lock(&base->expiry_lock);
>>>>>>> 3d86e7f5
	}
}

/*
 * This function is called on PREEMPT_RT kernels when the fast path
 * deletion of a timer failed because the timer callback function was
 * running.
<<<<<<< HEAD
 *
 * This prevents priority inversion, if the softirq thread on a remote CPU
 * got preempted, and it prevents a life lock when the task which tries to
 * delete a timer preempted the softirq thread running the timer callback
 * function.
 */
static void del_timer_wait_running(struct timer_list *timer)
{
	u32 tf;

	tf = READ_ONCE(timer->flags);
	if (!(tf & (TIMER_MIGRATING | TIMER_IRQSAFE))) {
		struct timer_base *base = get_timer_base(tf);

		/*
		 * Mark the base as contended and grab the expiry lock,
		 * which is held by the softirq across the timer
		 * callback. Drop the lock immediately so the softirq can
		 * expire the next timer. In theory the timer could already
		 * be running again, but that's more than unlikely and just
		 * causes another wait loop.
		 */
		atomic_inc(&base->timer_waiters);
		spin_lock_bh(&base->expiry_lock);
		atomic_dec(&base->timer_waiters);
		spin_unlock_bh(&base->expiry_lock);
	}
}
#else
static inline void timer_base_init_expiry_lock(struct timer_base *base) { }
static inline void timer_base_lock_expiry(struct timer_base *base) { }
static inline void timer_base_unlock_expiry(struct timer_base *base) { }
static inline void timer_sync_wait_running(struct timer_base *base) { }
static inline void del_timer_wait_running(struct timer_list *timer) { }
#endif

#if defined(CONFIG_SMP) || defined(CONFIG_PREEMPT_RT_FULL)
/**
 * del_timer_sync - deactivate a timer and wait for the handler to finish.
 * @timer: the timer to be deactivated
=======
>>>>>>> 3d86e7f5
 *
 * This prevents priority inversion, if the softirq thread on a remote CPU
 * got preempted, and it prevents a life lock when the task which tries to
 * delete a timer preempted the softirq thread running the timer callback
 * function.
 */
static void del_timer_wait_running(struct timer_list *timer)
{
	u32 tf;

	tf = READ_ONCE(timer->flags);
	if (!(tf & TIMER_MIGRATING)) {
		struct timer_base *base = get_timer_base(tf);

		/*
		 * Mark the base as contended and grab the expiry lock,
		 * which is held by the softirq across the timer
		 * callback. Drop the lock immediately so the softirq can
		 * expire the next timer. In theory the timer could already
		 * be running again, but that's more than unlikely and just
		 * causes another wait loop.
		 */
		atomic_inc(&base->timer_waiters);
		spin_lock_bh(&base->expiry_lock);
		atomic_dec(&base->timer_waiters);
		spin_unlock_bh(&base->expiry_lock);
	}
}
#else
static inline void timer_base_init_expiry_lock(struct timer_base *base) { }
static inline void timer_base_lock_expiry(struct timer_base *base) { }
static inline void timer_base_unlock_expiry(struct timer_base *base) { }
static inline void timer_sync_wait_running(struct timer_base *base) { }
static inline void del_timer_wait_running(struct timer_list *timer) { }
#endif

/**
 * timer_delete_sync - Deactivate a timer and wait for the handler to finish.
 * @timer:	The timer to be deactivated
 *
 * Synchronization rules: Callers must prevent restarting of the timer,
 * otherwise this function is meaningless. It must not be called from
 * interrupt contexts unless the timer is an irqsafe one. The caller must
 * not hold locks which would prevent completion of the timer's callback
 * function. The timer's handler must not call add_timer_on(). Upon exit
 * the timer is not queued and the handler is not running on any CPU.
 *
 * For !irqsafe timers, the caller must not hold locks that are held in
 * interrupt context. Even if the lock has nothing to do with the timer in
 * question.  Here's why::
 *
 *    CPU0                             CPU1
 *    ----                             ----
 *                                     <SOFTIRQ>
 *                                       call_timer_fn();
 *                                       base->running_timer = mytimer;
 *    spin_lock_irq(somelock);
 *                                     <IRQ>
 *                                        spin_lock(somelock);
 *    timer_delete_sync(mytimer);
 *    while (base->running_timer == mytimer);
 *
 * Now timer_delete_sync() will never return and never release somelock.
 * The interrupt on the other CPU is waiting to grab somelock but it has
 * interrupted the softirq that CPU0 is waiting to finish.
 *
 * This function cannot guarantee that the timer is not rearmed again by
 * some concurrent or preempting code, right after it dropped the base
 * lock. If there is the possibility of a concurrent rearm then the return
 * value of the function is meaningless.
 *
 * Return:
 * * %0	- The timer was not pending
 * * %1	- The timer was pending and deactivated
 */
int timer_delete_sync(struct timer_list *timer)
{
	int ret;

#ifdef CONFIG_LOCKDEP
	unsigned long flags;

	/*
	 * If lockdep gives a backtrace here, please reference
	 * the synchronization rules above.
	 */
	local_irq_save(flags);
	lock_map_acquire(&timer->lockdep_map);
	lock_map_release(&timer->lockdep_map);
	local_irq_restore(flags);
#endif
	/*
	 * don't use it in hardirq context, because it
	 * could lead to deadlock.
	 */
	WARN_ON(in_irq() && !(timer->flags & TIMER_IRQSAFE));

<<<<<<< HEAD
	/*
	 * Must be able to sleep on PREEMPT_RT because of the slowpath in
	 * del_timer_wait_running().
	 */
#if 0
	if (IS_ENABLED(CONFIG_PREEMPT_RT) && !(timer->flags & TIMER_IRQSAFE))
		lockdep_assert_preemption_enabled();
#endif

=======
>>>>>>> 3d86e7f5
	do {
		ret = try_to_del_timer_sync(timer);

		if (unlikely(ret < 0)) {
			del_timer_wait_running(timer);
			cpu_relax();
		}
	} while (ret < 0);

	return ret;
}
EXPORT_SYMBOL(timer_delete_sync);

static void call_timer_fn(struct timer_list *timer,
			  void (*fn)(struct timer_list *),
			  unsigned long baseclk)
{
	int count = preempt_count();

#ifdef CONFIG_LOCKDEP
	/*
	 * It is permissible to free the timer from inside the
	 * function that is called from it, this we need to take into
	 * account for lockdep too. To avoid bogus "held lock freed"
	 * warnings as well as problems when looking into
	 * timer->lockdep_map, make a copy and use that here.
	 */
	struct lockdep_map lockdep_map;

	lockdep_copy_map(&lockdep_map, &timer->lockdep_map);
#endif
	/*
	 * Couple the lock chain with the lock chain at
	 * timer_delete_sync() by acquiring the lock_map around the fn()
	 * call here and in timer_delete_sync().
	 */
	lock_map_acquire(&lockdep_map);

	trace_timer_expire_entry(timer, baseclk);
	fn(timer);
	trace_timer_expire_exit(timer);

	lock_map_release(&lockdep_map);

	if (count != preempt_count()) {
		WARN_ONCE(1, "timer: %pF preempt leak: %08x -> %08x\n",
			  fn, count, preempt_count());
		/*
		 * Restore the preempt count. That gives us a decent
		 * chance to survive and extract information. If the
		 * callback kept a lock held, bad luck, but not worse
		 * than the BUG() we had.
		 */
		preempt_count_set(count);
	}
}

static void expire_timers(struct timer_base *base, struct hlist_head *head)
{
	/*
	 * This value is required only for tracing. base->clk was
	 * incremented directly before expire_timers was called. But expiry
	 * is related to the old base->clk value.
	 */
	unsigned long baseclk = base->clk - 1;

	while (!hlist_empty(head)) {
		struct timer_list *timer;
		void (*fn)(struct timer_list *);

		timer = hlist_entry(head->first, struct timer_list, entry);

		base->running_timer = timer;
		detach_timer(timer, true);

		fn = timer->function;

		if (timer->flags & TIMER_IRQSAFE) {
			raw_spin_unlock(&base->lock);
			call_timer_fn(timer, fn, baseclk);
			base->running_timer = NULL;
			raw_spin_lock(&base->lock);
			base->running_timer = NULL;
		} else {
			raw_spin_unlock_irq(&base->lock);
			call_timer_fn(timer, fn, baseclk);
			base->running_timer = NULL;
			timer_sync_wait_running(base);
			raw_spin_lock_irq(&base->lock);
			base->running_timer = NULL;
			timer_sync_wait_running(base);
		}
	}
}

static int __collect_expired_timers(struct timer_base *base,
				    struct hlist_head *heads)
{
	unsigned long clk = base->clk;
	struct hlist_head *vec;
	int i, levels = 0;
	unsigned int idx;

	for (i = 0; i < LVL_DEPTH; i++) {
		idx = (clk & LVL_MASK) + i * LVL_SIZE;

		if (__test_and_clear_bit(idx, base->pending_map)) {
			vec = base->vectors + idx;
			hlist_move_list(vec, heads++);
			levels++;
		}
		/* Is it time to look at the next level? */
		if (clk & LVL_CLK_MASK)
			break;
		/* Shift clock for the next level granularity */
		clk >>= LVL_CLK_SHIFT;
	}
	return levels;
}

#ifdef CONFIG_NO_HZ_COMMON
/*
 * Find the next pending bucket of a level. Search from level start (@offset)
 * + @clk upwards and if nothing there, search from start of the level
 * (@offset) up to @offset + clk.
 */
static int next_pending_bucket(struct timer_base *base, unsigned offset,
			       unsigned clk)
{
	unsigned pos, start = offset + clk;
	unsigned end = offset + LVL_SIZE;

	pos = find_next_bit(base->pending_map, end, start);
	if (pos < end)
		return pos - start;

	pos = find_next_bit(base->pending_map, start, offset);
	return pos < start ? pos + LVL_SIZE - start : -1;
}

/*
 * Search the first expiring timer in the various clock levels. Caller must
 * hold base->lock.
 */
static unsigned long __next_timer_interrupt(struct timer_base *base)
{
	unsigned long clk, next, adj;
	unsigned lvl, offset = 0;

	next = base->clk + NEXT_TIMER_MAX_DELTA;
	clk = base->clk;
	for (lvl = 0; lvl < LVL_DEPTH; lvl++, offset += LVL_SIZE) {
		int pos = next_pending_bucket(base, offset, clk & LVL_MASK);

		if (pos >= 0) {
			unsigned long tmp = clk + (unsigned long) pos;

			tmp <<= LVL_SHIFT(lvl);
			if (time_before(tmp, next))
				next = tmp;
		}
		/*
		 * Clock for the next level. If the current level clock lower
		 * bits are zero, we look at the next level as is. If not we
		 * need to advance it by one because that's going to be the
		 * next expiring bucket in that level. base->clk is the next
		 * expiring jiffie. So in case of:
		 *
		 * LVL5 LVL4 LVL3 LVL2 LVL1 LVL0
		 *  0    0    0    0    0    0
		 *
		 * we have to look at all levels @index 0. With
		 *
		 * LVL5 LVL4 LVL3 LVL2 LVL1 LVL0
		 *  0    0    0    0    0    2
		 *
		 * LVL0 has the next expiring bucket @index 2. The upper
		 * levels have the next expiring bucket @index 1.
		 *
		 * In case that the propagation wraps the next level the same
		 * rules apply:
		 *
		 * LVL5 LVL4 LVL3 LVL2 LVL1 LVL0
		 *  0    0    0    0    F    2
		 *
		 * So after looking at LVL0 we get:
		 *
		 * LVL5 LVL4 LVL3 LVL2 LVL1
		 *  0    0    0    1    0
		 *
		 * So no propagation from LVL1 to LVL2 because that happened
		 * with the add already, but then we need to propagate further
		 * from LVL2 to LVL3.
		 *
		 * So the simple check whether the lower bits of the current
		 * level are 0 or not is sufficient for all cases.
		 */
		adj = clk & LVL_CLK_MASK ? 1 : 0;
		clk >>= LVL_CLK_SHIFT;
		clk += adj;
	}
	return next;
}

/*
 * Check, if the next hrtimer event is before the next timer wheel
 * event:
 */
static u64 cmp_next_hrtimer_event(u64 basem, u64 expires)
{
	u64 nextevt = hrtimer_get_next_event();

	/*
	 * If high resolution timers are enabled
	 * hrtimer_get_next_event() returns KTIME_MAX.
	 */
	if (expires <= nextevt)
		return expires;

	/*
	 * If the next timer is already expired, return the tick base
	 * time so the tick is fired immediately.
	 */
	if (nextevt <= basem)
		return basem;

	/*
	 * Round up to the next jiffie. High resolution timers are
	 * off, so the hrtimers are expired in the tick and we need to
	 * make sure that this tick really expires the timer to avoid
	 * a ping pong of the nohz stop code.
	 *
	 * Use DIV_ROUND_UP_ULL to prevent gcc calling __divdi3
	 */
	return DIV_ROUND_UP_ULL(nextevt, TICK_NSEC) * TICK_NSEC;
}

/**
 * get_next_timer_interrupt - return the time (clock mono) of the next timer
 * @basej:	base time jiffies
 * @basem:	base time clock monotonic
 *
 * Returns the tick aligned clock monotonic time of the next pending
 * timer or KTIME_MAX if no timer is pending.
 */
u64 get_next_timer_interrupt(unsigned long basej, u64 basem)
{
	struct timer_base *base = this_cpu_ptr(&timer_bases[BASE_STD]);
	u64 expires = KTIME_MAX;
	unsigned long nextevt;
	bool is_max_delta;

	/*
	 * Pretend that there is no timer pending if the cpu is offline.
	 * Possible pending timers will be migrated later to an active cpu.
	 */
	if (cpu_is_offline(smp_processor_id()))
		return expires;

	raw_spin_lock(&base->lock);
	nextevt = __next_timer_interrupt(base);
	is_max_delta = (nextevt == base->clk + NEXT_TIMER_MAX_DELTA);
	base->next_expiry = nextevt;
	/*
	 * We have a fresh next event. Check whether we can forward the
	 * base. We can only do that when @basej is past base->clk
	 * otherwise we might rewind base->clk.
	 */
	if (time_after(basej, base->clk)) {
		if (time_after(nextevt, basej))
			base->clk = basej;
		else if (time_after(nextevt, base->clk))
			base->clk = nextevt;
	}

	if (time_before_eq(nextevt, basej)) {
		expires = basem;
		base->is_idle = false;
	} else {
		if (!is_max_delta)
			expires = basem + (u64)(nextevt - basej) * TICK_NSEC;
		/*
		 * If we expect to sleep more than a tick, mark the base idle.
		 * Also the tick is stopped so any added timer must forward
		 * the base clk itself to keep granularity small. This idle
		 * logic is only maintained for the BASE_STD base, deferrable
		 * timers may still see large granularity skew (by design).
		 */
		if ((expires - basem) > TICK_NSEC) {
			base->must_forward_clk = true;
			base->is_idle = true;
		}
	}
	raw_spin_unlock(&base->lock);

	return cmp_next_hrtimer_event(basem, expires);
}

/**
 * timer_clear_idle - Clear the idle state of the timer base
 *
 * Called with interrupts disabled
 */
void timer_clear_idle(void)
{
	struct timer_base *base = this_cpu_ptr(&timer_bases[BASE_STD]);

	/*
	 * We do this unlocked. The worst outcome is a remote enqueue sending
	 * a pointless IPI, but taking the lock would just make the window for
	 * sending the IPI a few instructions smaller for the cost of taking
	 * the lock in the exit from idle path.
	 */
	base->is_idle = false;
}

static int collect_expired_timers(struct timer_base *base,
				  struct hlist_head *heads)
{
	unsigned long now = READ_ONCE(jiffies);

	/*
	 * NOHZ optimization. After a long idle sleep we need to forward the
	 * base to current jiffies. Avoid a loop by searching the bitfield for
	 * the next expiring timer.
	 */
	if ((long)(now - base->clk) > 2) {
		unsigned long next = __next_timer_interrupt(base);

		/*
		 * If the next timer is ahead of time forward to current
		 * jiffies, otherwise forward to the next expiry time:
		 */
		if (time_after(next, now)) {
			/*
			 * The call site will increment base->clk and then
			 * terminate the expiry loop immediately.
			 */
			base->clk = now;
			return 0;
		}
		base->clk = next;
	}
	return __collect_expired_timers(base, heads);
}
#else
static inline int collect_expired_timers(struct timer_base *base,
					 struct hlist_head *heads)
{
	return __collect_expired_timers(base, heads);
}
#endif

/*
 * Called from the timer interrupt handler to charge one tick to the current
 * process.  user_tick is 1 if the tick is user time, 0 for system.
 */
void update_process_times(int user_tick)
{
	struct task_struct *p = current;

	/* Note: this timer irq context must be accounted for as well. */
	account_process_tick(p, user_tick);
	run_local_timers();
	rcu_check_callbacks(user_tick);
#ifdef CONFIG_IRQ_WORK
	if (in_irq())
		irq_work_tick();
#endif
	scheduler_tick();
	if (IS_ENABLED(CONFIG_POSIX_TIMERS))
		run_posix_cpu_timers(p);
}

/**
 * __run_timers - run all expired timers (if any) on this CPU.
 * @base: the timer vector to be processed.
 */
static inline void __run_timers(struct timer_base *base)
{
	struct hlist_head heads[LVL_DEPTH];
	int levels;

	if (!time_after_eq(jiffies, base->clk))
		return;

	timer_base_lock_expiry(base);
	raw_spin_lock_irq(&base->lock);

	/*
	 * timer_base::must_forward_clk must be cleared before running
	 * timers so that any timer functions that call mod_timer() will
	 * not try to forward the base. Idle tracking / clock forwarding
	 * logic is only used with BASE_STD timers.
	 *
	 * The must_forward_clk flag is cleared unconditionally also for
	 * the deferrable base. The deferrable base is not affected by idle
	 * tracking and never forwarded, so clearing the flag is a NOOP.
	 *
	 * The fact that the deferrable base is never forwarded can cause
	 * large variations in granularity for deferrable timers, but they
	 * can be deferred for long periods due to idle anyway.
	 */
	base->must_forward_clk = false;

	while (time_after_eq(jiffies, base->clk)) {

		levels = collect_expired_timers(base, heads);
		base->clk++;

		while (levels--)
			expire_timers(base, heads + levels);
	}
	raw_spin_unlock_irq(&base->lock);
	timer_base_unlock_expiry(base);
}

/*
 * This function runs timers and the timer-tq in bottom half context.
 */
static __latent_entropy void run_timer_softirq(struct softirq_action *h)
{
	struct timer_base *base = this_cpu_ptr(&timer_bases[BASE_STD]);

	irq_work_tick_soft();

	__run_timers(base);
	if (IS_ENABLED(CONFIG_NO_HZ_COMMON))
		__run_timers(this_cpu_ptr(&timer_bases[BASE_DEF]));
}

/*
 * Called by the local, per-CPU timer interrupt on SMP.
 */
void run_local_timers(void)
{
	struct timer_base *base = this_cpu_ptr(&timer_bases[BASE_STD]);

	hrtimer_run_queues();
	/* Raise the softirq only if required. */
	if (time_before(jiffies, base->clk)) {
		if (!IS_ENABLED(CONFIG_NO_HZ_COMMON))
			return;
		/* CPU is awake, so check the deferrable base. */
		base++;
		if (time_before(jiffies, base->clk))
			return;
	}
	raise_softirq(TIMER_SOFTIRQ);
}

/*
 * Since schedule_timeout()'s timer is defined on the stack, it must store
 * the target task on the stack as well.
 */
struct process_timer {
	struct timer_list timer;
	struct task_struct *task;
};

static void process_timeout(struct timer_list *t)
{
	struct process_timer *timeout = from_timer(timeout, t, timer);

	wake_up_process(timeout->task);
}

/**
 * schedule_timeout - sleep until timeout
 * @timeout: timeout value in jiffies
 *
 * Make the current task sleep until @timeout jiffies have
 * elapsed. The routine will return immediately unless
 * the current task state has been set (see set_current_state()).
 *
 * You can set the task state as follows -
 *
 * %TASK_UNINTERRUPTIBLE - at least @timeout jiffies are guaranteed to
 * pass before the routine returns unless the current task is explicitly
 * woken up, (e.g. by wake_up_process())".
 *
 * %TASK_INTERRUPTIBLE - the routine may return early if a signal is
 * delivered to the current task or the current task is explicitly woken
 * up.
 *
 * The current task state is guaranteed to be TASK_RUNNING when this
 * routine returns.
 *
 * Specifying a @timeout value of %MAX_SCHEDULE_TIMEOUT will schedule
 * the CPU away without a bound on the timeout. In this case the return
 * value will be %MAX_SCHEDULE_TIMEOUT.
 *
 * Returns 0 when the timer has expired otherwise the remaining time in
 * jiffies will be returned.  In all cases the return value is guaranteed
 * to be non-negative.
 */
signed long __sched schedule_timeout(signed long timeout)
{
	struct process_timer timer;
	unsigned long expire;

	switch (timeout)
	{
	case MAX_SCHEDULE_TIMEOUT:
		/*
		 * These two special cases are useful to be comfortable
		 * in the caller. Nothing more. We could take
		 * MAX_SCHEDULE_TIMEOUT from one of the negative value
		 * but I' d like to return a valid offset (>=0) to allow
		 * the caller to do everything it want with the retval.
		 */
		schedule();
		goto out;
	default:
		/*
		 * Another bit of PARANOID. Note that the retval will be
		 * 0 since no piece of kernel is supposed to do a check
		 * for a negative retval of schedule_timeout() (since it
		 * should never happens anyway). You just have the printk()
		 * that will tell you if something is gone wrong and where.
		 */
		if (timeout < 0) {
			printk(KERN_ERR "schedule_timeout: wrong timeout "
				"value %lx\n", timeout);
			dump_stack();
			current->state = TASK_RUNNING;
			goto out;
		}
	}

	expire = timeout + jiffies;

	timer.task = current;
	timer_setup_on_stack(&timer.timer, process_timeout, 0);
	__mod_timer(&timer.timer, expire, 0);
	schedule();
	del_singleshot_timer_sync(&timer.timer);

	/* Remove the timer from the object tracker */
	destroy_timer_on_stack(&timer.timer);

	timeout = expire - jiffies;

 out:
	return timeout < 0 ? 0 : timeout;
}
EXPORT_SYMBOL(schedule_timeout);

/*
 * We can use __set_current_state() here because schedule_timeout() calls
 * schedule() unconditionally.
 */
signed long __sched schedule_timeout_interruptible(signed long timeout)
{
	__set_current_state(TASK_INTERRUPTIBLE);
	return schedule_timeout(timeout);
}
EXPORT_SYMBOL(schedule_timeout_interruptible);

signed long __sched schedule_timeout_killable(signed long timeout)
{
	__set_current_state(TASK_KILLABLE);
	return schedule_timeout(timeout);
}
EXPORT_SYMBOL(schedule_timeout_killable);

signed long __sched schedule_timeout_uninterruptible(signed long timeout)
{
	__set_current_state(TASK_UNINTERRUPTIBLE);
	return schedule_timeout(timeout);
}
EXPORT_SYMBOL(schedule_timeout_uninterruptible);

/*
 * Like schedule_timeout_uninterruptible(), except this task will not contribute
 * to load average.
 */
signed long __sched schedule_timeout_idle(signed long timeout)
{
	__set_current_state(TASK_IDLE);
	return schedule_timeout(timeout);
}
EXPORT_SYMBOL(schedule_timeout_idle);

#ifdef CONFIG_HOTPLUG_CPU
static void migrate_timer_list(struct timer_base *new_base, struct hlist_head *head)
{
	struct timer_list *timer;
	int cpu = new_base->cpu;

	while (!hlist_empty(head)) {
		timer = hlist_entry(head->first, struct timer_list, entry);
		detach_timer(timer, false);
		timer->flags = (timer->flags & ~TIMER_BASEMASK) | cpu;
		internal_add_timer(new_base, timer);
	}
}

int timers_prepare_cpu(unsigned int cpu)
{
	struct timer_base *base;
	int b;

	for (b = 0; b < NR_BASES; b++) {
		base = per_cpu_ptr(&timer_bases[b], cpu);
		base->clk = jiffies;
		base->next_expiry = base->clk + NEXT_TIMER_MAX_DELTA;
		base->is_idle = false;
		base->must_forward_clk = true;
	}
	return 0;
}

int timers_dead_cpu(unsigned int cpu)
{
	struct timer_base *old_base;
	struct timer_base *new_base;
	int b, i;

	BUG_ON(cpu_online(cpu));

	for (b = 0; b < NR_BASES; b++) {
		old_base = per_cpu_ptr(&timer_bases[b], cpu);
		new_base = get_cpu_ptr(&timer_bases[b]);
		/*
		 * The caller is globally serialized and nobody else
		 * takes two locks at once, deadlock is not possible.
		 */
		raw_spin_lock_irq(&new_base->lock);
		raw_spin_lock_nested(&old_base->lock, SINGLE_DEPTH_NESTING);

		/*
		 * The current CPUs base clock might be stale. Update it
		 * before moving the timers over.
		 */
		forward_timer_base(new_base);

		BUG_ON(old_base->running_timer);

		for (i = 0; i < WHEEL_SIZE; i++)
			migrate_timer_list(new_base, old_base->vectors + i);

		raw_spin_unlock(&old_base->lock);
		raw_spin_unlock_irq(&new_base->lock);
		put_cpu_ptr(&timer_bases);
	}
	return 0;
}

#endif /* CONFIG_HOTPLUG_CPU */

static void __init init_timer_cpu(int cpu)
{
	struct timer_base *base;
	int i;

	for (i = 0; i < NR_BASES; i++) {
		base = per_cpu_ptr(&timer_bases[i], cpu);
		base->cpu = cpu;
		raw_spin_lock_init(&base->lock);
		base->clk = jiffies;
		timer_base_init_expiry_lock(base);
	}
}

static void __init init_timer_cpus(void)
{
	int cpu;

	for_each_possible_cpu(cpu)
		init_timer_cpu(cpu);
}

void __init init_timers(void)
{
	init_timer_cpus();
	open_softirq(TIMER_SOFTIRQ, run_timer_softirq);
}

/**
 * msleep - sleep safely even with waitqueue interruptions
 * @msecs: Time in milliseconds to sleep for
 */
void msleep(unsigned int msecs)
{
	unsigned long timeout = msecs_to_jiffies(msecs) + 1;

	while (timeout)
		timeout = schedule_timeout_uninterruptible(timeout);
}

EXPORT_SYMBOL(msleep);

/**
 * msleep_interruptible - sleep waiting for signals
 * @msecs: Time in milliseconds to sleep for
 */
unsigned long msleep_interruptible(unsigned int msecs)
{
	unsigned long timeout = msecs_to_jiffies(msecs) + 1;

	while (timeout && !signal_pending(current))
		timeout = schedule_timeout_interruptible(timeout);
	return jiffies_to_msecs(timeout);
}

EXPORT_SYMBOL(msleep_interruptible);

/**
 * usleep_range - Sleep for an approximate time
 * @min: Minimum time in usecs to sleep
 * @max: Maximum time in usecs to sleep
 *
 * In non-atomic context where the exact wakeup time is flexible, use
 * usleep_range() instead of udelay().  The sleep improves responsiveness
 * by avoiding the CPU-hogging busy-wait of udelay(), and the range reduces
 * power usage by allowing hrtimers to take advantage of an already-
 * scheduled interrupt instead of scheduling a new one just for this sleep.
 */
void __sched usleep_range(unsigned long min, unsigned long max)
{
	ktime_t exp = ktime_add_us(ktime_get(), min);
	u64 delta = (u64)(max - min) * NSEC_PER_USEC;

	for (;;) {
		__set_current_state(TASK_UNINTERRUPTIBLE);
		/* Do not return before the requested sleep time has elapsed */
		if (!schedule_hrtimeout_range(&exp, delta, HRTIMER_MODE_ABS))
			break;
	}
}
EXPORT_SYMBOL(usleep_range);<|MERGE_RESOLUTION|>--- conflicted
+++ resolved
@@ -1311,15 +1311,10 @@
 static void timer_sync_wait_running(struct timer_base *base)
 {
 	if (atomic_read(&base->timer_waiters)) {
-<<<<<<< HEAD
 		raw_spin_unlock_irq(&base->lock);
 		spin_unlock(&base->expiry_lock);
 		spin_lock(&base->expiry_lock);
 		raw_spin_lock_irq(&base->lock);
-=======
-		spin_unlock(&base->expiry_lock);
-		spin_lock(&base->expiry_lock);
->>>>>>> 3d86e7f5
 	}
 }
 
@@ -1327,7 +1322,6 @@
  * This function is called on PREEMPT_RT kernels when the fast path
  * deletion of a timer failed because the timer callback function was
  * running.
-<<<<<<< HEAD
  *
  * This prevents priority inversion, if the softirq thread on a remote CPU
  * got preempted, and it prevents a life lock when the task which tries to
@@ -1364,48 +1358,6 @@
 static inline void del_timer_wait_running(struct timer_list *timer) { }
 #endif
 
-#if defined(CONFIG_SMP) || defined(CONFIG_PREEMPT_RT_FULL)
-/**
- * del_timer_sync - deactivate a timer and wait for the handler to finish.
- * @timer: the timer to be deactivated
-=======
->>>>>>> 3d86e7f5
- *
- * This prevents priority inversion, if the softirq thread on a remote CPU
- * got preempted, and it prevents a life lock when the task which tries to
- * delete a timer preempted the softirq thread running the timer callback
- * function.
- */
-static void del_timer_wait_running(struct timer_list *timer)
-{
-	u32 tf;
-
-	tf = READ_ONCE(timer->flags);
-	if (!(tf & TIMER_MIGRATING)) {
-		struct timer_base *base = get_timer_base(tf);
-
-		/*
-		 * Mark the base as contended and grab the expiry lock,
-		 * which is held by the softirq across the timer
-		 * callback. Drop the lock immediately so the softirq can
-		 * expire the next timer. In theory the timer could already
-		 * be running again, but that's more than unlikely and just
-		 * causes another wait loop.
-		 */
-		atomic_inc(&base->timer_waiters);
-		spin_lock_bh(&base->expiry_lock);
-		atomic_dec(&base->timer_waiters);
-		spin_unlock_bh(&base->expiry_lock);
-	}
-}
-#else
-static inline void timer_base_init_expiry_lock(struct timer_base *base) { }
-static inline void timer_base_lock_expiry(struct timer_base *base) { }
-static inline void timer_base_unlock_expiry(struct timer_base *base) { }
-static inline void timer_sync_wait_running(struct timer_base *base) { }
-static inline void del_timer_wait_running(struct timer_list *timer) { }
-#endif
-
 /**
  * timer_delete_sync - Deactivate a timer and wait for the handler to finish.
  * @timer:	The timer to be deactivated
@@ -1467,7 +1419,6 @@
 	 */
 	WARN_ON(in_irq() && !(timer->flags & TIMER_IRQSAFE));
 
-<<<<<<< HEAD
 	/*
 	 * Must be able to sleep on PREEMPT_RT because of the slowpath in
 	 * del_timer_wait_running().
@@ -1477,8 +1428,6 @@
 		lockdep_assert_preemption_enabled();
 #endif
 
-=======
->>>>>>> 3d86e7f5
 	do {
 		ret = try_to_del_timer_sync(timer);
 
@@ -1559,14 +1508,11 @@
 		if (timer->flags & TIMER_IRQSAFE) {
 			raw_spin_unlock(&base->lock);
 			call_timer_fn(timer, fn, baseclk);
-			base->running_timer = NULL;
 			raw_spin_lock(&base->lock);
 			base->running_timer = NULL;
 		} else {
 			raw_spin_unlock_irq(&base->lock);
 			call_timer_fn(timer, fn, baseclk);
-			base->running_timer = NULL;
-			timer_sync_wait_running(base);
 			raw_spin_lock_irq(&base->lock);
 			base->running_timer = NULL;
 			timer_sync_wait_running(base);
