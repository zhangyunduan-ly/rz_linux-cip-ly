config CLK_RENESAS
	bool "Renesas SoC clock support" if COMPILE_TEST && !ARCH_RENESAS
	default y if ARCH_RENESAS
	select CLK_EMEV2 if ARCH_EMEV2
	select CLK_RZA1 if ARCH_R7S72100
	select CLK_R8A73A4 if ARCH_R8A73A4
	select CLK_R8A7740 if ARCH_R8A7740
	select CLK_R8A7743 if ARCH_R8A7743
	select CLK_R8A7745 if ARCH_R8A7745
	select CLK_R8A77470 if ARCH_R8A77470
	select CLK_R8A774A1 if ARCH_R8A774A1
	select CLK_R8A774B1 if ARCH_R8A774B1
	select CLK_R8A774C0 if ARCH_R8A774C0
<<<<<<< HEAD
=======
	select CLK_R8A774E1 if ARCH_R8A774E1
>>>>>>> 1d9c4c7e
	select CLK_R8A7778 if ARCH_R8A7778
	select CLK_R8A7779 if ARCH_R8A7779
	select CLK_R8A7790 if ARCH_R8A7790
	select CLK_R8A7791 if ARCH_R8A7791 || ARCH_R8A7793
	select CLK_R8A7792 if ARCH_R8A7792
	select CLK_R8A7794 if ARCH_R8A7794
	select CLK_R8A7795 if ARCH_R8A7795
	select CLK_R8A7796 if ARCH_R8A7796
	select CLK_R8A77965 if ARCH_R8A77965
	select CLK_R8A77970 if ARCH_R8A77970
	select CLK_R8A77980 if ARCH_R8A77980
	select CLK_R8A77990 if ARCH_R8A77990
	select CLK_R8A77995 if ARCH_R8A77995
	select CLK_R9A06G032 if ARCH_R9A06G032
	select CLK_SH73A0 if ARCH_SH73A0

if CLK_RENESAS

config CLK_RENESAS_LEGACY
	bool "Legacy DT clock support"
	depends on CLK_R8A7790 || CLK_R8A7791 || CLK_R8A7792 || CLK_R8A7794
	help
	  Enable backward compatibility with old device trees describing a
	  hierarchical representation of the various CPG and MSTP clocks.

	  Say Y if you want your kernel to work with old DTBs.
	  It is safe to say N if you use the DTS that is supplied with the
	  current kernel source tree.

# SoC
config CLK_EMEV2
	bool "Emma Mobile EV2 clock support" if COMPILE_TEST

config CLK_RZA1
	bool "RZ/A1H clock support" if COMPILE_TEST
	select CLK_RENESAS_CPG_MSTP

config CLK_R8A73A4
	bool "R-Mobile APE6 clock support" if COMPILE_TEST
	select CLK_RENESAS_CPG_MSTP
	select CLK_RENESAS_DIV6

config CLK_R8A7740
	bool "R-Mobile A1 clock support" if COMPILE_TEST
	select CLK_RENESAS_CPG_MSTP
	select CLK_RENESAS_DIV6

config CLK_R8A7743
	bool "RZ/G1M clock support" if COMPILE_TEST
	select CLK_RCAR_GEN2_CPG

config CLK_R8A7745
	bool "RZ/G1E clock support" if COMPILE_TEST
	select CLK_RCAR_GEN2_CPG

config CLK_R8A77470
	bool "RZ/G1C clock support" if COMPILE_TEST
	select CLK_RCAR_GEN2_CPG

config CLK_R8A774A1
	bool "RZ/G2M clock support" if COMPILE_TEST
	select CLK_RCAR_GEN3_CPG

config CLK_R8A774B1
	bool "RZ/G2N clock support" if COMPILE_TEST
	select CLK_RCAR_GEN3_CPG

config CLK_R8A774C0
	bool "RZ/G2E clock support" if COMPILE_TEST
	select CLK_RCAR_GEN3_CPG

<<<<<<< HEAD
=======
config CLK_R8A774E1
	bool "RZ/G2H clock support" if COMPILE_TEST
	select CLK_RCAR_GEN3_CPG

>>>>>>> 1d9c4c7e
config CLK_R8A7778
	bool "R-Car M1A clock support" if COMPILE_TEST
	select CLK_RENESAS_CPG_MSTP

config CLK_R8A7779
	bool "R-Car H1 clock support" if COMPILE_TEST
	select CLK_RENESAS_CPG_MSTP

config CLK_R8A7790
	bool "R-Car H2 clock support" if COMPILE_TEST
	select CLK_RCAR_GEN2 if CLK_RENESAS_LEGACY
	select CLK_RCAR_GEN2_CPG
	select CLK_RENESAS_DIV6

config CLK_R8A7791
	bool "R-Car M2-W/N clock support" if COMPILE_TEST
	select CLK_RCAR_GEN2 if CLK_RENESAS_LEGACY
	select CLK_RCAR_GEN2_CPG
	select CLK_RENESAS_DIV6

config CLK_R8A7792
	bool "R-Car V2H clock support" if COMPILE_TEST
	select CLK_RCAR_GEN2 if CLK_RENESAS_LEGACY
	select CLK_RCAR_GEN2_CPG

config CLK_R8A7794
	bool "R-Car E2 clock support" if COMPILE_TEST
	select CLK_RCAR_GEN2 if CLK_RENESAS_LEGACY
	select CLK_RCAR_GEN2_CPG
	select CLK_RENESAS_DIV6

config CLK_R8A7795
	bool "R-Car H3 clock support" if COMPILE_TEST
	select CLK_RCAR_GEN3_CPG

config CLK_R8A7796
	bool "R-Car M3-W clock support" if COMPILE_TEST
	select CLK_RCAR_GEN3_CPG

config CLK_R8A77965
	bool "R-Car M3-N clock support" if COMPILE_TEST
	select CLK_RCAR_GEN3_CPG

config CLK_R8A77970
	bool "R-Car V3M clock support" if COMPILE_TEST
	select CLK_RCAR_GEN3_CPG

config CLK_R8A77980
	bool "R-Car V3H clock support" if COMPILE_TEST
	select CLK_RCAR_GEN3_CPG

config CLK_R8A77990
	bool "R-Car E3 clock support" if COMPILE_TEST
	select CLK_RCAR_GEN3_CPG

config CLK_R8A77995
	bool "R-Car D3 clock support" if COMPILE_TEST
	select CLK_RCAR_GEN3_CPG

config CLK_R9A06G032
	bool "Renesas R9A06G032 clock driver"
	help
	  This is a driver for R9A06G032 clocks

config CLK_SH73A0
	bool "SH-Mobile AG5 clock support" if COMPILE_TEST
	select CLK_RENESAS_CPG_MSTP
	select CLK_RENESAS_DIV6


# Family
config CLK_RCAR_GEN2
	bool "R-Car Gen2 legacy clock support" if COMPILE_TEST
	select CLK_RENESAS_CPG_MSTP
	select CLK_RENESAS_DIV6

config CLK_RCAR_GEN2_CPG
	bool "R-Car Gen2 CPG clock support" if COMPILE_TEST
	select CLK_RENESAS_CPG_MSSR

config CLK_RCAR_GEN3_CPG
	bool "R-Car Gen3 CPG clock support" if COMPILE_TEST
	select CLK_RENESAS_CPG_MSSR

config CLK_RCAR_USB2_CLOCK_SEL
	bool "Renesas R-Car USB2 clock selector support"
	depends on ARCH_RENESAS || COMPILE_TEST
	help
	  This is a driver for R-Car USB2 clock selector

# Generic
config CLK_RENESAS_CPG_MSSR
	bool "CPG/MSSR clock support" if COMPILE_TEST
	select CLK_RENESAS_DIV6

config CLK_RENESAS_CPG_MSTP
	bool "MSTP clock support" if COMPILE_TEST

config CLK_RENESAS_DIV6
	bool "DIV6 clock support" if COMPILE_TEST

endif # CLK_RENESAS<|MERGE_RESOLUTION|>--- conflicted
+++ resolved
@@ -11,10 +11,7 @@
 	select CLK_R8A774A1 if ARCH_R8A774A1
 	select CLK_R8A774B1 if ARCH_R8A774B1
 	select CLK_R8A774C0 if ARCH_R8A774C0
-<<<<<<< HEAD
-=======
 	select CLK_R8A774E1 if ARCH_R8A774E1
->>>>>>> 1d9c4c7e
 	select CLK_R8A7778 if ARCH_R8A7778
 	select CLK_R8A7779 if ARCH_R8A7779
 	select CLK_R8A7790 if ARCH_R8A7790
@@ -86,13 +83,10 @@
 	bool "RZ/G2E clock support" if COMPILE_TEST
 	select CLK_RCAR_GEN3_CPG
 
-<<<<<<< HEAD
-=======
 config CLK_R8A774E1
 	bool "RZ/G2H clock support" if COMPILE_TEST
 	select CLK_RCAR_GEN3_CPG
 
->>>>>>> 1d9c4c7e
 config CLK_R8A7778
 	bool "R-Car M1A clock support" if COMPILE_TEST
 	select CLK_RENESAS_CPG_MSTP
