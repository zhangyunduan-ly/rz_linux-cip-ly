--- conflicted
+++ resolved
@@ -6,10 +6,7 @@
 Required properties:
 - compatible: Must contain one or more of the following:
       - "renesas,etheravb-r8a7743" for the R8A7743 SoC.
-<<<<<<< HEAD
-=======
       - "renesas,etheravb-r8a7744" for the R8A7744 SoC.
->>>>>>> 0cddb349
       - "renesas,etheravb-r8a7745" for the R8A7745 SoC.
       - "renesas,etheravb-r8a77470" for the R8A77470 SoC.
       - "renesas,etheravb-r8a7790" for the R8A7790 SoC.
