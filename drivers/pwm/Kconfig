--- conflicted
+++ resolved
@@ -410,11 +410,7 @@
 
 config PWM_RZ_MTU3
 	tristate "Renesas RZ/G2L MTU3a PWM Timer support"
-<<<<<<< HEAD
-	depends on RZ_MTU3 || COMPILE_TEST
-=======
 	depends on RZ_MTU3
->>>>>>> ecda23c2
 	depends on HAS_IOMEM
 	help
 	  This driver exposes the MTU3a PWM Timer controller found in Renesas
