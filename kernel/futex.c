/*
 *  Fast Userspace Mutexes (which I call "Futexes!").
 *  (C) Rusty Russell, IBM 2002
 *
 *  Generalized futexes, futex requeueing, misc fixes by Ingo Molnar
 *  (C) Copyright 2003 Red Hat Inc, All Rights Reserved
 *
 *  Removed page pinning, fix privately mapped COW pages and other cleanups
 *  (C) Copyright 2003, 2004 Jamie Lokier
 *
 *  Robust futex support started by Ingo Molnar
 *  (C) Copyright 2006 Red Hat Inc, All Rights Reserved
 *  Thanks to Thomas Gleixner for suggestions, analysis and fixes.
 *
 *  PI-futex support started by Ingo Molnar and Thomas Gleixner
 *  Copyright (C) 2006 Red Hat, Inc., Ingo Molnar <mingo@redhat.com>
 *  Copyright (C) 2006 Timesys Corp., Thomas Gleixner <tglx@timesys.com>
 *
 *  PRIVATE futexes by Eric Dumazet
 *  Copyright (C) 2007 Eric Dumazet <dada1@cosmosbay.com>
 *
 *  Requeue-PI support by Darren Hart <dvhltc@us.ibm.com>
 *  Copyright (C) IBM Corporation, 2009
 *  Thanks to Thomas Gleixner for conceptual design and careful reviews.
 *
 *  Thanks to Ben LaHaise for yelling "hashed waitqueues" loudly
 *  enough at me, Linus for the original (flawed) idea, Matthew
 *  Kirkwood for proof-of-concept implementation.
 *
 *  "The futexes are also cursed."
 *  "But they come in a choice of three flavours!"
 *
 *  This program is free software; you can redistribute it and/or modify
 *  it under the terms of the GNU General Public License as published by
 *  the Free Software Foundation; either version 2 of the License, or
 *  (at your option) any later version.
 *
 *  This program is distributed in the hope that it will be useful,
 *  but WITHOUT ANY WARRANTY; without even the implied warranty of
 *  MERCHANTABILITY or FITNESS FOR A PARTICULAR PURPOSE.  See the
 *  GNU General Public License for more details.
 *
 *  You should have received a copy of the GNU General Public License
 *  along with this program; if not, write to the Free Software
 *  Foundation, Inc., 59 Temple Place, Suite 330, Boston, MA  02111-1307  USA
 */
#include <linux/slab.h>
#include <linux/poll.h>
#include <linux/fs.h>
#include <linux/file.h>
#include <linux/jhash.h>
#include <linux/init.h>
#include <linux/futex.h>
#include <linux/mount.h>
#include <linux/pagemap.h>
#include <linux/syscalls.h>
#include <linux/signal.h>
#include <linux/export.h>
#include <linux/magic.h>
#include <linux/pid.h>
#include <linux/nsproxy.h>
#include <linux/ptrace.h>
#include <linux/sched/rt.h>
#include <linux/hugetlb.h>
#include <linux/freezer.h>
#include <linux/bootmem.h>
#include <linux/fault-inject.h>

#include <asm/futex.h>

#include "locking/rtmutex_common.h"

/*
 * READ this before attempting to hack on futexes!
 *
 * Basic futex operation and ordering guarantees
 * =============================================
 *
 * The waiter reads the futex value in user space and calls
 * futex_wait(). This function computes the hash bucket and acquires
 * the hash bucket lock. After that it reads the futex user space value
 * again and verifies that the data has not changed. If it has not changed
 * it enqueues itself into the hash bucket, releases the hash bucket lock
 * and schedules.
 *
 * The waker side modifies the user space value of the futex and calls
 * futex_wake(). This function computes the hash bucket and acquires the
 * hash bucket lock. Then it looks for waiters on that futex in the hash
 * bucket and wakes them.
 *
 * In futex wake up scenarios where no tasks are blocked on a futex, taking
 * the hb spinlock can be avoided and simply return. In order for this
 * optimization to work, ordering guarantees must exist so that the waiter
 * being added to the list is acknowledged when the list is concurrently being
 * checked by the waker, avoiding scenarios like the following:
 *
 * CPU 0                               CPU 1
 * val = *futex;
 * sys_futex(WAIT, futex, val);
 *   futex_wait(futex, val);
 *   uval = *futex;
 *                                     *futex = newval;
 *                                     sys_futex(WAKE, futex);
 *                                       futex_wake(futex);
 *                                       if (queue_empty())
 *                                         return;
 *   if (uval == val)
 *      lock(hash_bucket(futex));
 *      queue();
 *     unlock(hash_bucket(futex));
 *     schedule();
 *
 * This would cause the waiter on CPU 0 to wait forever because it
 * missed the transition of the user space value from val to newval
 * and the waker did not find the waiter in the hash bucket queue.
 *
 * The correct serialization ensures that a waiter either observes
 * the changed user space value before blocking or is woken by a
 * concurrent waker:
 *
 * CPU 0                                 CPU 1
 * val = *futex;
 * sys_futex(WAIT, futex, val);
 *   futex_wait(futex, val);
 *
 *   waiters++; (a)
 *   mb(); (A) <-- paired with -.
 *                              |
 *   lock(hash_bucket(futex));  |
 *                              |
 *   uval = *futex;             |
 *                              |        *futex = newval;
 *                              |        sys_futex(WAKE, futex);
 *                              |          futex_wake(futex);
 *                              |
 *                              `------->  mb(); (B)
 *   if (uval == val)
 *     queue();
 *     unlock(hash_bucket(futex));
 *     schedule();                         if (waiters)
 *                                           lock(hash_bucket(futex));
 *   else                                    wake_waiters(futex);
 *     waiters--; (b)                        unlock(hash_bucket(futex));
 *
 * Where (A) orders the waiters increment and the futex value read through
 * atomic operations (see hb_waiters_inc) and where (B) orders the write
 * to futex and the waiters read -- this is done by the barriers for both
 * shared and private futexes in get_futex_key_refs().
 *
 * This yields the following case (where X:=waiters, Y:=futex):
 *
 *	X = Y = 0
 *
 *	w[X]=1		w[Y]=1
 *	MB		MB
 *	r[Y]=y		r[X]=x
 *
 * Which guarantees that x==0 && y==0 is impossible; which translates back into
 * the guarantee that we cannot both miss the futex variable change and the
 * enqueue.
 *
 * Note that a new waiter is accounted for in (a) even when it is possible that
 * the wait call can return error, in which case we backtrack from it in (b).
 * Refer to the comment in queue_lock().
 *
 * Similarly, in order to account for waiters being requeued on another
 * address we always increment the waiters for the destination bucket before
 * acquiring the lock. It then decrements them again  after releasing it -
 * the code that actually moves the futex(es) between hash buckets (requeue_futex)
 * will do the additional required waiter count housekeeping. This is done for
 * double_lock_hb() and double_unlock_hb(), respectively.
 */

#ifndef CONFIG_HAVE_FUTEX_CMPXCHG
int __read_mostly futex_cmpxchg_enabled;
#endif

/*
 * Futex flags used to encode options to functions and preserve them across
 * restarts.
 */
#define FLAGS_SHARED		0x01
#define FLAGS_CLOCKRT		0x02
#define FLAGS_HAS_TIMEOUT	0x04

/*
 * Priority Inheritance state:
 */
struct futex_pi_state {
	/*
	 * list of 'owned' pi_state instances - these have to be
	 * cleaned up in do_exit() if the task exits prematurely:
	 */
	struct list_head list;

	/*
	 * The PI object:
	 */
	struct rt_mutex pi_mutex;

	struct task_struct *owner;
	atomic_t refcount;

	union futex_key key;
};

/**
 * struct futex_q - The hashed futex queue entry, one per waiting task
 * @list:		priority-sorted list of tasks waiting on this futex
 * @task:		the task waiting on the futex
 * @lock_ptr:		the hash bucket lock
 * @key:		the key the futex is hashed on
 * @pi_state:		optional priority inheritance state
 * @rt_waiter:		rt_waiter storage for use with requeue_pi
 * @requeue_pi_key:	the requeue_pi target futex key
 * @bitset:		bitset for the optional bitmasked wakeup
 *
 * We use this hashed waitqueue, instead of a normal wait_queue_t, so
 * we can wake only the relevant ones (hashed queues may be shared).
 *
 * A futex_q has a woken state, just like tasks have TASK_RUNNING.
 * It is considered woken when plist_node_empty(&q->list) || q->lock_ptr == 0.
 * The order of wakeup is always to make the first condition true, then
 * the second.
 *
 * PI futexes are typically woken before they are removed from the hash list via
 * the rt_mutex code. See unqueue_me_pi().
 */
struct futex_q {
	struct plist_node list;

	struct task_struct *task;
	spinlock_t *lock_ptr;
	union futex_key key;
	struct futex_pi_state *pi_state;
	struct rt_mutex_waiter *rt_waiter;
	union futex_key *requeue_pi_key;
	u32 bitset;
};

static const struct futex_q futex_q_init = {
	/* list gets initialized in queue_me()*/
	.key = FUTEX_KEY_INIT,
	.bitset = FUTEX_BITSET_MATCH_ANY
};

/*
 * Hash buckets are shared by all the futex_keys that hash to the same
 * location.  Each key may have multiple futex_q structures, one for each task
 * waiting on a futex.
 */
struct futex_hash_bucket {
	atomic_t waiters;
	spinlock_t lock;
	struct plist_head chain;
} ____cacheline_aligned_in_smp;

/*
 * The base of the bucket array and its size are always used together
 * (after initialization only in hash_futex()), so ensure that they
 * reside in the same cacheline.
 */
static struct {
	struct futex_hash_bucket *queues;
	unsigned long            hashsize;
} __futex_data __read_mostly __aligned(2*sizeof(long));
#define futex_queues   (__futex_data.queues)
#define futex_hashsize (__futex_data.hashsize)


/*
 * Fault injections for futexes.
 */
#ifdef CONFIG_FAIL_FUTEX

static struct {
	struct fault_attr attr;

	bool ignore_private;
} fail_futex = {
	.attr = FAULT_ATTR_INITIALIZER,
	.ignore_private = false,
};

static int __init setup_fail_futex(char *str)
{
	return setup_fault_attr(&fail_futex.attr, str);
}
__setup("fail_futex=", setup_fail_futex);

static bool should_fail_futex(bool fshared)
{
	if (fail_futex.ignore_private && !fshared)
		return false;

	return should_fail(&fail_futex.attr, 1);
}

#ifdef CONFIG_FAULT_INJECTION_DEBUG_FS

static int __init fail_futex_debugfs(void)
{
	umode_t mode = S_IFREG | S_IRUSR | S_IWUSR;
	struct dentry *dir;

	dir = fault_create_debugfs_attr("fail_futex", NULL,
					&fail_futex.attr);
	if (IS_ERR(dir))
		return PTR_ERR(dir);

	if (!debugfs_create_bool("ignore-private", mode, dir,
				 &fail_futex.ignore_private)) {
		debugfs_remove_recursive(dir);
		return -ENOMEM;
	}

	return 0;
}

late_initcall(fail_futex_debugfs);

#endif /* CONFIG_FAULT_INJECTION_DEBUG_FS */

#else
static inline bool should_fail_futex(bool fshared)
{
	return false;
}
#endif /* CONFIG_FAIL_FUTEX */

static inline void futex_get_mm(union futex_key *key)
{
	atomic_inc(&key->private.mm->mm_count);
	/*
	 * Ensure futex_get_mm() implies a full barrier such that
	 * get_futex_key() implies a full barrier. This is relied upon
	 * as full barrier (B), see the ordering comment above.
	 */
	smp_mb__after_atomic();
}

/*
 * Reflects a new waiter being added to the waitqueue.
 */
static inline void hb_waiters_inc(struct futex_hash_bucket *hb)
{
#ifdef CONFIG_SMP
	atomic_inc(&hb->waiters);
	/*
	 * Full barrier (A), see the ordering comment above.
	 */
	smp_mb__after_atomic();
#endif
}

/*
 * Reflects a waiter being removed from the waitqueue by wakeup
 * paths.
 */
static inline void hb_waiters_dec(struct futex_hash_bucket *hb)
{
#ifdef CONFIG_SMP
	atomic_dec(&hb->waiters);
#endif
}

static inline int hb_waiters_pending(struct futex_hash_bucket *hb)
{
#ifdef CONFIG_SMP
	return atomic_read(&hb->waiters);
#else
	return 1;
#endif
}

/*
 * We hash on the keys returned from get_futex_key (see below).
 */
static struct futex_hash_bucket *hash_futex(union futex_key *key)
{
	u32 hash = jhash2((u32*)&key->both.word,
			  (sizeof(key->both.word)+sizeof(key->both.ptr))/4,
			  key->both.offset);
	return &futex_queues[hash & (futex_hashsize - 1)];
}

/*
 * Return 1 if two futex_keys are equal, 0 otherwise.
 */
static inline int match_futex(union futex_key *key1, union futex_key *key2)
{
	return (key1 && key2
		&& key1->both.word == key2->both.word
		&& key1->both.ptr == key2->both.ptr
		&& key1->both.offset == key2->both.offset);
}

/*
 * Take a reference to the resource addressed by a key.
 * Can be called while holding spinlocks.
 *
 */
static void get_futex_key_refs(union futex_key *key)
{
	if (!key->both.ptr)
		return;

	switch (key->both.offset & (FUT_OFF_INODE|FUT_OFF_MMSHARED)) {
	case FUT_OFF_INODE:
		ihold(key->shared.inode); /* implies MB (B) */
		break;
	case FUT_OFF_MMSHARED:
		futex_get_mm(key); /* implies MB (B) */
		break;
	default:
		/*
		 * Private futexes do not hold reference on an inode or
		 * mm, therefore the only purpose of calling get_futex_key_refs
		 * is because we need the barrier for the lockless waiter check.
		 */
		smp_mb(); /* explicit MB (B) */
	}
}

/*
 * Drop a reference to the resource addressed by a key.
 * The hash bucket spinlock must not be held. This is
 * a no-op for private futexes, see comment in the get
 * counterpart.
 */
static void drop_futex_key_refs(union futex_key *key)
{
	if (!key->both.ptr) {
		/* If we're here then we tried to put a key we failed to get */
		WARN_ON_ONCE(1);
		return;
	}

	switch (key->both.offset & (FUT_OFF_INODE|FUT_OFF_MMSHARED)) {
	case FUT_OFF_INODE:
		iput(key->shared.inode);
		break;
	case FUT_OFF_MMSHARED:
		mmdrop(key->private.mm);
		break;
	}
}

/**
 * get_futex_key() - Get parameters which are the keys for a futex
 * @uaddr:	virtual address of the futex
 * @fshared:	0 for a PROCESS_PRIVATE futex, 1 for PROCESS_SHARED
 * @key:	address where result is stored.
 * @rw:		mapping needs to be read/write (values: VERIFY_READ,
 *              VERIFY_WRITE)
 *
 * Return: a negative error code or 0
 *
 * The key words are stored in *key on success.
 *
 * For shared mappings, it's (page->index, file_inode(vma->vm_file),
 * offset_within_page).  For private mappings, it's (uaddr, current->mm).
 * We can usually work out the index without swapping in the page.
 *
 * lock_page() might sleep, the caller should not hold a spinlock.
 */
static int
get_futex_key(u32 __user *uaddr, int fshared, union futex_key *key, int rw)
{
	unsigned long address = (unsigned long)uaddr;
	struct mm_struct *mm = current->mm;
	struct page *page, *page_head;
	struct address_space *mapping;
	int err, ro = 0;

	/*
	 * The futex address must be "naturally" aligned.
	 */
	key->both.offset = address % PAGE_SIZE;
	if (unlikely((address % sizeof(u32)) != 0))
		return -EINVAL;
	address -= key->both.offset;

	if (unlikely(!access_ok(rw, uaddr, sizeof(u32))))
		return -EFAULT;

	if (unlikely(should_fail_futex(fshared)))
		return -EFAULT;

	/*
	 * PROCESS_PRIVATE futexes are fast.
	 * As the mm cannot disappear under us and the 'key' only needs
	 * virtual address, we dont even have to find the underlying vma.
	 * Note : We do have to check 'uaddr' is a valid user address,
	 *        but access_ok() should be faster than find_vma()
	 */
	if (!fshared) {
		key->private.mm = mm;
		key->private.address = address;
		get_futex_key_refs(key);  /* implies MB (B) */
		return 0;
	}

again:
	/* Ignore any VERIFY_READ mapping (futex common case) */
	if (unlikely(should_fail_futex(fshared)))
		return -EFAULT;

	err = get_user_pages_fast(address, 1, 1, &page);
	/*
	 * If write access is not required (eg. FUTEX_WAIT), try
	 * and get read-only access.
	 */
	if (err == -EFAULT && rw == VERIFY_READ) {
		err = get_user_pages_fast(address, 1, 0, &page);
		ro = 1;
	}
	if (err < 0)
		return err;
	else
		err = 0;

#ifdef CONFIG_TRANSPARENT_HUGEPAGE
	page_head = page;
	if (unlikely(PageTail(page))) {
		put_page(page);
		/* serialize against __split_huge_page_splitting() */
		local_irq_disable();
		if (likely(__get_user_pages_fast(address, 1, !ro, &page) == 1)) {
			page_head = compound_head(page);
			/*
			 * page_head is valid pointer but we must pin
			 * it before taking the PG_lock and/or
			 * PG_compound_lock. The moment we re-enable
			 * irqs __split_huge_page_splitting() can
			 * return and the head page can be freed from
			 * under us. We can't take the PG_lock and/or
			 * PG_compound_lock on a page that could be
			 * freed from under us.
			 */
			if (page != page_head) {
				get_page(page_head);
				put_page(page);
			}
			local_irq_enable();
		} else {
			local_irq_enable();
			goto again;
		}
	}
#else
	page_head = compound_head(page);
	if (page != page_head) {
		get_page(page_head);
		put_page(page);
	}
#endif

	/*
	 * The treatment of mapping from this point on is critical. The page
	 * lock protects many things but in this context the page lock
	 * stabilizes mapping, prevents inode freeing in the shared
	 * file-backed region case and guards against movement to swap cache.
	 *
	 * Strictly speaking the page lock is not needed in all cases being
	 * considered here and page lock forces unnecessarily serialization
	 * From this point on, mapping will be re-verified if necessary and
	 * page lock will be acquired only if it is unavoidable
	 */

	mapping = READ_ONCE(page_head->mapping);

	/*
	 * If page_head->mapping is NULL, then it cannot be a PageAnon
	 * page; but it might be the ZERO_PAGE or in the gate area or
	 * in a special mapping (all cases which we are happy to fail);
	 * or it may have been a good file page when get_user_pages_fast
	 * found it, but truncated or holepunched or subjected to
	 * invalidate_complete_page2 before we got the page lock (also
	 * cases which we are happy to fail).  And we hold a reference,
	 * so refcount care in invalidate_complete_page's remove_mapping
	 * prevents drop_caches from setting mapping to NULL beneath us.
	 *
	 * The case we do have to guard against is when memory pressure made
	 * shmem_writepage move it from filecache to swapcache beneath us:
	 * an unlikely race, but we do need to retry for page_head->mapping.
	 */
	if (unlikely(!mapping)) {
		int shmem_swizzled;

		/*
		 * Page lock is required to identify which special case above
		 * applies. If this is really a shmem page then the page lock
		 * will prevent unexpected transitions.
		 */
		lock_page(page);
		shmem_swizzled = PageSwapCache(page) || page->mapping;
		unlock_page(page_head);
		put_page(page_head);

		if (shmem_swizzled)
			goto again;

		return -EFAULT;
	}

	/*
	 * Private mappings are handled in a simple way.
	 *
	 * If the futex key is stored on an anonymous page, then the associated
	 * object is the mm which is implicitly pinned by the calling process.
	 *
	 * NOTE: When userspace waits on a MAP_SHARED mapping, even if
	 * it's a read-only handle, it's expected that futexes attach to
	 * the object not the particular process.
	 */
	if (PageAnon(page_head)) {
		/*
		 * A RO anonymous page will never change and thus doesn't make
		 * sense for futex operations.
		 */
		if (unlikely(should_fail_futex(fshared)) || ro) {
			err = -EFAULT;
			goto out;
		}

		key->both.offset |= FUT_OFF_MMSHARED; /* ref taken on mm */
		key->private.mm = mm;
		key->private.address = address;

		get_futex_key_refs(key); /* implies smp_mb(); (B) */

	} else {
		struct inode *inode;

		/*
		 * The associated futex object in this case is the inode and
		 * the page->mapping must be traversed. Ordinarily this should
		 * be stabilised under page lock but it's not strictly
		 * necessary in this case as we just want to pin the inode, not
		 * update the radix tree or anything like that.
		 *
		 * The RCU read lock is taken as the inode is finally freed
		 * under RCU. If the mapping still matches expectations then the
		 * mapping->host can be safely accessed as being a valid inode.
		 */
		rcu_read_lock();

		if (READ_ONCE(page_head->mapping) != mapping) {
			rcu_read_unlock();
			put_page(page_head);

			goto again;
		}

		inode = READ_ONCE(mapping->host);
		if (!inode) {
			rcu_read_unlock();
			put_page(page_head);

			goto again;
		}

		/*
		 * Take a reference unless it is about to be freed. Previously
		 * this reference was taken by ihold under the page lock
		 * pinning the inode in place so i_lock was unnecessary. The
		 * only way for this check to fail is if the inode was
		 * truncated in parallel which is almost certainly an
		 * application bug. In such a case, just retry.
		 *
		 * We are not calling into get_futex_key_refs() in file-backed
		 * cases, therefore a successful atomic_inc return below will
		 * guarantee that get_futex_key() will still imply smp_mb(); (B).
		 */
		if (!atomic_inc_not_zero(&inode->i_count)) {
			rcu_read_unlock();
			put_page(page_head);

			goto again;
		}

		/* Should be impossible but lets be paranoid for now */
		if (WARN_ON_ONCE(inode->i_mapping != mapping)) {
			err = -EFAULT;
			rcu_read_unlock();
			iput(inode);

			goto out;
		}

		key->both.offset |= FUT_OFF_INODE; /* inode-based key */
		key->shared.inode = inode;
		key->shared.pgoff = basepage_index(page);
		rcu_read_unlock();
	}

out:
	put_page(page_head);
	return err;
}

static inline void put_futex_key(union futex_key *key)
{
	drop_futex_key_refs(key);
}

/**
 * fault_in_user_writeable() - Fault in user address and verify RW access
 * @uaddr:	pointer to faulting user space address
 *
 * Slow path to fixup the fault we just took in the atomic write
 * access to @uaddr.
 *
 * We have no generic implementation of a non-destructive write to the
 * user address. We know that we faulted in the atomic pagefault
 * disabled section so we can as well avoid the #PF overhead by
 * calling get_user_pages() right away.
 */
static int fault_in_user_writeable(u32 __user *uaddr)
{
	struct mm_struct *mm = current->mm;
	int ret;

	down_read(&mm->mmap_sem);
	ret = fixup_user_fault(current, mm, (unsigned long)uaddr,
			       FAULT_FLAG_WRITE);
	up_read(&mm->mmap_sem);

	return ret < 0 ? ret : 0;
}

/**
 * futex_top_waiter() - Return the highest priority waiter on a futex
 * @hb:		the hash bucket the futex_q's reside in
 * @key:	the futex key (to distinguish it from other futex futex_q's)
 *
 * Must be called with the hb lock held.
 */
static struct futex_q *futex_top_waiter(struct futex_hash_bucket *hb,
					union futex_key *key)
{
	struct futex_q *this;

	plist_for_each_entry(this, &hb->chain, list) {
		if (match_futex(&this->key, key))
			return this;
	}
	return NULL;
}

static int cmpxchg_futex_value_locked(u32 *curval, u32 __user *uaddr,
				      u32 uval, u32 newval)
{
	int ret;

	pagefault_disable();
	ret = futex_atomic_cmpxchg_inatomic(curval, uaddr, uval, newval);
	pagefault_enable();

	return ret;
}

static int get_futex_value_locked(u32 *dest, u32 __user *from)
{
	int ret;

	pagefault_disable();
	ret = __copy_from_user_inatomic(dest, from, sizeof(u32));
	pagefault_enable();

	return ret ? -EFAULT : 0;
}


/*
 * PI code:
 */
static int refill_pi_state_cache(void)
{
	struct futex_pi_state *pi_state;

	if (likely(current->pi_state_cache))
		return 0;

	pi_state = kzalloc(sizeof(*pi_state), GFP_KERNEL);

	if (!pi_state)
		return -ENOMEM;

	INIT_LIST_HEAD(&pi_state->list);
	/* pi_mutex gets initialized later */
	pi_state->owner = NULL;
	atomic_set(&pi_state->refcount, 1);
	pi_state->key = FUTEX_KEY_INIT;

	current->pi_state_cache = pi_state;

	return 0;
}

static struct futex_pi_state * alloc_pi_state(void)
{
	struct futex_pi_state *pi_state = current->pi_state_cache;

	WARN_ON(!pi_state);
	current->pi_state_cache = NULL;

	return pi_state;
}

/*
 * Must be called with the hb lock held.
 */
static void free_pi_state(struct futex_pi_state *pi_state)
{
	if (!pi_state)
		return;

	if (!atomic_dec_and_test(&pi_state->refcount))
		return;

	/*
	 * If pi_state->owner is NULL, the owner is most probably dying
	 * and has cleaned up the pi_state already
	 */
	if (pi_state->owner) {
		raw_spin_lock_irq(&pi_state->owner->pi_lock);
		list_del_init(&pi_state->list);
		raw_spin_unlock_irq(&pi_state->owner->pi_lock);

		rt_mutex_proxy_unlock(&pi_state->pi_mutex, pi_state->owner);
	}

	if (current->pi_state_cache)
		kfree(pi_state);
	else {
		/*
		 * pi_state->list is already empty.
		 * clear pi_state->owner.
		 * refcount is at 0 - put it back to 1.
		 */
		pi_state->owner = NULL;
		atomic_set(&pi_state->refcount, 1);
		current->pi_state_cache = pi_state;
	}
}

/*
 * Look up the task based on what TID userspace gave us.
 * We dont trust it.
 */
static struct task_struct * futex_find_get_task(pid_t pid)
{
	struct task_struct *p;

	rcu_read_lock();
	p = find_task_by_vpid(pid);
	if (p)
		get_task_struct(p);

	rcu_read_unlock();

	return p;
}

/*
 * This task is holding PI mutexes at exit time => bad.
 * Kernel cleans up PI-state, but userspace is likely hosed.
 * (Robust-futex cleanup is separate and might save the day for userspace.)
 */
void exit_pi_state_list(struct task_struct *curr)
{
	struct list_head *next, *head = &curr->pi_state_list;
	struct futex_pi_state *pi_state;
	struct futex_hash_bucket *hb;
	union futex_key key = FUTEX_KEY_INIT;

	if (!futex_cmpxchg_enabled)
		return;
	/*
	 * We are a ZOMBIE and nobody can enqueue itself on
	 * pi_state_list anymore, but we have to be careful
	 * versus waiters unqueueing themselves:
	 */
	raw_spin_lock_irq(&curr->pi_lock);
	while (!list_empty(head)) {

		next = head->next;
		pi_state = list_entry(next, struct futex_pi_state, list);
		key = pi_state->key;
		hb = hash_futex(&key);
		raw_spin_unlock_irq(&curr->pi_lock);

		spin_lock(&hb->lock);

		raw_spin_lock_irq(&curr->pi_lock);
		/*
		 * We dropped the pi-lock, so re-check whether this
		 * task still owns the PI-state:
		 */
		if (head->next != next) {
			raw_spin_unlock_irq(&curr->pi_lock);
			spin_unlock(&hb->lock);
			raw_spin_lock_irq(&curr->pi_lock);
			continue;
		}

		WARN_ON(pi_state->owner != curr);
		WARN_ON(list_empty(&pi_state->list));
		list_del_init(&pi_state->list);
		pi_state->owner = NULL;
		raw_spin_unlock_irq(&curr->pi_lock);

		rt_mutex_unlock(&pi_state->pi_mutex);

		spin_unlock(&hb->lock);

		raw_spin_lock_irq(&curr->pi_lock);
	}
	raw_spin_unlock_irq(&curr->pi_lock);
}

/*
 * We need to check the following states:
 *
 *      Waiter | pi_state | pi->owner | uTID      | uODIED | ?
 *
 * [1]  NULL   | ---      | ---       | 0         | 0/1    | Valid
 * [2]  NULL   | ---      | ---       | >0        | 0/1    | Valid
 *
 * [3]  Found  | NULL     | --        | Any       | 0/1    | Invalid
 *
 * [4]  Found  | Found    | NULL      | 0         | 1      | Valid
 * [5]  Found  | Found    | NULL      | >0        | 1      | Invalid
 *
 * [6]  Found  | Found    | task      | 0         | 1      | Valid
 *
 * [7]  Found  | Found    | NULL      | Any       | 0      | Invalid
 *
 * [8]  Found  | Found    | task      | ==taskTID | 0/1    | Valid
 * [9]  Found  | Found    | task      | 0         | 0      | Invalid
 * [10] Found  | Found    | task      | !=taskTID | 0/1    | Invalid
 *
 * [1]	Indicates that the kernel can acquire the futex atomically. We
 *	came came here due to a stale FUTEX_WAITERS/FUTEX_OWNER_DIED bit.
 *
 * [2]	Valid, if TID does not belong to a kernel thread. If no matching
 *      thread is found then it indicates that the owner TID has died.
 *
 * [3]	Invalid. The waiter is queued on a non PI futex
 *
 * [4]	Valid state after exit_robust_list(), which sets the user space
 *	value to FUTEX_WAITERS | FUTEX_OWNER_DIED.
 *
 * [5]	The user space value got manipulated between exit_robust_list()
 *	and exit_pi_state_list()
 *
 * [6]	Valid state after exit_pi_state_list() which sets the new owner in
 *	the pi_state but cannot access the user space value.
 *
 * [7]	pi_state->owner can only be NULL when the OWNER_DIED bit is set.
 *
 * [8]	Owner and user space value match
 *
 * [9]	There is no transient state which sets the user space TID to 0
 *	except exit_robust_list(), but this is indicated by the
 *	FUTEX_OWNER_DIED bit. See [4]
 *
 * [10] There is no transient state which leaves owner and user space
 *	TID out of sync.
 */

/*
 * Validate that the existing waiter has a pi_state and sanity check
 * the pi_state against the user space value. If correct, attach to
 * it.
 */
static int attach_to_pi_state(u32 uval, struct futex_pi_state *pi_state,
			      struct futex_pi_state **ps)
{
	pid_t pid = uval & FUTEX_TID_MASK;

	/*
	 * Userspace might have messed up non-PI and PI futexes [3]
	 */
	if (unlikely(!pi_state))
		return -EINVAL;

	WARN_ON(!atomic_read(&pi_state->refcount));

	/*
	 * Handle the owner died case:
	 */
	if (uval & FUTEX_OWNER_DIED) {
		/*
		 * exit_pi_state_list sets owner to NULL and wakes the
		 * topmost waiter. The task which acquires the
		 * pi_state->rt_mutex will fixup owner.
		 */
		if (!pi_state->owner) {
			/*
			 * No pi state owner, but the user space TID
			 * is not 0. Inconsistent state. [5]
			 */
			if (pid)
				return -EINVAL;
			/*
			 * Take a ref on the state and return success. [4]
			 */
			goto out_state;
		}

		/*
		 * If TID is 0, then either the dying owner has not
		 * yet executed exit_pi_state_list() or some waiter
		 * acquired the rtmutex in the pi state, but did not
		 * yet fixup the TID in user space.
		 *
		 * Take a ref on the state and return success. [6]
		 */
		if (!pid)
			goto out_state;
	} else {
		/*
		 * If the owner died bit is not set, then the pi_state
		 * must have an owner. [7]
		 */
		if (!pi_state->owner)
			return -EINVAL;
	}

	/*
	 * Bail out if user space manipulated the futex value. If pi
	 * state exists then the owner TID must be the same as the
	 * user space TID. [9/10]
	 */
	if (pid != task_pid_vnr(pi_state->owner))
		return -EINVAL;
out_state:
	atomic_inc(&pi_state->refcount);
	*ps = pi_state;
	return 0;
}

/*
 * Lookup the task for the TID provided from user space and attach to
 * it after doing proper sanity checks.
 */
static int attach_to_pi_owner(u32 uval, union futex_key *key,
			      struct futex_pi_state **ps)
{
	pid_t pid = uval & FUTEX_TID_MASK;
	struct futex_pi_state *pi_state;
	struct task_struct *p;

	/*
	 * We are the first waiter - try to look up the real owner and attach
	 * the new pi_state to it, but bail out when TID = 0 [1]
	 */
	if (!pid)
		return -ESRCH;
	p = futex_find_get_task(pid);
	if (!p)
		return -ESRCH;

	if (unlikely(p->flags & PF_KTHREAD)) {
		put_task_struct(p);
		return -EPERM;
	}

	/*
	 * We need to look at the task state flags to figure out,
	 * whether the task is exiting. To protect against the do_exit
	 * change of the task flags, we do this protected by
	 * p->pi_lock:
	 */
	raw_spin_lock_irq(&p->pi_lock);
	if (unlikely(p->flags & PF_EXITING)) {
		/*
		 * The task is on the way out. When PF_EXITPIDONE is
		 * set, we know that the task has finished the
		 * cleanup:
		 */
		int ret = (p->flags & PF_EXITPIDONE) ? -ESRCH : -EAGAIN;

		raw_spin_unlock_irq(&p->pi_lock);
		put_task_struct(p);
		return ret;
	}

	/*
	 * No existing pi state. First waiter. [2]
	 */
	pi_state = alloc_pi_state();

	/*
	 * Initialize the pi_mutex in locked state and make @p
	 * the owner of it:
	 */
	rt_mutex_init_proxy_locked(&pi_state->pi_mutex, p);

	/* Store the key for possible exit cleanups: */
	pi_state->key = *key;

	WARN_ON(!list_empty(&pi_state->list));
	list_add(&pi_state->list, &p->pi_state_list);
	pi_state->owner = p;
	raw_spin_unlock_irq(&p->pi_lock);

	put_task_struct(p);

	*ps = pi_state;

	return 0;
}

static int lookup_pi_state(u32 uval, struct futex_hash_bucket *hb,
			   union futex_key *key, struct futex_pi_state **ps)
{
	struct futex_q *match = futex_top_waiter(hb, key);

	/*
	 * If there is a waiter on that futex, validate it and
	 * attach to the pi_state when the validation succeeds.
	 */
	if (match)
		return attach_to_pi_state(uval, match->pi_state, ps);

	/*
	 * We are the first waiter - try to look up the owner based on
	 * @uval and attach to it.
	 */
	return attach_to_pi_owner(uval, key, ps);
}

static int lock_pi_update_atomic(u32 __user *uaddr, u32 uval, u32 newval)
{
	u32 uninitialized_var(curval);

	if (unlikely(should_fail_futex(true)))
		return -EFAULT;

	if (unlikely(cmpxchg_futex_value_locked(&curval, uaddr, uval, newval)))
		return -EFAULT;

	/*If user space value changed, let the caller retry */
	return curval != uval ? -EAGAIN : 0;
}

/**
 * futex_lock_pi_atomic() - Atomic work required to acquire a pi aware futex
 * @uaddr:		the pi futex user address
 * @hb:			the pi futex hash bucket
 * @key:		the futex key associated with uaddr and hb
 * @ps:			the pi_state pointer where we store the result of the
 *			lookup
 * @task:		the task to perform the atomic lock work for.  This will
 *			be "current" except in the case of requeue pi.
 * @set_waiters:	force setting the FUTEX_WAITERS bit (1) or not (0)
 *
 * Return:
 *  0 - ready to wait;
 *  1 - acquired the lock;
 * <0 - error
 *
 * The hb->lock and futex_key refs shall be held by the caller.
 */
static int futex_lock_pi_atomic(u32 __user *uaddr, struct futex_hash_bucket *hb,
				union futex_key *key,
				struct futex_pi_state **ps,
				struct task_struct *task, int set_waiters)
{
	u32 uval, newval, vpid = task_pid_vnr(task);
	struct futex_q *match;
	int ret;

	/*
	 * Read the user space value first so we can validate a few
	 * things before proceeding further.
	 */
	if (get_futex_value_locked(&uval, uaddr))
		return -EFAULT;

	if (unlikely(should_fail_futex(true)))
		return -EFAULT;

	/*
	 * Detect deadlocks.
	 */
	if ((unlikely((uval & FUTEX_TID_MASK) == vpid)))
		return -EDEADLK;

	if ((unlikely(should_fail_futex(true))))
		return -EDEADLK;

	/*
	 * Lookup existing state first. If it exists, try to attach to
	 * its pi_state.
	 */
	match = futex_top_waiter(hb, key);
	if (match)
		return attach_to_pi_state(uval, match->pi_state, ps);

	/*
	 * No waiter and user TID is 0. We are here because the
	 * waiters or the owner died bit is set or called from
	 * requeue_cmp_pi or for whatever reason something took the
	 * syscall.
	 */
	if (!(uval & FUTEX_TID_MASK)) {
		/*
		 * We take over the futex. No other waiters and the user space
		 * TID is 0. We preserve the owner died bit.
		 */
		newval = uval & FUTEX_OWNER_DIED;
		newval |= vpid;

		/* The futex requeue_pi code can enforce the waiters bit */
		if (set_waiters)
			newval |= FUTEX_WAITERS;

		ret = lock_pi_update_atomic(uaddr, uval, newval);
		/* If the take over worked, return 1 */
		return ret < 0 ? ret : 1;
	}

	/*
	 * First waiter. Set the waiters bit before attaching ourself to
	 * the owner. If owner tries to unlock, it will be forced into
	 * the kernel and blocked on hb->lock.
	 */
	newval = uval | FUTEX_WAITERS;
	ret = lock_pi_update_atomic(uaddr, uval, newval);
	if (ret)
		return ret;
	/*
	 * If the update of the user space value succeeded, we try to
	 * attach to the owner. If that fails, no harm done, we only
	 * set the FUTEX_WAITERS bit in the user space variable.
	 */
	return attach_to_pi_owner(uval, key, ps);
}

/**
 * __unqueue_futex() - Remove the futex_q from its futex_hash_bucket
 * @q:	The futex_q to unqueue
 *
 * The q->lock_ptr must not be NULL and must be held by the caller.
 */
static void __unqueue_futex(struct futex_q *q)
{
	struct futex_hash_bucket *hb;

	if (WARN_ON_SMP(!q->lock_ptr || !spin_is_locked(q->lock_ptr))
	    || WARN_ON(plist_node_empty(&q->list)))
		return;

	hb = container_of(q->lock_ptr, struct futex_hash_bucket, lock);
	plist_del(&q->list, &hb->chain);
	hb_waiters_dec(hb);
}

/*
 * The hash bucket lock must be held when this is called.
 * Afterwards, the futex_q must not be accessed. Callers
 * must ensure to later call wake_up_q() for the actual
 * wakeups to occur.
 */
static void mark_wake_futex(struct wake_q_head *wake_q, struct futex_q *q)
{
	struct task_struct *p = q->task;

	if (WARN(q->pi_state || q->rt_waiter, "refusing to wake PI futex\n"))
		return;

	/*
	 * Queue the task for later wakeup for after we've released
	 * the hb->lock. wake_q_add() grabs reference to p.
	 */
	wake_q_add(wake_q, p);
	__unqueue_futex(q);
	/*
	 * The waiting task can free the futex_q as soon as
	 * q->lock_ptr = NULL is written, without taking any locks. A
	 * memory barrier is required here to prevent the following
	 * store to lock_ptr from getting ahead of the plist_del.
	 */
	smp_wmb();
	q->lock_ptr = NULL;
}

static int wake_futex_pi(u32 __user *uaddr, u32 uval, struct futex_q *this,
			 struct futex_hash_bucket *hb)
{
	struct task_struct *new_owner;
	struct futex_pi_state *pi_state = this->pi_state;
	u32 uninitialized_var(curval), newval;
	WAKE_Q(wake_q);
	WAKE_Q(wake_sleeper_q);
	bool deboost;
	int ret = 0;

	if (!pi_state)
		return -EINVAL;

	/*
	 * If current does not own the pi_state then the futex is
	 * inconsistent and user space fiddled with the futex value.
	 */
	if (pi_state->owner != current)
		return -EINVAL;

	raw_spin_lock_irq(&pi_state->pi_mutex.wait_lock);
	new_owner = rt_mutex_next_owner(&pi_state->pi_mutex);

	/*
	 * It is possible that the next waiter (the one that brought
	 * this owner to the kernel) timed out and is no longer
	 * waiting on the lock.
	 */
	if (!new_owner)
		new_owner = this->task;

	/*
	 * We pass it to the next owner. The WAITERS bit is always
	 * kept enabled while there is PI state around. We cleanup the
	 * owner died bit, because we are the owner.
	 */
	newval = FUTEX_WAITERS | task_pid_vnr(new_owner);

	if (unlikely(should_fail_futex(true)))
		ret = -EFAULT;

	if (cmpxchg_futex_value_locked(&curval, uaddr, uval, newval)) {
		ret = -EFAULT;
	} else if (curval != uval) {
		/*
		 * If a unconditional UNLOCK_PI operation (user space did not
		 * try the TID->0 transition) raced with a waiter setting the
		 * FUTEX_WAITERS flag between get_user() and locking the hash
		 * bucket lock, retry the operation.
		 */
		if ((FUTEX_TID_MASK & curval) == uval)
			ret = -EAGAIN;
		else
			ret = -EINVAL;
	}
	if (ret) {
		raw_spin_unlock_irq(&pi_state->pi_mutex.wait_lock);
		return ret;
	}

	raw_spin_lock(&pi_state->owner->pi_lock);
	WARN_ON(list_empty(&pi_state->list));
	list_del_init(&pi_state->list);
	raw_spin_unlock(&pi_state->owner->pi_lock);

	raw_spin_lock(&new_owner->pi_lock);
	WARN_ON(!list_empty(&pi_state->list));
	list_add(&pi_state->list, &new_owner->pi_state_list);
	pi_state->owner = new_owner;
	raw_spin_unlock(&new_owner->pi_lock);

	raw_spin_unlock_irq(&pi_state->pi_mutex.wait_lock);

	deboost = rt_mutex_futex_unlock(&pi_state->pi_mutex, &wake_q,
					&wake_sleeper_q);

	/*
	 * First unlock HB so the waiter does not spin on it once he got woken
	 * up. Second wake up the waiter before the priority is adjusted. If we
	 * deboost first (and lose our higher priority), then the task might get
	 * scheduled away before the wake up can take place.
	 */
	deboost |= spin_unlock_no_deboost(&hb->lock);
	wake_up_q(&wake_q);
	wake_up_q_sleeper(&wake_sleeper_q);
	if (deboost)
		rt_mutex_adjust_prio(current);

	return 0;
}

/*
 * Express the locking dependencies for lockdep:
 */
static inline void
double_lock_hb(struct futex_hash_bucket *hb1, struct futex_hash_bucket *hb2)
{
	if (hb1 <= hb2) {
		spin_lock(&hb1->lock);
		if (hb1 < hb2)
			spin_lock_nested(&hb2->lock, SINGLE_DEPTH_NESTING);
	} else { /* hb1 > hb2 */
		spin_lock(&hb2->lock);
		spin_lock_nested(&hb1->lock, SINGLE_DEPTH_NESTING);
	}
}

static inline void
double_unlock_hb(struct futex_hash_bucket *hb1, struct futex_hash_bucket *hb2)
{
	spin_unlock(&hb1->lock);
	if (hb1 != hb2)
		spin_unlock(&hb2->lock);
}

/*
 * Wake up waiters matching bitset queued on this futex (uaddr).
 */
static int
futex_wake(u32 __user *uaddr, unsigned int flags, int nr_wake, u32 bitset)
{
	struct futex_hash_bucket *hb;
	struct futex_q *this, *next;
	union futex_key key = FUTEX_KEY_INIT;
	int ret;
	WAKE_Q(wake_q);

	if (!bitset)
		return -EINVAL;

	ret = get_futex_key(uaddr, flags & FLAGS_SHARED, &key, VERIFY_READ);
	if (unlikely(ret != 0))
		goto out;

	hb = hash_futex(&key);

	/* Make sure we really have tasks to wakeup */
	if (!hb_waiters_pending(hb))
		goto out_put_key;

	spin_lock(&hb->lock);

	plist_for_each_entry_safe(this, next, &hb->chain, list) {
		if (match_futex (&this->key, &key)) {
			if (this->pi_state || this->rt_waiter) {
				ret = -EINVAL;
				break;
			}

			/* Check if one of the bits is set in both bitsets */
			if (!(this->bitset & bitset))
				continue;

			mark_wake_futex(&wake_q, this);
			if (++ret >= nr_wake)
				break;
		}
	}

	spin_unlock(&hb->lock);
	wake_up_q(&wake_q);
out_put_key:
	put_futex_key(&key);
out:
	return ret;
}

static int futex_atomic_op_inuser(unsigned int encoded_op, u32 __user *uaddr)
{
	unsigned int op =	  (encoded_op & 0x70000000) >> 28;
	unsigned int cmp =	  (encoded_op & 0x0f000000) >> 24;
	int oparg = sign_extend32((encoded_op & 0x00fff000) >> 12, 11);
	int cmparg = sign_extend32(encoded_op & 0x00000fff, 11);
	int oldval, ret;

	if (encoded_op & (FUTEX_OP_OPARG_SHIFT << 28)) {
		if (oparg < 0 || oparg > 31)
			return -EINVAL;
		oparg = 1 << oparg;
	}

	if (!access_ok(VERIFY_WRITE, uaddr, sizeof(u32)))
		return -EFAULT;

	ret = arch_futex_atomic_op_inuser(op, oparg, &oldval, uaddr);
	if (ret)
		return ret;

	switch (cmp) {
	case FUTEX_OP_CMP_EQ:
		return oldval == cmparg;
	case FUTEX_OP_CMP_NE:
		return oldval != cmparg;
	case FUTEX_OP_CMP_LT:
		return oldval < cmparg;
	case FUTEX_OP_CMP_GE:
		return oldval >= cmparg;
	case FUTEX_OP_CMP_LE:
		return oldval <= cmparg;
	case FUTEX_OP_CMP_GT:
		return oldval > cmparg;
	default:
		return -ENOSYS;
	}
}

/*
 * Wake up all waiters hashed on the physical page that is mapped
 * to this virtual address:
 */
static int
futex_wake_op(u32 __user *uaddr1, unsigned int flags, u32 __user *uaddr2,
	      int nr_wake, int nr_wake2, int op)
{
	union futex_key key1 = FUTEX_KEY_INIT, key2 = FUTEX_KEY_INIT;
	struct futex_hash_bucket *hb1, *hb2;
	struct futex_q *this, *next;
	int ret, op_ret;
	WAKE_Q(wake_q);

retry:
	ret = get_futex_key(uaddr1, flags & FLAGS_SHARED, &key1, VERIFY_READ);
	if (unlikely(ret != 0))
		goto out;
	ret = get_futex_key(uaddr2, flags & FLAGS_SHARED, &key2, VERIFY_WRITE);
	if (unlikely(ret != 0))
		goto out_put_key1;

	hb1 = hash_futex(&key1);
	hb2 = hash_futex(&key2);

retry_private:
	double_lock_hb(hb1, hb2);
	op_ret = futex_atomic_op_inuser(op, uaddr2);
	if (unlikely(op_ret < 0)) {

		double_unlock_hb(hb1, hb2);

#ifndef CONFIG_MMU
		/*
		 * we don't get EFAULT from MMU faults if we don't have an MMU,
		 * but we might get them from range checking
		 */
		ret = op_ret;
		goto out_put_keys;
#endif

		if (unlikely(op_ret != -EFAULT)) {
			ret = op_ret;
			goto out_put_keys;
		}

		ret = fault_in_user_writeable(uaddr2);
		if (ret)
			goto out_put_keys;

		if (!(flags & FLAGS_SHARED))
			goto retry_private;

		put_futex_key(&key2);
		put_futex_key(&key1);
		goto retry;
	}

	plist_for_each_entry_safe(this, next, &hb1->chain, list) {
		if (match_futex (&this->key, &key1)) {
			if (this->pi_state || this->rt_waiter) {
				ret = -EINVAL;
				goto out_unlock;
			}
			mark_wake_futex(&wake_q, this);
			if (++ret >= nr_wake)
				break;
		}
	}

	if (op_ret > 0) {
		op_ret = 0;
		plist_for_each_entry_safe(this, next, &hb2->chain, list) {
			if (match_futex (&this->key, &key2)) {
				if (this->pi_state || this->rt_waiter) {
					ret = -EINVAL;
					goto out_unlock;
				}
				mark_wake_futex(&wake_q, this);
				if (++op_ret >= nr_wake2)
					break;
			}
		}
		ret += op_ret;
	}

out_unlock:
	double_unlock_hb(hb1, hb2);
	wake_up_q(&wake_q);
out_put_keys:
	put_futex_key(&key2);
out_put_key1:
	put_futex_key(&key1);
out:
	return ret;
}

/**
 * requeue_futex() - Requeue a futex_q from one hb to another
 * @q:		the futex_q to requeue
 * @hb1:	the source hash_bucket
 * @hb2:	the target hash_bucket
 * @key2:	the new key for the requeued futex_q
 */
static inline
void requeue_futex(struct futex_q *q, struct futex_hash_bucket *hb1,
		   struct futex_hash_bucket *hb2, union futex_key *key2)
{

	/*
	 * If key1 and key2 hash to the same bucket, no need to
	 * requeue.
	 */
	if (likely(&hb1->chain != &hb2->chain)) {
		plist_del(&q->list, &hb1->chain);
		hb_waiters_dec(hb1);
		hb_waiters_inc(hb2);
		plist_add(&q->list, &hb2->chain);
		q->lock_ptr = &hb2->lock;
	}
	get_futex_key_refs(key2);
	q->key = *key2;
}

/**
 * requeue_pi_wake_futex() - Wake a task that acquired the lock during requeue
 * @q:		the futex_q
 * @key:	the key of the requeue target futex
 * @hb:		the hash_bucket of the requeue target futex
 *
 * During futex_requeue, with requeue_pi=1, it is possible to acquire the
 * target futex if it is uncontended or via a lock steal.  Set the futex_q key
 * to the requeue target futex so the waiter can detect the wakeup on the right
 * futex, but remove it from the hb and NULL the rt_waiter so it can detect
 * atomic lock acquisition.  Set the q->lock_ptr to the requeue target hb->lock
 * to protect access to the pi_state to fixup the owner later.  Must be called
 * with both q->lock_ptr and hb->lock held.
 */
static inline
void requeue_pi_wake_futex(struct futex_q *q, union futex_key *key,
			   struct futex_hash_bucket *hb)
{
	get_futex_key_refs(key);
	q->key = *key;

	__unqueue_futex(q);

	WARN_ON(!q->rt_waiter);
	q->rt_waiter = NULL;

	q->lock_ptr = &hb->lock;

	wake_up_state(q->task, TASK_NORMAL);
}

/**
 * futex_proxy_trylock_atomic() - Attempt an atomic lock for the top waiter
 * @pifutex:		the user address of the to futex
 * @hb1:		the from futex hash bucket, must be locked by the caller
 * @hb2:		the to futex hash bucket, must be locked by the caller
 * @key1:		the from futex key
 * @key2:		the to futex key
 * @ps:			address to store the pi_state pointer
 * @set_waiters:	force setting the FUTEX_WAITERS bit (1) or not (0)
 *
 * Try and get the lock on behalf of the top waiter if we can do it atomically.
 * Wake the top waiter if we succeed.  If the caller specified set_waiters,
 * then direct futex_lock_pi_atomic() to force setting the FUTEX_WAITERS bit.
 * hb1 and hb2 must be held by the caller.
 *
 * Return:
 *  0 - failed to acquire the lock atomically;
 * >0 - acquired the lock, return value is vpid of the top_waiter
 * <0 - error
 */
static int futex_proxy_trylock_atomic(u32 __user *pifutex,
				 struct futex_hash_bucket *hb1,
				 struct futex_hash_bucket *hb2,
				 union futex_key *key1, union futex_key *key2,
				 struct futex_pi_state **ps, int set_waiters)
{
	struct futex_q *top_waiter = NULL;
	u32 curval;
	int ret, vpid;

	if (get_futex_value_locked(&curval, pifutex))
		return -EFAULT;

	if (unlikely(should_fail_futex(true)))
		return -EFAULT;

	/*
	 * Find the top_waiter and determine if there are additional waiters.
	 * If the caller intends to requeue more than 1 waiter to pifutex,
	 * force futex_lock_pi_atomic() to set the FUTEX_WAITERS bit now,
	 * as we have means to handle the possible fault.  If not, don't set
	 * the bit unecessarily as it will force the subsequent unlock to enter
	 * the kernel.
	 */
	top_waiter = futex_top_waiter(hb1, key1);

	/* There are no waiters, nothing for us to do. */
	if (!top_waiter)
		return 0;

	/* Ensure we requeue to the expected futex. */
	if (!match_futex(top_waiter->requeue_pi_key, key2))
		return -EINVAL;

	/*
	 * Try to take the lock for top_waiter.  Set the FUTEX_WAITERS bit in
	 * the contended case or if set_waiters is 1.  The pi_state is returned
	 * in ps in contended cases.
	 */
	vpid = task_pid_vnr(top_waiter->task);
	ret = futex_lock_pi_atomic(pifutex, hb2, key2, ps, top_waiter->task,
				   set_waiters);
	if (ret == 1) {
		requeue_pi_wake_futex(top_waiter, key2, hb2);
		return vpid;
	}
	return ret;
}

/**
 * futex_requeue() - Requeue waiters from uaddr1 to uaddr2
 * @uaddr1:	source futex user address
 * @flags:	futex flags (FLAGS_SHARED, etc.)
 * @uaddr2:	target futex user address
 * @nr_wake:	number of waiters to wake (must be 1 for requeue_pi)
 * @nr_requeue:	number of waiters to requeue (0-INT_MAX)
 * @cmpval:	@uaddr1 expected value (or %NULL)
 * @requeue_pi:	if we are attempting to requeue from a non-pi futex to a
 *		pi futex (pi to pi requeue is not supported)
 *
 * Requeue waiters on uaddr1 to uaddr2. In the requeue_pi case, try to acquire
 * uaddr2 atomically on behalf of the top waiter.
 *
 * Return:
 * >=0 - on success, the number of tasks requeued or woken;
 *  <0 - on error
 */
static int futex_requeue(u32 __user *uaddr1, unsigned int flags,
			 u32 __user *uaddr2, int nr_wake, int nr_requeue,
			 u32 *cmpval, int requeue_pi)
{
	union futex_key key1 = FUTEX_KEY_INIT, key2 = FUTEX_KEY_INIT;
	int drop_count = 0, task_count = 0, ret;
	struct futex_pi_state *pi_state = NULL;
	struct futex_hash_bucket *hb1, *hb2;
	struct futex_q *this, *next;
	WAKE_Q(wake_q);

	if (nr_wake < 0 || nr_requeue < 0)
		return -EINVAL;

	if (requeue_pi) {
		/*
		 * Requeue PI only works on two distinct uaddrs. This
		 * check is only valid for private futexes. See below.
		 */
		if (uaddr1 == uaddr2)
			return -EINVAL;

		/*
		 * requeue_pi requires a pi_state, try to allocate it now
		 * without any locks in case it fails.
		 */
		if (refill_pi_state_cache())
			return -ENOMEM;
		/*
		 * requeue_pi must wake as many tasks as it can, up to nr_wake
		 * + nr_requeue, since it acquires the rt_mutex prior to
		 * returning to userspace, so as to not leave the rt_mutex with
		 * waiters and no owner.  However, second and third wake-ups
		 * cannot be predicted as they involve race conditions with the
		 * first wake and a fault while looking up the pi_state.  Both
		 * pthread_cond_signal() and pthread_cond_broadcast() should
		 * use nr_wake=1.
		 */
		if (nr_wake != 1)
			return -EINVAL;
	}

retry:
	ret = get_futex_key(uaddr1, flags & FLAGS_SHARED, &key1, VERIFY_READ);
	if (unlikely(ret != 0))
		goto out;
	ret = get_futex_key(uaddr2, flags & FLAGS_SHARED, &key2,
			    requeue_pi ? VERIFY_WRITE : VERIFY_READ);
	if (unlikely(ret != 0))
		goto out_put_key1;

	/*
	 * The check above which compares uaddrs is not sufficient for
	 * shared futexes. We need to compare the keys:
	 */
	if (requeue_pi && match_futex(&key1, &key2)) {
		ret = -EINVAL;
		goto out_put_keys;
	}

	hb1 = hash_futex(&key1);
	hb2 = hash_futex(&key2);

retry_private:
	hb_waiters_inc(hb2);
	double_lock_hb(hb1, hb2);

	if (likely(cmpval != NULL)) {
		u32 curval;

		ret = get_futex_value_locked(&curval, uaddr1);

		if (unlikely(ret)) {
			double_unlock_hb(hb1, hb2);
			hb_waiters_dec(hb2);

			ret = get_user(curval, uaddr1);
			if (ret)
				goto out_put_keys;

			if (!(flags & FLAGS_SHARED))
				goto retry_private;

			put_futex_key(&key2);
			put_futex_key(&key1);
			goto retry;
		}
		if (curval != *cmpval) {
			ret = -EAGAIN;
			goto out_unlock;
		}
	}

	if (requeue_pi && (task_count - nr_wake < nr_requeue)) {
		/*
		 * Attempt to acquire uaddr2 and wake the top waiter. If we
		 * intend to requeue waiters, force setting the FUTEX_WAITERS
		 * bit.  We force this here where we are able to easily handle
		 * faults rather in the requeue loop below.
		 */
		ret = futex_proxy_trylock_atomic(uaddr2, hb1, hb2, &key1,
						 &key2, &pi_state, nr_requeue);

		/*
		 * At this point the top_waiter has either taken uaddr2 or is
		 * waiting on it.  If the former, then the pi_state will not
		 * exist yet, look it up one more time to ensure we have a
		 * reference to it. If the lock was taken, ret contains the
		 * vpid of the top waiter task.
		 */
		if (ret > 0) {
			WARN_ON(pi_state);
			drop_count++;
			task_count++;
			/*
			 * If we acquired the lock, then the user
			 * space value of uaddr2 should be vpid. It
			 * cannot be changed by the top waiter as it
			 * is blocked on hb2 lock if it tries to do
			 * so. If something fiddled with it behind our
			 * back the pi state lookup might unearth
			 * it. So we rather use the known value than
			 * rereading and handing potential crap to
			 * lookup_pi_state.
			 */
			ret = lookup_pi_state(ret, hb2, &key2, &pi_state);
		}

		switch (ret) {
		case 0:
			break;
		case -EFAULT:
			free_pi_state(pi_state);
			pi_state = NULL;
			double_unlock_hb(hb1, hb2);
			hb_waiters_dec(hb2);
			put_futex_key(&key2);
			put_futex_key(&key1);
			ret = fault_in_user_writeable(uaddr2);
			if (!ret)
				goto retry;
			goto out;
		case -EAGAIN:
			/*
			 * Two reasons for this:
			 * - Owner is exiting and we just wait for the
			 *   exit to complete.
			 * - The user space value changed.
			 */
			free_pi_state(pi_state);
			pi_state = NULL;
			double_unlock_hb(hb1, hb2);
			hb_waiters_dec(hb2);
			put_futex_key(&key2);
			put_futex_key(&key1);
			cond_resched();
			goto retry;
		default:
			goto out_unlock;
		}
	}

	plist_for_each_entry_safe(this, next, &hb1->chain, list) {
		if (task_count - nr_wake >= nr_requeue)
			break;

		if (!match_futex(&this->key, &key1))
			continue;

		/*
		 * FUTEX_WAIT_REQEUE_PI and FUTEX_CMP_REQUEUE_PI should always
		 * be paired with each other and no other futex ops.
		 *
		 * We should never be requeueing a futex_q with a pi_state,
		 * which is awaiting a futex_unlock_pi().
		 */
		if ((requeue_pi && !this->rt_waiter) ||
		    (!requeue_pi && this->rt_waiter) ||
		    this->pi_state) {
			ret = -EINVAL;
			break;
		}

		/*
		 * Wake nr_wake waiters.  For requeue_pi, if we acquired the
		 * lock, we already woke the top_waiter.  If not, it will be
		 * woken by futex_unlock_pi().
		 */
		if (++task_count <= nr_wake && !requeue_pi) {
			mark_wake_futex(&wake_q, this);
			continue;
		}

		/* Ensure we requeue to the expected futex for requeue_pi. */
		if (requeue_pi && !match_futex(this->requeue_pi_key, &key2)) {
			ret = -EINVAL;
			break;
		}

		/*
		 * Requeue nr_requeue waiters and possibly one more in the case
		 * of requeue_pi if we couldn't acquire the lock atomically.
		 */
		if (requeue_pi) {
			/* Prepare the waiter to take the rt_mutex. */
			atomic_inc(&pi_state->refcount);
			this->pi_state = pi_state;
			ret = rt_mutex_start_proxy_lock(&pi_state->pi_mutex,
							this->rt_waiter,
							this->task);
			if (ret == 1) {
				/* We got the lock. */
				requeue_pi_wake_futex(this, &key2, hb2);
				drop_count++;
				continue;
			} else if (ret == -EAGAIN) {
				/*
				 * Waiter was woken by timeout or
				 * signal and has set pi_blocked_on to
				 * PI_WAKEUP_INPROGRESS before we
				 * tried to enqueue it on the rtmutex.
				 */
				this->pi_state = NULL;
				free_pi_state(pi_state);
				continue;
			} else if (ret) {
				/* -EDEADLK */
				this->pi_state = NULL;
				free_pi_state(pi_state);
				goto out_unlock;
			}
		}
		requeue_futex(this, hb1, hb2, &key2);
		drop_count++;
	}

out_unlock:
	free_pi_state(pi_state);
	double_unlock_hb(hb1, hb2);
	wake_up_q(&wake_q);
	hb_waiters_dec(hb2);

	/*
	 * drop_futex_key_refs() must be called outside the spinlocks. During
	 * the requeue we moved futex_q's from the hash bucket at key1 to the
	 * one at key2 and updated their key pointer.  We no longer need to
	 * hold the references to key1.
	 */
	while (--drop_count >= 0)
		drop_futex_key_refs(&key1);

out_put_keys:
	put_futex_key(&key2);
out_put_key1:
	put_futex_key(&key1);
out:
	return ret ? ret : task_count;
}

/* The key must be already stored in q->key. */
static inline struct futex_hash_bucket *queue_lock(struct futex_q *q)
	__acquires(&hb->lock)
{
	struct futex_hash_bucket *hb;

	hb = hash_futex(&q->key);

	/*
	 * Increment the counter before taking the lock so that
	 * a potential waker won't miss a to-be-slept task that is
	 * waiting for the spinlock. This is safe as all queue_lock()
	 * users end up calling queue_me(). Similarly, for housekeeping,
	 * decrement the counter at queue_unlock() when some error has
	 * occurred and we don't end up adding the task to the list.
	 */
	hb_waiters_inc(hb);

	q->lock_ptr = &hb->lock;

	spin_lock(&hb->lock); /* implies MB (A) */
	return hb;
}

static inline void
queue_unlock(struct futex_hash_bucket *hb)
	__releases(&hb->lock)
{
	spin_unlock(&hb->lock);
	hb_waiters_dec(hb);
}

/**
 * queue_me() - Enqueue the futex_q on the futex_hash_bucket
 * @q:	The futex_q to enqueue
 * @hb:	The destination hash bucket
 *
 * The hb->lock must be held by the caller, and is released here. A call to
 * queue_me() is typically paired with exactly one call to unqueue_me().  The
 * exceptions involve the PI related operations, which may use unqueue_me_pi()
 * or nothing if the unqueue is done as part of the wake process and the unqueue
 * state is implicit in the state of woken task (see futex_wait_requeue_pi() for
 * an example).
 */
static inline void queue_me(struct futex_q *q, struct futex_hash_bucket *hb)
	__releases(&hb->lock)
{
	int prio;

	/*
	 * The priority used to register this element is
	 * - either the real thread-priority for the real-time threads
	 * (i.e. threads with a priority lower than MAX_RT_PRIO)
	 * - or MAX_RT_PRIO for non-RT threads.
	 * Thus, all RT-threads are woken first in priority order, and
	 * the others are woken last, in FIFO order.
	 */
	prio = min(current->normal_prio, MAX_RT_PRIO);

	plist_node_init(&q->list, prio);
	plist_add(&q->list, &hb->chain);
	q->task = current;
	spin_unlock(&hb->lock);
}

/**
 * unqueue_me() - Remove the futex_q from its futex_hash_bucket
 * @q:	The futex_q to unqueue
 *
 * The q->lock_ptr must not be held by the caller. A call to unqueue_me() must
 * be paired with exactly one earlier call to queue_me().
 *
 * Return:
 *   1 - if the futex_q was still queued (and we removed unqueued it);
 *   0 - if the futex_q was already removed by the waking thread
 */
static int unqueue_me(struct futex_q *q)
{
	spinlock_t *lock_ptr;
	int ret = 0;

	/* In the common case we don't take the spinlock, which is nice. */
retry:
	/*
	 * q->lock_ptr can change between this read and the following spin_lock.
	 * Use READ_ONCE to forbid the compiler from reloading q->lock_ptr and
	 * optimizing lock_ptr out of the logic below.
	 */
	lock_ptr = READ_ONCE(q->lock_ptr);
	if (lock_ptr != NULL) {
		spin_lock(lock_ptr);
		/*
		 * q->lock_ptr can change between reading it and
		 * spin_lock(), causing us to take the wrong lock.  This
		 * corrects the race condition.
		 *
		 * Reasoning goes like this: if we have the wrong lock,
		 * q->lock_ptr must have changed (maybe several times)
		 * between reading it and the spin_lock().  It can
		 * change again after the spin_lock() but only if it was
		 * already changed before the spin_lock().  It cannot,
		 * however, change back to the original value.  Therefore
		 * we can detect whether we acquired the correct lock.
		 */
		if (unlikely(lock_ptr != q->lock_ptr)) {
			spin_unlock(lock_ptr);
			goto retry;
		}
		__unqueue_futex(q);

		BUG_ON(q->pi_state);

		spin_unlock(lock_ptr);
		ret = 1;
	}

	drop_futex_key_refs(&q->key);
	return ret;
}

/*
 * PI futexes can not be requeued and must remove themself from the
 * hash bucket. The hash bucket lock (i.e. lock_ptr) is held on entry
 * and dropped here.
 */
static void unqueue_me_pi(struct futex_q *q)
	__releases(q->lock_ptr)
{
	__unqueue_futex(q);

	BUG_ON(!q->pi_state);
	free_pi_state(q->pi_state);
	q->pi_state = NULL;

	spin_unlock(q->lock_ptr);
}

/*
 * Fixup the pi_state owner with the new owner.
 *
 * Must be called with hash bucket lock held and mm->sem held for non
 * private futexes.
 */
static int fixup_pi_state_owner(u32 __user *uaddr, struct futex_q *q,
				struct task_struct *newowner)
{
	u32 newtid = task_pid_vnr(newowner) | FUTEX_WAITERS;
	struct futex_pi_state *pi_state = q->pi_state;
	struct task_struct *oldowner = pi_state->owner;
	u32 uval, uninitialized_var(curval), newval;
	int ret;

	/* Owner died? */
	if (!pi_state->owner)
		newtid |= FUTEX_OWNER_DIED;

	/*
	 * We are here either because we stole the rtmutex from the
	 * previous highest priority waiter or we are the highest priority
	 * waiter but failed to get the rtmutex the first time.
	 * We have to replace the newowner TID in the user space variable.
	 * This must be atomic as we have to preserve the owner died bit here.
	 *
	 * Note: We write the user space value _before_ changing the pi_state
	 * because we can fault here. Imagine swapped out pages or a fork
	 * that marked all the anonymous memory readonly for cow.
	 *
	 * Modifying pi_state _before_ the user space value would
	 * leave the pi_state in an inconsistent state when we fault
	 * here, because we need to drop the hash bucket lock to
	 * handle the fault. This might be observed in the PID check
	 * in lookup_pi_state.
	 */
retry:
	if (get_futex_value_locked(&uval, uaddr))
		goto handle_fault;

	while (1) {
		newval = (uval & FUTEX_OWNER_DIED) | newtid;

		if (cmpxchg_futex_value_locked(&curval, uaddr, uval, newval))
			goto handle_fault;
		if (curval == uval)
			break;
		uval = curval;
	}

	/*
	 * We fixed up user space. Now we need to fix the pi_state
	 * itself.
	 */
	if (pi_state->owner != NULL) {
		raw_spin_lock_irq(&pi_state->owner->pi_lock);
		WARN_ON(list_empty(&pi_state->list));
		list_del_init(&pi_state->list);
		raw_spin_unlock_irq(&pi_state->owner->pi_lock);
	}

	pi_state->owner = newowner;

	raw_spin_lock_irq(&newowner->pi_lock);
	WARN_ON(!list_empty(&pi_state->list));
	list_add(&pi_state->list, &newowner->pi_state_list);
	raw_spin_unlock_irq(&newowner->pi_lock);
	return 0;

	/*
	 * To handle the page fault we need to drop the hash bucket
	 * lock here. That gives the other task (either the highest priority
	 * waiter itself or the task which stole the rtmutex) the
	 * chance to try the fixup of the pi_state. So once we are
	 * back from handling the fault we need to check the pi_state
	 * after reacquiring the hash bucket lock and before trying to
	 * do another fixup. When the fixup has been done already we
	 * simply return.
	 */
handle_fault:
	spin_unlock(q->lock_ptr);

	ret = fault_in_user_writeable(uaddr);

	spin_lock(q->lock_ptr);

	/*
	 * Check if someone else fixed it for us:
	 */
	if (pi_state->owner != oldowner)
		return 0;

	if (ret)
		return ret;

	goto retry;
}

static long futex_wait_restart(struct restart_block *restart);

/**
 * fixup_owner() - Post lock pi_state and corner case management
 * @uaddr:	user address of the futex
 * @q:		futex_q (contains pi_state and access to the rt_mutex)
 * @locked:	if the attempt to take the rt_mutex succeeded (1) or not (0)
 *
 * After attempting to lock an rt_mutex, this function is called to cleanup
 * the pi_state owner as well as handle race conditions that may allow us to
 * acquire the lock. Must be called with the hb lock held.
 *
 * Return:
 *  1 - success, lock taken;
 *  0 - success, lock not taken;
 * <0 - on error (-EFAULT)
 */
static int fixup_owner(u32 __user *uaddr, struct futex_q *q, int locked)
{
	struct task_struct *owner;
	int ret = 0;

	if (locked) {
		/*
		 * Got the lock. We might not be the anticipated owner if we
		 * did a lock-steal - fix up the PI-state in that case:
		 */
		if (q->pi_state->owner != current)
			ret = fixup_pi_state_owner(uaddr, q, current);
		goto out;
	}

	/*
	 * Catch the rare case, where the lock was released when we were on the
	 * way back before we locked the hash bucket.
	 */
	if (q->pi_state->owner == current) {
		/*
		 * Try to get the rt_mutex now. This might fail as some other
		 * task acquired the rt_mutex after we removed ourself from the
		 * rt_mutex waiters list.
		 */
		if (rt_mutex_trylock(&q->pi_state->pi_mutex)) {
			locked = 1;
			goto out;
		}

		/*
		 * pi_state is incorrect, some other task did a lock steal and
		 * we returned due to timeout or signal without taking the
		 * rt_mutex. Too late.
		 */
		raw_spin_lock_irq(&q->pi_state->pi_mutex.wait_lock);
		owner = rt_mutex_owner(&q->pi_state->pi_mutex);
		if (!owner)
			owner = rt_mutex_next_owner(&q->pi_state->pi_mutex);
		raw_spin_unlock_irq(&q->pi_state->pi_mutex.wait_lock);
		ret = fixup_pi_state_owner(uaddr, q, owner);
		goto out;
	}

	/*
	 * Paranoia check. If we did not take the lock, then we should not be
	 * the owner of the rt_mutex.
	 */
	if (rt_mutex_owner(&q->pi_state->pi_mutex) == current)
		printk(KERN_ERR "fixup_owner: ret = %d pi-mutex: %p "
				"pi-state %p\n", ret,
				q->pi_state->pi_mutex.owner,
				q->pi_state->owner);

out:
	return ret ? ret : locked;
}

/**
 * futex_wait_queue_me() - queue_me() and wait for wakeup, timeout, or signal
 * @hb:		the futex hash bucket, must be locked by the caller
 * @q:		the futex_q to queue up on
 * @timeout:	the prepared hrtimer_sleeper, or null for no timeout
 */
static void futex_wait_queue_me(struct futex_hash_bucket *hb, struct futex_q *q,
				struct hrtimer_sleeper *timeout)
{
	/*
	 * The task state is guaranteed to be set before another task can
	 * wake it. set_current_state() is implemented using smp_store_mb() and
	 * queue_me() calls spin_unlock() upon completion, both serializing
	 * access to the hash list and forcing another memory barrier.
	 */
	set_current_state(TASK_INTERRUPTIBLE);
	queue_me(q, hb);

	/* Arm the timer */
	if (timeout)
		hrtimer_start_expires(&timeout->timer, HRTIMER_MODE_ABS);

	/*
	 * If we have been removed from the hash list, then another task
	 * has tried to wake us, and we can skip the call to schedule().
	 */
	if (likely(!plist_node_empty(&q->list))) {
		/*
		 * If the timer has already expired, current will already be
		 * flagged for rescheduling. Only call schedule if there
		 * is no timeout, or if it has yet to expire.
		 */
		if (!timeout || timeout->task)
			freezable_schedule();
	}
	__set_current_state(TASK_RUNNING);
}

/**
 * futex_wait_setup() - Prepare to wait on a futex
 * @uaddr:	the futex userspace address
 * @val:	the expected value
 * @flags:	futex flags (FLAGS_SHARED, etc.)
 * @q:		the associated futex_q
 * @hb:		storage for hash_bucket pointer to be returned to caller
 *
 * Setup the futex_q and locate the hash_bucket.  Get the futex value and
 * compare it with the expected value.  Handle atomic faults internally.
 * Return with the hb lock held and a q.key reference on success, and unlocked
 * with no q.key reference on failure.
 *
 * Return:
 *  0 - uaddr contains val and hb has been locked;
 * <1 - -EFAULT or -EWOULDBLOCK (uaddr does not contain val) and hb is unlocked
 */
static int futex_wait_setup(u32 __user *uaddr, u32 val, unsigned int flags,
			   struct futex_q *q, struct futex_hash_bucket **hb)
{
	u32 uval;
	int ret;

	/*
	 * Access the page AFTER the hash-bucket is locked.
	 * Order is important:
	 *
	 *   Userspace waiter: val = var; if (cond(val)) futex_wait(&var, val);
	 *   Userspace waker:  if (cond(var)) { var = new; futex_wake(&var); }
	 *
	 * The basic logical guarantee of a futex is that it blocks ONLY
	 * if cond(var) is known to be true at the time of blocking, for
	 * any cond.  If we locked the hash-bucket after testing *uaddr, that
	 * would open a race condition where we could block indefinitely with
	 * cond(var) false, which would violate the guarantee.
	 *
	 * On the other hand, we insert q and release the hash-bucket only
	 * after testing *uaddr.  This guarantees that futex_wait() will NOT
	 * absorb a wakeup if *uaddr does not match the desired values
	 * while the syscall executes.
	 */
retry:
	ret = get_futex_key(uaddr, flags & FLAGS_SHARED, &q->key, VERIFY_READ);
	if (unlikely(ret != 0))
		return ret;

retry_private:
	*hb = queue_lock(q);

	ret = get_futex_value_locked(&uval, uaddr);

	if (ret) {
		queue_unlock(*hb);

		ret = get_user(uval, uaddr);
		if (ret)
			goto out;

		if (!(flags & FLAGS_SHARED))
			goto retry_private;

		put_futex_key(&q->key);
		goto retry;
	}

	if (uval != val) {
		queue_unlock(*hb);
		ret = -EWOULDBLOCK;
	}

out:
	if (ret)
		put_futex_key(&q->key);
	return ret;
}

static int futex_wait(u32 __user *uaddr, unsigned int flags, u32 val,
		      ktime_t *abs_time, u32 bitset)
{
	struct hrtimer_sleeper timeout, *to = NULL;
	struct restart_block *restart;
	struct futex_hash_bucket *hb;
	struct futex_q q = futex_q_init;
	int ret;

	if (!bitset)
		return -EINVAL;
	q.bitset = bitset;

	if (abs_time) {
		to = &timeout;

		hrtimer_init_on_stack(&to->timer, (flags & FLAGS_CLOCKRT) ?
				      CLOCK_REALTIME : CLOCK_MONOTONIC,
				      HRTIMER_MODE_ABS);
		hrtimer_init_sleeper(to, current);
		hrtimer_set_expires_range_ns(&to->timer, *abs_time,
					     current->timer_slack_ns);
	}

retry:
	/*
	 * Prepare to wait on uaddr. On success, holds hb lock and increments
	 * q.key refs.
	 */
	ret = futex_wait_setup(uaddr, val, flags, &q, &hb);
	if (ret)
		goto out;

	/* queue_me and wait for wakeup, timeout, or a signal. */
	futex_wait_queue_me(hb, &q, to);

	/* If we were woken (and unqueued), we succeeded, whatever. */
	ret = 0;
	/* unqueue_me() drops q.key ref */
	if (!unqueue_me(&q))
		goto out;
	ret = -ETIMEDOUT;
	if (to && !to->task)
		goto out;

	/*
	 * We expect signal_pending(current), but we might be the
	 * victim of a spurious wakeup as well.
	 */
	if (!signal_pending(current))
		goto retry;

	ret = -ERESTARTSYS;
	if (!abs_time)
		goto out;

	restart = &current->restart_block;
	restart->fn = futex_wait_restart;
	restart->futex.uaddr = uaddr;
	restart->futex.val = val;
	restart->futex.time = abs_time->tv64;
	restart->futex.bitset = bitset;
	restart->futex.flags = flags | FLAGS_HAS_TIMEOUT;

	ret = -ERESTART_RESTARTBLOCK;

out:
	if (to) {
		hrtimer_cancel(&to->timer);
		destroy_hrtimer_on_stack(&to->timer);
	}
	return ret;
}


static long futex_wait_restart(struct restart_block *restart)
{
	u32 __user *uaddr = restart->futex.uaddr;
	ktime_t t, *tp = NULL;

	if (restart->futex.flags & FLAGS_HAS_TIMEOUT) {
		t.tv64 = restart->futex.time;
		tp = &t;
	}
	restart->fn = do_no_restart_syscall;

	return (long)futex_wait(uaddr, restart->futex.flags,
				restart->futex.val, tp, restart->futex.bitset);
}


/*
 * Userspace tried a 0 -> TID atomic transition of the futex value
 * and failed. The kernel side here does the whole locking operation:
 * if there are waiters then it will block as a consequence of relying
 * on rt-mutexes, it does PI, etc. (Due to races the kernel might see
 * a 0 value of the futex too.).
 *
 * Also serves as futex trylock_pi()'ing, and due semantics.
 */
static int futex_lock_pi(u32 __user *uaddr, unsigned int flags,
			 ktime_t *time, int trylock)
{
	struct hrtimer_sleeper timeout, *to = NULL;
	struct futex_hash_bucket *hb;
	struct futex_q q = futex_q_init;
	int res, ret;

	if (refill_pi_state_cache())
		return -ENOMEM;

	if (time) {
		to = &timeout;
		hrtimer_init_on_stack(&to->timer, CLOCK_REALTIME,
				      HRTIMER_MODE_ABS);
		hrtimer_init_sleeper(to, current);
		hrtimer_set_expires(&to->timer, *time);
	}

retry:
	ret = get_futex_key(uaddr, flags & FLAGS_SHARED, &q.key, VERIFY_WRITE);
	if (unlikely(ret != 0))
		goto out;

retry_private:
	hb = queue_lock(&q);

	ret = futex_lock_pi_atomic(uaddr, hb, &q.key, &q.pi_state, current, 0);
	if (unlikely(ret)) {
		/*
		 * Atomic work succeeded and we got the lock,
		 * or failed. Either way, we do _not_ block.
		 */
		switch (ret) {
		case 1:
			/* We got the lock. */
			ret = 0;
			goto out_unlock_put_key;
		case -EFAULT:
			goto uaddr_faulted;
		case -EAGAIN:
			/*
			 * Two reasons for this:
			 * - Task is exiting and we just wait for the
			 *   exit to complete.
			 * - The user space value changed.
			 */
			queue_unlock(hb);
			put_futex_key(&q.key);
			cond_resched();
			goto retry;
		default:
			goto out_unlock_put_key;
		}
	}

	/*
	 * Only actually queue now that the atomic ops are done:
	 */
	queue_me(&q, hb);

	WARN_ON(!q.pi_state);
	/*
	 * Block on the PI mutex:
	 */
	if (!trylock) {
		ret = rt_mutex_timed_futex_lock(&q.pi_state->pi_mutex, to);
	} else {
		ret = rt_mutex_trylock(&q.pi_state->pi_mutex);
		/* Fixup the trylock return value: */
		ret = ret ? 0 : -EWOULDBLOCK;
	}

	spin_lock(q.lock_ptr);
	/*
	 * Fixup the pi_state owner and possibly acquire the lock if we
	 * haven't already.
	 */
	res = fixup_owner(uaddr, &q, !ret);
	/*
	 * If fixup_owner() returned an error, proprogate that.  If it acquired
	 * the lock, clear our -ETIMEDOUT or -EINTR.
	 */
	if (res)
		ret = (res < 0) ? res : 0;

	/*
	 * If fixup_owner() faulted and was unable to handle the fault, unlock
	 * it and return the fault to userspace.
	 */
	if (ret && (rt_mutex_owner(&q.pi_state->pi_mutex) == current))
		rt_mutex_unlock(&q.pi_state->pi_mutex);

	/* Unqueue and drop the lock */
	unqueue_me_pi(&q);

	goto out_put_key;

out_unlock_put_key:
	queue_unlock(hb);

out_put_key:
	put_futex_key(&q.key);
out:
	if (to)
		destroy_hrtimer_on_stack(&to->timer);
	return ret != -EINTR ? ret : -ERESTARTNOINTR;

uaddr_faulted:
	queue_unlock(hb);

	ret = fault_in_user_writeable(uaddr);
	if (ret)
		goto out_put_key;

	if (!(flags & FLAGS_SHARED))
		goto retry_private;

	put_futex_key(&q.key);
	goto retry;
}

/*
 * Userspace attempted a TID -> 0 atomic transition, and failed.
 * This is the in-kernel slowpath: we look up the PI state (if any),
 * and do the rt-mutex unlock.
 */
static int futex_unlock_pi(u32 __user *uaddr, unsigned int flags)
{
	u32 uninitialized_var(curval), uval, vpid = task_pid_vnr(current);
	union futex_key key = FUTEX_KEY_INIT;
	struct futex_hash_bucket *hb;
	struct futex_q *match;
	int ret;

retry:
	if (get_user(uval, uaddr))
		return -EFAULT;
	/*
	 * We release only a lock we actually own:
	 */
	if ((uval & FUTEX_TID_MASK) != vpid)
		return -EPERM;

	ret = get_futex_key(uaddr, flags & FLAGS_SHARED, &key, VERIFY_WRITE);
	if (ret)
		return ret;

	hb = hash_futex(&key);
	spin_lock(&hb->lock);

	/*
	 * Check waiters first. We do not trust user space values at
	 * all and we at least want to know if user space fiddled
	 * with the futex value instead of blindly unlocking.
	 */
	match = futex_top_waiter(hb, &key);
	if (match) {
		ret = wake_futex_pi(uaddr, uval, match, hb);
		/*
		 * In case of success wake_futex_pi dropped the hash
		 * bucket lock.
		 */
		if (!ret)
			goto out_putkey;
		/*
		 * The atomic access to the futex value generated a
		 * pagefault, so retry the user-access and the wakeup:
		 */
		if (ret == -EFAULT)
			goto pi_faulted;
		/*
		 * A unconditional UNLOCK_PI op raced against a waiter
		 * setting the FUTEX_WAITERS bit. Try again.
		 */
		if (ret == -EAGAIN) {
			spin_unlock(&hb->lock);
			put_futex_key(&key);
			goto retry;
		}
		/*
		 * wake_futex_pi has detected invalid state. Tell user
		 * space.
		 */
		goto out_unlock;
	}

	/*
	 * We have no kernel internal state, i.e. no waiters in the
	 * kernel. Waiters which are about to queue themselves are stuck
	 * on hb->lock. So we can safely ignore them. We do neither
	 * preserve the WAITERS bit not the OWNER_DIED one. We are the
	 * owner.
	 */
	if (cmpxchg_futex_value_locked(&curval, uaddr, uval, 0))
		goto pi_faulted;

	/*
	 * If uval has changed, let user space handle it.
	 */
	ret = (curval == uval) ? 0 : -EAGAIN;

out_unlock:
	spin_unlock(&hb->lock);
out_putkey:
	put_futex_key(&key);
	return ret;

pi_faulted:
	spin_unlock(&hb->lock);
	put_futex_key(&key);

	ret = fault_in_user_writeable(uaddr);
	if (!ret)
		goto retry;

	return ret;
}

/**
 * handle_early_requeue_pi_wakeup() - Detect early wakeup on the initial futex
 * @hb:		the hash_bucket futex_q was original enqueued on
 * @q:		the futex_q woken while waiting to be requeued
 * @key2:	the futex_key of the requeue target futex
 * @timeout:	the timeout associated with the wait (NULL if none)
 *
 * Detect if the task was woken on the initial futex as opposed to the requeue
 * target futex.  If so, determine if it was a timeout or a signal that caused
 * the wakeup and return the appropriate error code to the caller.  Must be
 * called with the hb lock held.
 *
 * Return:
 *  0 = no early wakeup detected;
 * <0 = -ETIMEDOUT or -ERESTARTNOINTR
 */
static inline
int handle_early_requeue_pi_wakeup(struct futex_hash_bucket *hb,
				   struct futex_q *q, union futex_key *key2,
				   struct hrtimer_sleeper *timeout)
{
	int ret = 0;

	/*
	 * With the hb lock held, we avoid races while we process the wakeup.
	 * We only need to hold hb (and not hb2) to ensure atomicity as the
	 * wakeup code can't change q.key from uaddr to uaddr2 if we hold hb.
	 * It can't be requeued from uaddr2 to something else since we don't
	 * support a PI aware source futex for requeue.
	 */
	if (!match_futex(&q->key, key2)) {
		WARN_ON(q->lock_ptr && (&hb->lock != q->lock_ptr));
		/*
		 * We were woken prior to requeue by a timeout or a signal.
		 * Unqueue the futex_q and determine which it was.
		 */
		plist_del(&q->list, &hb->chain);
		hb_waiters_dec(hb);

		/* Handle spurious wakeups gracefully */
		ret = -EWOULDBLOCK;
		if (timeout && !timeout->task)
			ret = -ETIMEDOUT;
		else if (signal_pending(current))
			ret = -ERESTARTNOINTR;
	}
	return ret;
}

/**
 * futex_wait_requeue_pi() - Wait on uaddr and take uaddr2
 * @uaddr:	the futex we initially wait on (non-pi)
 * @flags:	futex flags (FLAGS_SHARED, FLAGS_CLOCKRT, etc.), they must be
 *		the same type, no requeueing from private to shared, etc.
 * @val:	the expected value of uaddr
 * @abs_time:	absolute timeout
 * @bitset:	32 bit wakeup bitset set by userspace, defaults to all
 * @uaddr2:	the pi futex we will take prior to returning to user-space
 *
 * The caller will wait on uaddr and will be requeued by futex_requeue() to
 * uaddr2 which must be PI aware and unique from uaddr.  Normal wakeup will wake
 * on uaddr2 and complete the acquisition of the rt_mutex prior to returning to
 * userspace.  This ensures the rt_mutex maintains an owner when it has waiters;
 * without one, the pi logic would not know which task to boost/deboost, if
 * there was a need to.
 *
 * We call schedule in futex_wait_queue_me() when we enqueue and return there
 * via the following--
 * 1) wakeup on uaddr2 after an atomic lock acquisition by futex_requeue()
 * 2) wakeup on uaddr2 after a requeue
 * 3) signal
 * 4) timeout
 *
 * If 3, cleanup and return -ERESTARTNOINTR.
 *
 * If 2, we may then block on trying to take the rt_mutex and return via:
 * 5) successful lock
 * 6) signal
 * 7) timeout
 * 8) other lock acquisition failure
 *
 * If 6, return -EWOULDBLOCK (restarting the syscall would do the same).
 *
 * If 4 or 7, we cleanup and return with -ETIMEDOUT.
 *
 * Return:
 *  0 - On success;
 * <0 - On error
 */
static int futex_wait_requeue_pi(u32 __user *uaddr, unsigned int flags,
				 u32 val, ktime_t *abs_time, u32 bitset,
				 u32 __user *uaddr2)
{
	struct hrtimer_sleeper timeout, *to = NULL;
	struct rt_mutex_waiter rt_waiter;
	struct futex_hash_bucket *hb, *hb2;
	union futex_key key2 = FUTEX_KEY_INIT;
	struct futex_q q = futex_q_init;
	int res, ret;

	if (uaddr == uaddr2)
		return -EINVAL;

	if (!bitset)
		return -EINVAL;

	if (abs_time) {
		to = &timeout;
		hrtimer_init_on_stack(&to->timer, (flags & FLAGS_CLOCKRT) ?
				      CLOCK_REALTIME : CLOCK_MONOTONIC,
				      HRTIMER_MODE_ABS);
		hrtimer_init_sleeper(to, current);
		hrtimer_set_expires_range_ns(&to->timer, *abs_time,
					     current->timer_slack_ns);
	}

	/*
	 * The waiter is allocated on our stack, manipulated by the requeue
	 * code while we sleep on uaddr.
	 */
	rt_mutex_init_waiter(&rt_waiter, false);

	ret = get_futex_key(uaddr2, flags & FLAGS_SHARED, &key2, VERIFY_WRITE);
	if (unlikely(ret != 0))
		goto out;

	q.bitset = bitset;
	q.rt_waiter = &rt_waiter;
	q.requeue_pi_key = &key2;

	/*
	 * Prepare to wait on uaddr. On success, increments q.key (key1) ref
	 * count.
	 */
	ret = futex_wait_setup(uaddr, val, flags, &q, &hb);
	if (ret)
		goto out_key2;

	/*
	 * The check above which compares uaddrs is not sufficient for
	 * shared futexes. We need to compare the keys:
	 */
	if (match_futex(&q.key, &key2)) {
		queue_unlock(hb);
		ret = -EINVAL;
		goto out_put_keys;
	}

	/* Queue the futex_q, drop the hb lock, wait for wakeup. */
	futex_wait_queue_me(hb, &q, to);

	/*
	 * On RT we must avoid races with requeue and trying to block
	 * on two mutexes (hb->lock and uaddr2's rtmutex) by
	 * serializing access to pi_blocked_on with pi_lock.
	 */
	raw_spin_lock_irq(&current->pi_lock);
	if (current->pi_blocked_on) {
		/*
		 * We have been requeued or are in the process of
		 * being requeued.
		 */
		raw_spin_unlock_irq(&current->pi_lock);
	} else {
		/*
		 * Setting pi_blocked_on to PI_WAKEUP_INPROGRESS
		 * prevents a concurrent requeue from moving us to the
		 * uaddr2 rtmutex. After that we can safely acquire
		 * (and possibly block on) hb->lock.
		 */
		current->pi_blocked_on = PI_WAKEUP_INPROGRESS;
		raw_spin_unlock_irq(&current->pi_lock);

		spin_lock(&hb->lock);

		/*
		 * Clean up pi_blocked_on. We might leak it otherwise
		 * when we succeeded with the hb->lock in the fast
		 * path.
		 */
		raw_spin_lock_irq(&current->pi_lock);
		current->pi_blocked_on = NULL;
		raw_spin_unlock_irq(&current->pi_lock);

		ret = handle_early_requeue_pi_wakeup(hb, &q, &key2, to);
		spin_unlock(&hb->lock);
		if (ret)
			goto out_put_keys;
	}

	/*
	 * In order to be here, we have either been requeued, are in
	 * the process of being requeued, or requeue successfully
	 * acquired uaddr2 on our behalf.  If pi_blocked_on was
	 * non-null above, we may be racing with a requeue.  Do not
	 * rely on q->lock_ptr to be hb2->lock until after blocking on
	 * hb->lock or hb2->lock. The futex_requeue dropped our key1
	 * reference and incremented our key2 reference count.
	 */
	hb2 = hash_futex(&key2);

	/* Check if the requeue code acquired the second futex for us. */
	if (!q.rt_waiter) {
		/*
		 * Got the lock. We might not be the anticipated owner if we
		 * did a lock-steal - fix up the PI-state in that case.
		 */
		if (q.pi_state && (q.pi_state->owner != current)) {
			spin_lock(&hb2->lock);
			BUG_ON(&hb2->lock != q.lock_ptr);
			ret = fixup_pi_state_owner(uaddr2, &q, current);
			if (ret && rt_mutex_owner(&q.pi_state->pi_mutex) == current)
				rt_mutex_unlock(&q.pi_state->pi_mutex);
			/*
			 * Drop the reference to the pi state which
			 * the requeue_pi() code acquired for us.
			 */
			free_pi_state(q.pi_state);
			spin_unlock(&hb2->lock);
		}
	} else {
		struct rt_mutex *pi_mutex;

		/*
		 * We have been woken up by futex_unlock_pi(), a timeout, or a
		 * signal.  futex_unlock_pi() will not destroy the lock_ptr nor
		 * the pi_state.
		 */
		WARN_ON(!q.pi_state);
		pi_mutex = &q.pi_state->pi_mutex;
		ret = rt_mutex_wait_proxy_lock(pi_mutex, to, &rt_waiter);

		spin_lock(&hb2->lock);
		BUG_ON(&hb2->lock != q.lock_ptr);
<<<<<<< HEAD
=======
		if (ret && !rt_mutex_cleanup_proxy_lock(pi_mutex, &rt_waiter))
			ret = 0;

		debug_rt_mutex_free_waiter(&rt_waiter);
>>>>>>> 4dedf3b6
		/*
		 * Fixup the pi_state owner and possibly acquire the lock if we
		 * haven't already.
		 */
		res = fixup_owner(uaddr2, &q, !ret);
		/*
		 * If fixup_owner() returned an error, proprogate that.  If it
		 * acquired the lock, clear -ETIMEDOUT or -EINTR.
		 */
		if (res)
			ret = (res < 0) ? res : 0;

		/*
		 * If fixup_pi_state_owner() faulted and was unable to handle
		 * the fault, unlock the rt_mutex and return the fault to
		 * userspace.
		 */
		if (ret && rt_mutex_owner(pi_mutex) == current)
			rt_mutex_unlock(pi_mutex);

		/* Unqueue and drop the lock. */
		unqueue_me_pi(&q);
	}

	if (ret == -EINTR) {
		/*
		 * We've already been requeued, but cannot restart by calling
		 * futex_lock_pi() directly. We could restart this syscall, but
		 * it would detect that the user space "val" changed and return
		 * -EWOULDBLOCK.  Save the overhead of the restart and return
		 * -EWOULDBLOCK directly.
		 */
		ret = -EWOULDBLOCK;
	}

out_put_keys:
	put_futex_key(&q.key);
out_key2:
	put_futex_key(&key2);

out:
	if (to) {
		hrtimer_cancel(&to->timer);
		destroy_hrtimer_on_stack(&to->timer);
	}
	return ret;
}

/*
 * Support for robust futexes: the kernel cleans up held futexes at
 * thread exit time.
 *
 * Implementation: user-space maintains a per-thread list of locks it
 * is holding. Upon do_exit(), the kernel carefully walks this list,
 * and marks all locks that are owned by this thread with the
 * FUTEX_OWNER_DIED bit, and wakes up a waiter (if any). The list is
 * always manipulated with the lock held, so the list is private and
 * per-thread. Userspace also maintains a per-thread 'list_op_pending'
 * field, to allow the kernel to clean up if the thread dies after
 * acquiring the lock, but just before it could have added itself to
 * the list. There can only be one such pending lock.
 */

/**
 * sys_set_robust_list() - Set the robust-futex list head of a task
 * @head:	pointer to the list-head
 * @len:	length of the list-head, as userspace expects
 */
SYSCALL_DEFINE2(set_robust_list, struct robust_list_head __user *, head,
		size_t, len)
{
	if (!futex_cmpxchg_enabled)
		return -ENOSYS;
	/*
	 * The kernel knows only one size for now:
	 */
	if (unlikely(len != sizeof(*head)))
		return -EINVAL;

	current->robust_list = head;

	return 0;
}

/**
 * sys_get_robust_list() - Get the robust-futex list head of a task
 * @pid:	pid of the process [zero for current task]
 * @head_ptr:	pointer to a list-head pointer, the kernel fills it in
 * @len_ptr:	pointer to a length field, the kernel fills in the header size
 */
SYSCALL_DEFINE3(get_robust_list, int, pid,
		struct robust_list_head __user * __user *, head_ptr,
		size_t __user *, len_ptr)
{
	struct robust_list_head __user *head;
	unsigned long ret;
	struct task_struct *p;

	if (!futex_cmpxchg_enabled)
		return -ENOSYS;

	rcu_read_lock();

	ret = -ESRCH;
	if (!pid)
		p = current;
	else {
		p = find_task_by_vpid(pid);
		if (!p)
			goto err_unlock;
	}

	ret = -EPERM;
	if (!ptrace_may_access(p, PTRACE_MODE_READ_REALCREDS))
		goto err_unlock;

	head = p->robust_list;
	rcu_read_unlock();

	if (put_user(sizeof(*head), len_ptr))
		return -EFAULT;
	return put_user(head, head_ptr);

err_unlock:
	rcu_read_unlock();

	return ret;
}

/*
 * Process a futex-list entry, check whether it's owned by the
 * dying task, and do notification if so:
 */
int handle_futex_death(u32 __user *uaddr, struct task_struct *curr, int pi)
{
	u32 uval, uninitialized_var(nval), mval;

retry:
	if (get_user(uval, uaddr))
		return -1;

	if ((uval & FUTEX_TID_MASK) == task_pid_vnr(curr)) {
		/*
		 * Ok, this dying thread is truly holding a futex
		 * of interest. Set the OWNER_DIED bit atomically
		 * via cmpxchg, and if the value had FUTEX_WAITERS
		 * set, wake up a waiter (if any). (We have to do a
		 * futex_wake() even if OWNER_DIED is already set -
		 * to handle the rare but possible case of recursive
		 * thread-death.) The rest of the cleanup is done in
		 * userspace.
		 */
		mval = (uval & FUTEX_WAITERS) | FUTEX_OWNER_DIED;
		/*
		 * We are not holding a lock here, but we want to have
		 * the pagefault_disable/enable() protection because
		 * we want to handle the fault gracefully. If the
		 * access fails we try to fault in the futex with R/W
		 * verification via get_user_pages. get_user() above
		 * does not guarantee R/W access. If that fails we
		 * give up and leave the futex locked.
		 */
		if (cmpxchg_futex_value_locked(&nval, uaddr, uval, mval)) {
			if (fault_in_user_writeable(uaddr))
				return -1;
			goto retry;
		}
		if (nval != uval)
			goto retry;

		/*
		 * Wake robust non-PI futexes here. The wakeup of
		 * PI futexes happens in exit_pi_state():
		 */
		if (!pi && (uval & FUTEX_WAITERS))
			futex_wake(uaddr, 1, 1, FUTEX_BITSET_MATCH_ANY);
	}
	return 0;
}

/*
 * Fetch a robust-list pointer. Bit 0 signals PI futexes:
 */
static inline int fetch_robust_entry(struct robust_list __user **entry,
				     struct robust_list __user * __user *head,
				     unsigned int *pi)
{
	unsigned long uentry;

	if (get_user(uentry, (unsigned long __user *)head))
		return -EFAULT;

	*entry = (void __user *)(uentry & ~1UL);
	*pi = uentry & 1;

	return 0;
}

/*
 * Walk curr->robust_list (very carefully, it's a userspace list!)
 * and mark any locks found there dead, and notify any waiters.
 *
 * We silently return on any sign of list-walking problem.
 */
void exit_robust_list(struct task_struct *curr)
{
	struct robust_list_head __user *head = curr->robust_list;
	struct robust_list __user *entry, *next_entry, *pending;
	unsigned int limit = ROBUST_LIST_LIMIT, pi, pip;
	unsigned int uninitialized_var(next_pi);
	unsigned long futex_offset;
	int rc;

	if (!futex_cmpxchg_enabled)
		return;

	/*
	 * Fetch the list head (which was registered earlier, via
	 * sys_set_robust_list()):
	 */
	if (fetch_robust_entry(&entry, &head->list.next, &pi))
		return;
	/*
	 * Fetch the relative futex offset:
	 */
	if (get_user(futex_offset, &head->futex_offset))
		return;
	/*
	 * Fetch any possibly pending lock-add first, and handle it
	 * if it exists:
	 */
	if (fetch_robust_entry(&pending, &head->list_op_pending, &pip))
		return;

	next_entry = NULL;	/* avoid warning with gcc */
	while (entry != &head->list) {
		/*
		 * Fetch the next entry in the list before calling
		 * handle_futex_death:
		 */
		rc = fetch_robust_entry(&next_entry, &entry->next, &next_pi);
		/*
		 * A pending lock might already be on the list, so
		 * don't process it twice:
		 */
		if (entry != pending)
			if (handle_futex_death((void __user *)entry + futex_offset,
						curr, pi))
				return;
		if (rc)
			return;
		entry = next_entry;
		pi = next_pi;
		/*
		 * Avoid excessively long or circular lists:
		 */
		if (!--limit)
			break;

		cond_resched();
	}

	if (pending)
		handle_futex_death((void __user *)pending + futex_offset,
				   curr, pip);
}

long do_futex(u32 __user *uaddr, int op, u32 val, ktime_t *timeout,
		u32 __user *uaddr2, u32 val2, u32 val3)
{
	int cmd = op & FUTEX_CMD_MASK;
	unsigned int flags = 0;

	if (!(op & FUTEX_PRIVATE_FLAG))
		flags |= FLAGS_SHARED;

	if (op & FUTEX_CLOCK_REALTIME) {
		flags |= FLAGS_CLOCKRT;
		if (cmd != FUTEX_WAIT_BITSET && cmd != FUTEX_WAIT_REQUEUE_PI)
			return -ENOSYS;
	}

	switch (cmd) {
	case FUTEX_LOCK_PI:
	case FUTEX_UNLOCK_PI:
	case FUTEX_TRYLOCK_PI:
	case FUTEX_WAIT_REQUEUE_PI:
	case FUTEX_CMP_REQUEUE_PI:
		if (!futex_cmpxchg_enabled)
			return -ENOSYS;
	}

	switch (cmd) {
	case FUTEX_WAIT:
		val3 = FUTEX_BITSET_MATCH_ANY;
	case FUTEX_WAIT_BITSET:
		return futex_wait(uaddr, flags, val, timeout, val3);
	case FUTEX_WAKE:
		val3 = FUTEX_BITSET_MATCH_ANY;
	case FUTEX_WAKE_BITSET:
		return futex_wake(uaddr, flags, val, val3);
	case FUTEX_REQUEUE:
		return futex_requeue(uaddr, flags, uaddr2, val, val2, NULL, 0);
	case FUTEX_CMP_REQUEUE:
		return futex_requeue(uaddr, flags, uaddr2, val, val2, &val3, 0);
	case FUTEX_WAKE_OP:
		return futex_wake_op(uaddr, flags, uaddr2, val, val2, val3);
	case FUTEX_LOCK_PI:
		return futex_lock_pi(uaddr, flags, timeout, 0);
	case FUTEX_UNLOCK_PI:
		return futex_unlock_pi(uaddr, flags);
	case FUTEX_TRYLOCK_PI:
		return futex_lock_pi(uaddr, flags, NULL, 1);
	case FUTEX_WAIT_REQUEUE_PI:
		val3 = FUTEX_BITSET_MATCH_ANY;
		return futex_wait_requeue_pi(uaddr, flags, val, timeout, val3,
					     uaddr2);
	case FUTEX_CMP_REQUEUE_PI:
		return futex_requeue(uaddr, flags, uaddr2, val, val2, &val3, 1);
	}
	return -ENOSYS;
}


SYSCALL_DEFINE6(futex, u32 __user *, uaddr, int, op, u32, val,
		struct timespec __user *, utime, u32 __user *, uaddr2,
		u32, val3)
{
	struct timespec ts;
	ktime_t t, *tp = NULL;
	u32 val2 = 0;
	int cmd = op & FUTEX_CMD_MASK;

	if (utime && (cmd == FUTEX_WAIT || cmd == FUTEX_LOCK_PI ||
		      cmd == FUTEX_WAIT_BITSET ||
		      cmd == FUTEX_WAIT_REQUEUE_PI)) {
		if (unlikely(should_fail_futex(!(op & FUTEX_PRIVATE_FLAG))))
			return -EFAULT;
		if (copy_from_user(&ts, utime, sizeof(ts)) != 0)
			return -EFAULT;
		if (!timespec_valid(&ts))
			return -EINVAL;

		t = timespec_to_ktime(ts);
		if (cmd == FUTEX_WAIT)
			t = ktime_add_safe(ktime_get(), t);
		tp = &t;
	}
	/*
	 * requeue parameter in 'utime' if cmd == FUTEX_*_REQUEUE_*.
	 * number of waiters to wake in 'utime' if cmd == FUTEX_WAKE_OP.
	 */
	if (cmd == FUTEX_REQUEUE || cmd == FUTEX_CMP_REQUEUE ||
	    cmd == FUTEX_CMP_REQUEUE_PI || cmd == FUTEX_WAKE_OP)
		val2 = (u32) (unsigned long) utime;

	return do_futex(uaddr, op, val, tp, uaddr2, val2, val3);
}

static void __init futex_detect_cmpxchg(void)
{
#ifndef CONFIG_HAVE_FUTEX_CMPXCHG
	u32 curval;

	/*
	 * This will fail and we want it. Some arch implementations do
	 * runtime detection of the futex_atomic_cmpxchg_inatomic()
	 * functionality. We want to know that before we call in any
	 * of the complex code paths. Also we want to prevent
	 * registration of robust lists in that case. NULL is
	 * guaranteed to fault and we get -EFAULT on functional
	 * implementation, the non-functional ones will return
	 * -ENOSYS.
	 */
	if (cmpxchg_futex_value_locked(&curval, NULL, 0, 0) == -EFAULT)
		futex_cmpxchg_enabled = 1;
#endif
}

static int __init futex_init(void)
{
	unsigned int futex_shift;
	unsigned long i;

#if CONFIG_BASE_SMALL
	futex_hashsize = 16;
#else
	futex_hashsize = roundup_pow_of_two(256 * num_possible_cpus());
#endif

	futex_queues = alloc_large_system_hash("futex", sizeof(*futex_queues),
					       futex_hashsize, 0,
					       futex_hashsize < 256 ? HASH_SMALL : 0,
					       &futex_shift, NULL,
					       futex_hashsize, futex_hashsize);
	futex_hashsize = 1UL << futex_shift;

	futex_detect_cmpxchg();

	for (i = 0; i < futex_hashsize; i++) {
		atomic_set(&futex_queues[i].waiters, 0);
		plist_head_init(&futex_queues[i].chain);
		spin_lock_init(&futex_queues[i].lock);
	}

	return 0;
}
core_initcall(futex_init);<|MERGE_RESOLUTION|>--- conflicted
+++ resolved
@@ -2975,13 +2975,10 @@
 
 		spin_lock(&hb2->lock);
 		BUG_ON(&hb2->lock != q.lock_ptr);
-<<<<<<< HEAD
-=======
 		if (ret && !rt_mutex_cleanup_proxy_lock(pi_mutex, &rt_waiter))
 			ret = 0;
 
 		debug_rt_mutex_free_waiter(&rt_waiter);
->>>>>>> 4dedf3b6
 		/*
 		 * Fixup the pi_state owner and possibly acquire the lock if we
 		 * haven't already.
