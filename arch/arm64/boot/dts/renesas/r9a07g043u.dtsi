--- conflicted
+++ resolved
@@ -31,7 +31,6 @@
 			compatible = "cache";
 			cache-unified;
 			cache-size = <0x40000>;
-<<<<<<< HEAD
 			cache-level = <3>;
 		};
 	};
@@ -41,11 +40,6 @@
 		interrupts-extended = <&gic GIC_PPI 7 IRQ_TYPE_LEVEL_LOW>;
 	};
 
-=======
-		};
-	};
-
->>>>>>> e5cd595e
 	psci {
 		compatible = "arm,psci-1.0", "arm,psci-0.2";
 		method = "smc";
@@ -53,7 +47,6 @@
 
 	timer {
 		compatible = "arm,armv8-timer";
-<<<<<<< HEAD
 		interrupts-extended = <&gic GIC_PPI 13 IRQ_TYPE_LEVEL_LOW>,
 				      <&gic GIC_PPI 14 IRQ_TYPE_LEVEL_LOW>,
 				      <&gic GIC_PPI 11 IRQ_TYPE_LEVEL_LOW>,
@@ -65,15 +58,6 @@
 	interrupt-parent = <&irqc>;
 };
 
-=======
-		interrupts-extended = <&gic GIC_PPI 13 (GIC_CPU_MASK_SIMPLE(1) | IRQ_TYPE_LEVEL_LOW)>,
-				      <&gic GIC_PPI 14 (GIC_CPU_MASK_SIMPLE(1) | IRQ_TYPE_LEVEL_LOW)>,
-				      <&gic GIC_PPI 11 (GIC_CPU_MASK_SIMPLE(1) | IRQ_TYPE_LEVEL_LOW)>,
-				      <&gic GIC_PPI 10 (GIC_CPU_MASK_SIMPLE(1) | IRQ_TYPE_LEVEL_LOW)>;
-	};
-};
-
->>>>>>> e5cd595e
 &soc {
 	interrupt-parent = <&gic>;
 
@@ -125,9 +109,6 @@
 			     <SOC_PERIPHERAL_IRQ(473) IRQ_TYPE_LEVEL_HIGH>,
 			     <SOC_PERIPHERAL_IRQ(474) IRQ_TYPE_LEVEL_HIGH>,
 			     <SOC_PERIPHERAL_IRQ(475) IRQ_TYPE_LEVEL_HIGH>,
-<<<<<<< HEAD
-			     <SOC_PERIPHERAL_IRQ(25) IRQ_TYPE_EDGE_RISING>;
-=======
 			     <SOC_PERIPHERAL_IRQ(25) IRQ_TYPE_EDGE_RISING>,
 			     <SOC_PERIPHERAL_IRQ(34) IRQ_TYPE_EDGE_RISING>,
 			     <SOC_PERIPHERAL_IRQ(35) IRQ_TYPE_EDGE_RISING>,
@@ -135,7 +116,6 @@
 			     <SOC_PERIPHERAL_IRQ(37) IRQ_TYPE_EDGE_RISING>,
 			     <SOC_PERIPHERAL_IRQ(38) IRQ_TYPE_EDGE_RISING>,
 			     <SOC_PERIPHERAL_IRQ(39) IRQ_TYPE_EDGE_RISING>;
->>>>>>> e5cd595e
 		interrupt-names = "nmi",
 				  "irq0", "irq1", "irq2", "irq3",
 				  "irq4", "irq5", "irq6", "irq7",
@@ -147,13 +127,9 @@
 				  "tint20", "tint21", "tint22", "tint23",
 				  "tint24", "tint25", "tint26", "tint27",
 				  "tint28", "tint29", "tint30", "tint31",
-<<<<<<< HEAD
-				  "bus-err";
-=======
 				  "bus-err", "ec7tie1-0", "ec7tie2-0",
 				  "ec7tiovf-0", "ec7tie1-1", "ec7tie2-1",
 				  "ec7tiovf-1";
->>>>>>> e5cd595e
 		clocks = <&cpg CPG_MOD R9A07G043_IA55_CLK>,
 			<&cpg CPG_MOD R9A07G043_IA55_PCLK>;
 		clock-names = "clk", "pclk";
