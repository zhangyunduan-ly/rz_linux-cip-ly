* Renesas R-Car Display Unit (DU)

Required Properties:

  - compatible: must be one of the following.
    - "renesas,du-r8a7743" for R8A7743 (RZ/G1M) compatible DU
    - "renesas,du-r8a7745" for R8A7745 (RZ/G1E) compatible DU
    - "renesas,du-r8a774a1" for R8A774A1 (RZ/G2M) compatible DU
<<<<<<< HEAD
=======
    - "renesas,du-r8a774c0" for R8A774C0 (RZ/G2E) compatible DU
>>>>>>> 4b63cf5d
    - "renesas,du-r8a7779" for R8A7779 (R-Car H1) compatible DU
    - "renesas,du-r8a7790" for R8A7790 (R-Car H2) compatible DU
    - "renesas,du-r8a7791" for R8A7791 (R-Car M2-W) compatible DU
    - "renesas,du-r8a7792" for R8A7792 (R-Car V2H) compatible DU
    - "renesas,du-r8a7793" for R8A7793 (R-Car M2-N) compatible DU
    - "renesas,du-r8a7794" for R8A7794 (R-Car E2) compatible DU
    - "renesas,du-r8a7795" for R8A7795 (R-Car H3) compatible DU
    - "renesas,du-r8a7796" for R8A7796 (R-Car M3-W) compatible DU
    - "renesas,du-r8a77965" for R8A77965 (R-Car M3-N) compatible DU
    - "renesas,du-r8a77970" for R8A77970 (R-Car V3M) compatible DU
    - "renesas,du-r8a77995" for R8A77995 (R-Car D3) compatible DU

  - reg: the memory-mapped I/O registers base address and length

  - interrupts: Interrupt specifiers for the DU interrupts.

  - clocks: A list of phandles + clock-specifier pairs, one for each entry in
    the clock-names property.
  - clock-names: Name of the clocks. This property is model-dependent.
    - R8A7779 uses a single functional clock. The clock doesn't need to be
      named.
    - All other DU instances use one functional clock per channel The
      functional clocks must be named "du.x" with "x" being the channel
      numerical index.
    - In addition to the functional clocks, all DU versions also support
      externally supplied pixel clocks. Those clocks are optional. When
      supplied they must be named "dclkin.x" with "x" being the input clock
      numerical index.

  - vsps: A list of phandle and channel index tuples to the VSPs that handle
    the memory interfaces for the DU channels. The phandle identifies the VSP
    instance that serves the DU channel, and the channel index identifies the
    LIF instance in that VSP.

Required nodes:

The connections to the DU output video ports are modeled using the OF graph
bindings specified in Documentation/devicetree/bindings/graph.txt.

The following table lists for each supported model the port number
corresponding to each DU output.

                        Port0          Port1          Port2          Port3
-----------------------------------------------------------------------------
 R8A7743 (RZ/G1M)       DPAD 0         LVDS 0         -              -
 R8A7745 (RZ/G1E)       DPAD 0         DPAD 1         -              -
 R8A774A1 (RZ/G2M)      DPAD 0         HDMI 0         LVDS 0         -
<<<<<<< HEAD
=======
 R8A774C0 (RZ/G2E)      DPAD 0         LVDS 0         LVDS 1         -
>>>>>>> 4b63cf5d
 R8A7779 (R-Car H1)     DPAD 0         DPAD 1         -              -
 R8A7790 (R-Car H2)     DPAD 0         LVDS 0         LVDS 1         -
 R8A7791 (R-Car M2-W)   DPAD 0         LVDS 0         -              -
 R8A7792 (R-Car V2H)    DPAD 0         DPAD 1         -              -
 R8A7793 (R-Car M2-N)   DPAD 0         LVDS 0         -              -
 R8A7794 (R-Car E2)     DPAD 0         DPAD 1         -              -
 R8A7795 (R-Car H3)     DPAD 0         HDMI 0         HDMI 1         LVDS 0
 R8A7796 (R-Car M3-W)   DPAD 0         HDMI 0         LVDS 0         -
 R8A77965 (R-Car M3-N)  DPAD 0         HDMI 0         LVDS 0         -
 R8A77970 (R-Car V3M)   DPAD 0         LVDS 0         -              -
 R8A77995 (R-Car D3)    DPAD 0         LVDS 0         LVDS 1         -


Example: R8A7795 (R-Car H3) ES2.0 DU

	du: display@feb00000 {
		compatible = "renesas,du-r8a7795";
		reg = <0 0xfeb00000 0 0x80000>;
		interrupts = <GIC_SPI 256 IRQ_TYPE_LEVEL_HIGH>,
			     <GIC_SPI 268 IRQ_TYPE_LEVEL_HIGH>,
			     <GIC_SPI 269 IRQ_TYPE_LEVEL_HIGH>,
			     <GIC_SPI 270 IRQ_TYPE_LEVEL_HIGH>;
		clocks = <&cpg CPG_MOD 724>,
			 <&cpg CPG_MOD 723>,
			 <&cpg CPG_MOD 722>,
			 <&cpg CPG_MOD 721>;
		clock-names = "du.0", "du.1", "du.2", "du.3";
		vsps = <&vspd0 0>, <&vspd1 0>, <&vspd2 0>, <&vspd0 1>;

		ports {
			#address-cells = <1>;
			#size-cells = <0>;

			port@0 {
				reg = <0>;
				du_out_rgb: endpoint {
				};
			};
			port@1 {
				reg = <1>;
				du_out_hdmi0: endpoint {
					remote-endpoint = <&dw_hdmi0_in>;
				};
			};
			port@2 {
				reg = <2>;
				du_out_hdmi1: endpoint {
					remote-endpoint = <&dw_hdmi1_in>;
				};
			};
			port@3 {
				reg = <3>;
				du_out_lvds0: endpoint {
				};
			};
		};
	};<|MERGE_RESOLUTION|>--- conflicted
+++ resolved
@@ -6,10 +6,7 @@
     - "renesas,du-r8a7743" for R8A7743 (RZ/G1M) compatible DU
     - "renesas,du-r8a7745" for R8A7745 (RZ/G1E) compatible DU
     - "renesas,du-r8a774a1" for R8A774A1 (RZ/G2M) compatible DU
-<<<<<<< HEAD
-=======
     - "renesas,du-r8a774c0" for R8A774C0 (RZ/G2E) compatible DU
->>>>>>> 4b63cf5d
     - "renesas,du-r8a7779" for R8A7779 (R-Car H1) compatible DU
     - "renesas,du-r8a7790" for R8A7790 (R-Car H2) compatible DU
     - "renesas,du-r8a7791" for R8A7791 (R-Car M2-W) compatible DU
@@ -57,10 +54,7 @@
  R8A7743 (RZ/G1M)       DPAD 0         LVDS 0         -              -
  R8A7745 (RZ/G1E)       DPAD 0         DPAD 1         -              -
  R8A774A1 (RZ/G2M)      DPAD 0         HDMI 0         LVDS 0         -
-<<<<<<< HEAD
-=======
  R8A774C0 (RZ/G2E)      DPAD 0         LVDS 0         LVDS 1         -
->>>>>>> 4b63cf5d
  R8A7779 (R-Car H1)     DPAD 0         DPAD 1         -              -
  R8A7790 (R-Car H2)     DPAD 0         LVDS 0         LVDS 1         -
  R8A7791 (R-Car M2-W)   DPAD 0         LVDS 0         -              -
