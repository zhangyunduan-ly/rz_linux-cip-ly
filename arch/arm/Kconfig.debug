--- conflicted
+++ resolved
@@ -566,7 +566,6 @@
 
 	config DEBUG_RK3X_UART1
 		bool "Kernel low-level debugging messages via Rockchip RK3X UART1"
-<<<<<<< HEAD
 		depends on ARCH_ROCKCHIP
 		select DEBUG_UART_8250
 		help
@@ -585,26 +584,6 @@
 		bool "Kernel low-level debugging messages via Rockchip RK3X UART3"
 		depends on ARCH_ROCKCHIP
 		select DEBUG_UART_8250
-=======
-		depends on ARCH_ROCKCHIP
-		select DEBUG_UART_8250
-		help
-		  Say Y here if you want kernel low-level debugging support
-		  on Rockchip based platforms.
-
-	config DEBUG_RK3X_UART2
-		bool "Kernel low-level debugging messages via Rockchip RK3X UART2"
-		depends on ARCH_ROCKCHIP
-		select DEBUG_UART_8250
-		help
-		  Say Y here if you want kernel low-level debugging support
-		  on Rockchip based platforms.
-
-	config DEBUG_RK3X_UART3
-		bool "Kernel low-level debugging messages via Rockchip RK3X UART3"
-		depends on ARCH_ROCKCHIP
-		select DEBUG_UART_8250
->>>>>>> d8ec26d7
 		help
 		  Say Y here if you want kernel low-level debugging support
 		  on Rockchip based platforms.
@@ -695,7 +674,6 @@
 
 	config TEGRA_DEBUG_UARTA
 		bool "Kernel low-level debugging messages via Tegra UART A"
-<<<<<<< HEAD
 		depends on ARCH_TEGRA
 		select DEBUG_TEGRA_UART
 		help
@@ -730,42 +708,6 @@
 		bool "Kernel low-level debugging messages via Tegra UART E"
 		depends on ARCH_TEGRA
 		select DEBUG_TEGRA_UART
-=======
-		depends on ARCH_TEGRA
-		select DEBUG_TEGRA_UART
-		help
-		  Say Y here if you want kernel low-level debugging support
-		  on Tegra based platforms.
-
-	config TEGRA_DEBUG_UARTB
-		bool "Kernel low-level debugging messages via Tegra UART B"
-		depends on ARCH_TEGRA
-		select DEBUG_TEGRA_UART
-		help
-		  Say Y here if you want kernel low-level debugging support
-		  on Tegra based platforms.
-
-	config TEGRA_DEBUG_UARTC
-		bool "Kernel low-level debugging messages via Tegra UART C"
-		depends on ARCH_TEGRA
-		select DEBUG_TEGRA_UART
-		help
-		  Say Y here if you want kernel low-level debugging support
-		  on Tegra based platforms.
-
-	config TEGRA_DEBUG_UARTD
-		bool "Kernel low-level debugging messages via Tegra UART D"
-		depends on ARCH_TEGRA
-		select DEBUG_TEGRA_UART
-		help
-		  Say Y here if you want kernel low-level debugging support
-		  on Tegra based platforms.
-
-	config TEGRA_DEBUG_UARTE
-		bool "Kernel low-level debugging messages via Tegra UART E"
-		depends on ARCH_TEGRA
-		select DEBUG_TEGRA_UART
->>>>>>> d8ec26d7
 		help
 		  Say Y here if you want kernel low-level debugging support
 		  on Tegra based platforms.
@@ -786,26 +728,10 @@
 
 	config STIH41X_DEBUG_ASC2
 		bool "Use StiH415/416 ASC2 UART for low-level debug"
-<<<<<<< HEAD
 		depends on ARCH_STI
 		select DEBUG_STI_UART
 		help
 		  Say Y here if you want kernel low-level debugging support
-		  on STiH415/416 based platforms like b2000, which has
-		  default UART wired up to ASC2.
-
-		  If unsure, say N.
-
-	config STIH41X_DEBUG_SBC_ASC1
-		bool "Use StiH415/416 SBC ASC1 UART for low-level debug"
-=======
->>>>>>> d8ec26d7
-		depends on ARCH_STI
-		select DEBUG_STI_UART
-		help
-		  Say Y here if you want kernel low-level debugging support
-<<<<<<< HEAD
-=======
 		  on STiH415/416 based platforms like b2000, which has
 		  default UART wired up to ASC2.
 
@@ -817,7 +743,6 @@
 		select DEBUG_STI_UART
 		help
 		  Say Y here if you want kernel low-level debugging support
->>>>>>> d8ec26d7
 		  on STiH415/416 based platforms like b2020. which has
 		  default UART wired up to SBC ASC1.
 
@@ -930,8 +855,6 @@
 		  options; the platform specific options are deprecated
 		  and will be soon removed.
 
-<<<<<<< HEAD
-=======
 	config DEBUG_LL_UART_EFM32
 		bool "Kernel low-level debugging via efm32 UART"
 		depends on ARCH_EFM32
@@ -946,7 +869,6 @@
 		    0x4000e000 | UART0
 		    0x4000e400 | UART1
 
->>>>>>> d8ec26d7
 	config DEBUG_LL_UART_PL01X
 		bool "Kernel low-level debugging via ARM Ltd PL01x Primecell UART"
 		help
@@ -988,31 +910,21 @@
 config DEBUG_TEGRA_UART
 	bool
 	depends on ARCH_TEGRA
-<<<<<<< HEAD
 
 config DEBUG_STI_UART
 	bool
 	depends on ARCH_STI
-=======
-
-config DEBUG_STI_UART
-	bool
-	depends on ARCH_STI
 
 config DEBUG_MSM_UART
 	bool
 	depends on ARCH_MSM
->>>>>>> d8ec26d7
 
 config DEBUG_LL_INCLUDE
 	string
 	default "debug/8250.S" if DEBUG_LL_UART_8250 || DEBUG_UART_8250
 	default "debug/pl01x.S" if DEBUG_LL_UART_PL01X || DEBUG_UART_PL01X
 	default "debug/exynos.S" if DEBUG_EXYNOS_UART
-<<<<<<< HEAD
-=======
 	default "debug/efm32.S" if DEBUG_LL_UART_EFM32
->>>>>>> d8ec26d7
 	default "debug/icedcc.S" if DEBUG_ICEDCC
 	default "debug/imx.S" if DEBUG_IMX1_UART || \
 				 DEBUG_IMX25_UART || \
@@ -1023,25 +935,14 @@
 				 DEBUG_IMX53_UART ||\
 				 DEBUG_IMX6Q_UART || \
 				 DEBUG_IMX6SL_UART
-<<<<<<< HEAD
-	default "debug/msm.S" if DEBUG_MSM_UART1 || \
-				 DEBUG_MSM_UART2 || \
-				 DEBUG_MSM_UART3 || \
-				 DEBUG_MSM8660_UART || \
-				 DEBUG_MSM8960_UART
-=======
 	default "debug/msm.S" if DEBUG_MSM_UART
->>>>>>> d8ec26d7
 	default "debug/omap2plus.S" if DEBUG_OMAP2PLUS_UART
 	default "debug/sirf.S" if DEBUG_SIRFPRIMA2_UART1 || DEBUG_SIRFMARCO_UART1
 	default "debug/sti.S" if DEBUG_STI_UART
 	default "debug/tegra.S" if DEBUG_TEGRA_UART
 	default "debug/ux500.S" if DEBUG_UX500_UART
 	default "debug/vexpress.S" if DEBUG_VEXPRESS_UART0_DETECT
-<<<<<<< HEAD
-=======
 	default "debug/vf.S" if DEBUG_VF_UART
->>>>>>> d8ec26d7
 	default "debug/vt8500.S" if DEBUG_VT8500_UART0
 	default "debug/zynq.S" if DEBUG_ZYNQ_UART0 || DEBUG_ZYNQ_UART1
 	default "mach/debug-macro.S"
@@ -1087,10 +988,7 @@
 	default 0x20064000 if DEBUG_RK29_UART1 || DEBUG_RK3X_UART2
 	default 0x20068000 if DEBUG_RK29_UART2 || DEBUG_RK3X_UART3
 	default 0x20201000 if DEBUG_BCM2835
-<<<<<<< HEAD
-=======
 	default 0x4000e400 if DEBUG_LL_UART_EFM32
->>>>>>> d8ec26d7
 	default 0x40090000 if ARCH_LPC32XX
 	default 0x40100000 if DEBUG_PXA_UART1
 	default 0x42000000 if ARCH_GEMINI
@@ -1121,10 +1019,7 @@
 	default 0xfff36000 if DEBUG_HIGHBANK_UART
 	default 0xfffff700 if ARCH_IOP33X
 	depends on DEBUG_LL_UART_8250 || DEBUG_LL_UART_PL01X || \
-<<<<<<< HEAD
-=======
 		DEBUG_LL_UART_EFM32 || \
->>>>>>> d8ec26d7
 		DEBUG_UART_8250 || DEBUG_UART_PL01X
 
 config DEBUG_UART_VIRT
