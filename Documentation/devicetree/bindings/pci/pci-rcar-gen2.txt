Renesas AHB to PCI bridge
-------------------------

This is the bridge used internally to connect the USB controllers to the
AHB. There is one bridge instance per USB port connected to the internal
OHCI and EHCI controllers.

Required properties:
<<<<<<< HEAD
- compatible: "renesas,pci-r8a7743" for the R8A7743 SoC;
=======
- compatible: "renesas,pci-r8a7742" for the R8A7742 SoC;
	      "renesas,pci-r8a7743" for the R8A7743 SoC;
>>>>>>> c47314d1
	      "renesas,pci-r8a7744" for the R8A7744 SoC;
	      "renesas,pci-r8a7745" for the R8A7745 SoC;
	      "renesas,pci-r8a7790" for the R8A7790 SoC;
	      "renesas,pci-r8a7791" for the R8A7791 SoC;
	      "renesas,pci-r8a7794" for the R8A7794 SoC;
	      "renesas,pci-rcar-gen2" for a generic R-Car Gen2 compatible device


	      When compatible with the generic version, nodes must list the
	      SoC-specific version corresponding to the platform first
	      followed by the generic version.

- reg:	A list of physical regions to access the device: the first is
	the operational registers for the OHCI/EHCI controllers and the
	second is for the bridge configuration and control registers.
- interrupts: interrupt for the device.
- clocks: The reference to the device clock.
- bus-range: The PCI bus number range; as this is a single bus, the range
	     should be specified as the same value twice.
- #address-cells: must be 3.
- #size-cells: must be 2.
- #interrupt-cells: must be 1.
- interrupt-map: standard property used to define the mapping of the PCI
  interrupts to the GIC interrupts.
- interrupt-map-mask: standard property that helps to define the interrupt
  mapping.

Example SoC configuration:

	pci0: pci@ee090000  {
		compatible = "renesas,pci-r8a7790", "renesas,pci-rcar-gen2";
		clocks = <&mstp7_clks R8A7790_CLK_EHCI>;
		reg = <0x0 0xee090000 0x0 0xc00>,
		      <0x0 0xee080000 0x0 0x1100>;
		interrupts = <0 108 IRQ_TYPE_LEVEL_HIGH>;
		status = "disabled";

		bus-range = <0 0>;
		#address-cells = <3>;
		#size-cells = <2>;
		#interrupt-cells = <1>;
		interrupt-map-mask = <0xff00 0 0 0x7>;
		interrupt-map = <0x0000 0 0 1 &gic 0 108 IRQ_TYPE_LEVEL_HIGH
				 0x0800 0 0 1 &gic 0 108 IRQ_TYPE_LEVEL_HIGH
				 0x1000 0 0 2 &gic 0 108 IRQ_TYPE_LEVEL_HIGH>;

		pci@0,1 {
			reg = <0x800 0 0 0 0>;
			device_type = "pci";
			phys = <&usbphy 0 0>;
			phy-names = "usb";
		};

		pci@0,2 {
			reg = <0x1000 0 0 0 0>;
			device_type = "pci";
			phys = <&usbphy 0 0>;
			phy-names = "usb";
		};
	};

Example board setup:

&pci0 {
	status = "okay";
	pinctrl-0 = <&usb0_pins>;
	pinctrl-names = "default";
};<|MERGE_RESOLUTION|>--- conflicted
+++ resolved
@@ -6,12 +6,8 @@
 OHCI and EHCI controllers.
 
 Required properties:
-<<<<<<< HEAD
-- compatible: "renesas,pci-r8a7743" for the R8A7743 SoC;
-=======
 - compatible: "renesas,pci-r8a7742" for the R8A7742 SoC;
 	      "renesas,pci-r8a7743" for the R8A7743 SoC;
->>>>>>> c47314d1
 	      "renesas,pci-r8a7744" for the R8A7744 SoC;
 	      "renesas,pci-r8a7745" for the R8A7745 SoC;
 	      "renesas,pci-r8a7790" for the R8A7790 SoC;
