// SPDX-License-Identifier: GPL-2.0-or-later
/*
 *  video.c - ACPI Video Driver
 *
 *  Copyright (C) 2004 Luming Yu <luming.yu@intel.com>
 *  Copyright (C) 2004 Bruno Ducrot <ducrot@poupinou.org>
 *  Copyright (C) 2006 Thomas Tuttle <linux-kernel@ttuttle.net>
 */

#define pr_fmt(fmt) "ACPI: video: " fmt

#include <linux/kernel.h>
#include <linux/module.h>
#include <linux/init.h>
#include <linux/types.h>
#include <linux/list.h>
#include <linux/mutex.h>
#include <linux/input.h>
#include <linux/backlight.h>
#include <linux/thermal.h>
#include <linux/sort.h>
#include <linux/pci.h>
#include <linux/pci_ids.h>
#include <linux/slab.h>
#include <linux/dmi.h>
#include <linux/suspend.h>
#include <linux/acpi.h>
#include <acpi/video.h>
#include <linux/uaccess.h>

#define ACPI_VIDEO_BUS_NAME		"Video Bus"
#define ACPI_VIDEO_DEVICE_NAME		"Video Device"

#define MAX_NAME_LEN	20

MODULE_AUTHOR("Bruno Ducrot");
MODULE_DESCRIPTION("ACPI Video Driver");
MODULE_LICENSE("GPL");

static bool brightness_switch_enabled = true;
module_param(brightness_switch_enabled, bool, 0644);

/*
 * By default, we don't allow duplicate ACPI video bus devices
 * under the same VGA controller
 */
static bool allow_duplicates;
module_param(allow_duplicates, bool, 0644);

#define REPORT_OUTPUT_KEY_EVENTS		0x01
#define REPORT_BRIGHTNESS_KEY_EVENTS		0x02
static int report_key_events = -1;
module_param(report_key_events, int, 0644);
MODULE_PARM_DESC(report_key_events,
	"0: none, 1: output changes, 2: brightness changes, 3: all");

static int hw_changes_brightness = -1;
module_param(hw_changes_brightness, int, 0644);
MODULE_PARM_DESC(hw_changes_brightness,
	"Set this to 1 on buggy hw which changes the brightness itself when "
	"a hotkey is pressed: -1: auto, 0: normal 1: hw-changes-brightness");

/*
 * Whether the struct acpi_video_device_attrib::device_id_scheme bit should be
 * assumed even if not actually set.
 */
static bool device_id_scheme = false;
module_param(device_id_scheme, bool, 0444);

static int only_lcd = -1;
module_param(only_lcd, int, 0444);

/*
 * Display probing is known to take up to 5 seconds, so delay the fallback
 * backlight registration by 5 seconds + 3 seconds for some extra margin.
 */
static int register_backlight_delay = 8;
module_param(register_backlight_delay, int, 0444);
MODULE_PARM_DESC(register_backlight_delay,
	"Delay in seconds before doing fallback (non GPU driver triggered) "
	"backlight registration, set to 0 to disable.");

static bool may_report_brightness_keys;
static int register_count;
static DEFINE_MUTEX(register_count_mutex);
static DEFINE_MUTEX(video_list_lock);
static LIST_HEAD(video_bus_head);
static int acpi_video_bus_add(struct acpi_device *device);
static int acpi_video_bus_remove(struct acpi_device *device);
static void acpi_video_bus_notify(struct acpi_device *device, u32 event);
static void acpi_video_bus_register_backlight_work(struct work_struct *ignored);
static DECLARE_DELAYED_WORK(video_bus_register_backlight_work,
			    acpi_video_bus_register_backlight_work);

/*
 * Indices in the _BCL method response: the first two items are special,
 * the rest are all supported levels.
 *
 * See page 575 of the ACPI spec 3.0
 */
enum acpi_video_level_idx {
	ACPI_VIDEO_AC_LEVEL,		/* level when machine has full power */
	ACPI_VIDEO_BATTERY_LEVEL,	/* level when machine is on batteries */
	ACPI_VIDEO_FIRST_LEVEL,		/* actual supported levels begin here */
};

static const struct acpi_device_id video_device_ids[] = {
	{ACPI_VIDEO_HID, 0},
	{"", 0},
};
MODULE_DEVICE_TABLE(acpi, video_device_ids);

static struct acpi_driver acpi_video_bus = {
	.name = "video",
	.class = ACPI_VIDEO_CLASS,
	.ids = video_device_ids,
	.ops = {
		.add = acpi_video_bus_add,
		.remove = acpi_video_bus_remove,
		.notify = acpi_video_bus_notify,
		},
};

struct acpi_video_bus_flags {
	u8 multihead:1;		/* can switch video heads */
	u8 rom:1;		/* can retrieve a video rom */
	u8 post:1;		/* can configure the head to */
	u8 reserved:5;
};

struct acpi_video_bus_cap {
	u8 _DOS:1;		/* Enable/Disable output switching */
	u8 _DOD:1;		/* Enumerate all devices attached to display adapter */
	u8 _ROM:1;		/* Get ROM Data */
	u8 _GPD:1;		/* Get POST Device */
	u8 _SPD:1;		/* Set POST Device */
	u8 _VPO:1;		/* Video POST Options */
	u8 reserved:2;
};

struct acpi_video_device_attrib {
	u32 display_index:4;	/* A zero-based instance of the Display */
	u32 display_port_attachment:4;	/* This field differentiates the display type */
	u32 display_type:4;	/* Describe the specific type in use */
	u32 vendor_specific:4;	/* Chipset Vendor Specific */
	u32 bios_can_detect:1;	/* BIOS can detect the device */
	u32 depend_on_vga:1;	/* Non-VGA output device whose power is related to
				   the VGA device. */
	u32 pipe_id:3;		/* For VGA multiple-head devices. */
	u32 reserved:10;	/* Must be 0 */

	/*
	 * The device ID might not actually follow the scheme described by this
	 * struct acpi_video_device_attrib. If it does, then this bit
	 * device_id_scheme is set; otherwise, other fields should be ignored.
	 *
	 * (but also see the global flag device_id_scheme)
	 */
	u32 device_id_scheme:1;
};

struct acpi_video_enumerated_device {
	union {
		u32 int_val;
		struct acpi_video_device_attrib attrib;
	} value;
	struct acpi_video_device *bind_info;
};

struct acpi_video_bus {
	struct acpi_device *device;
	bool backlight_registered;
	u8 dos_setting;
	struct acpi_video_enumerated_device *attached_array;
	u8 attached_count;
	u8 child_count;
	struct acpi_video_bus_cap cap;
	struct acpi_video_bus_flags flags;
	struct list_head video_device_list;
	struct mutex device_list_lock;	/* protects video_device_list */
	struct list_head entry;
	struct input_dev *input;
	char phys[32];	/* for input device */
	struct notifier_block pm_nb;
};

struct acpi_video_device_flags {
	u8 crt:1;
	u8 lcd:1;
	u8 tvout:1;
	u8 dvi:1;
	u8 bios:1;
	u8 unknown:1;
	u8 notify:1;
	u8 reserved:1;
};

struct acpi_video_device_cap {
	u8 _ADR:1;		/* Return the unique ID */
	u8 _BCL:1;		/* Query list of brightness control levels supported */
	u8 _BCM:1;		/* Set the brightness level */
	u8 _BQC:1;		/* Get current brightness level */
	u8 _BCQ:1;		/* Some buggy BIOS uses _BCQ instead of _BQC */
	u8 _DDC:1;		/* Return the EDID for this device */
};

struct acpi_video_device {
	unsigned long device_id;
	struct acpi_video_device_flags flags;
	struct acpi_video_device_cap cap;
	struct list_head entry;
	struct delayed_work switch_brightness_work;
	int switch_brightness_event;
	struct acpi_video_bus *video;
	struct acpi_device *dev;
	struct acpi_video_device_brightness *brightness;
	struct backlight_device *backlight;
	struct thermal_cooling_device *cooling_dev;
};

static void acpi_video_device_notify(acpi_handle handle, u32 event, void *data);
static void acpi_video_device_rebind(struct acpi_video_bus *video);
static void acpi_video_device_bind(struct acpi_video_bus *video,
				   struct acpi_video_device *device);
static int acpi_video_device_enumerate(struct acpi_video_bus *video);
static int acpi_video_device_lcd_set_level(struct acpi_video_device *device,
			int level);
static int acpi_video_device_lcd_get_level_current(
			struct acpi_video_device *device,
			unsigned long long *level, bool raw);
static int acpi_video_get_next_level(struct acpi_video_device *device,
				     u32 level_current, u32 event);
static void acpi_video_switch_brightness(struct work_struct *work);

/* backlight device sysfs support */
static int acpi_video_get_brightness(struct backlight_device *bd)
{
	unsigned long long cur_level;
	int i;
	struct acpi_video_device *vd = bl_get_data(bd);

	if (acpi_video_device_lcd_get_level_current(vd, &cur_level, false))
		return -EINVAL;
	for (i = ACPI_VIDEO_FIRST_LEVEL; i < vd->brightness->count; i++) {
		if (vd->brightness->levels[i] == cur_level)
			return i - ACPI_VIDEO_FIRST_LEVEL;
	}
	return 0;
}

static int acpi_video_set_brightness(struct backlight_device *bd)
{
	int request_level = bd->props.brightness + ACPI_VIDEO_FIRST_LEVEL;
	struct acpi_video_device *vd = bl_get_data(bd);

	cancel_delayed_work(&vd->switch_brightness_work);
	return acpi_video_device_lcd_set_level(vd,
				vd->brightness->levels[request_level]);
}

static const struct backlight_ops acpi_backlight_ops = {
	.get_brightness = acpi_video_get_brightness,
	.update_status  = acpi_video_set_brightness,
};

/* thermal cooling device callbacks */
static int video_get_max_state(struct thermal_cooling_device *cooling_dev,
			       unsigned long *state)
{
	struct acpi_device *device = cooling_dev->devdata;
	struct acpi_video_device *video = acpi_driver_data(device);

	*state = video->brightness->count - ACPI_VIDEO_FIRST_LEVEL - 1;
	return 0;
}

static int video_get_cur_state(struct thermal_cooling_device *cooling_dev,
			       unsigned long *state)
{
	struct acpi_device *device = cooling_dev->devdata;
	struct acpi_video_device *video = acpi_driver_data(device);
	unsigned long long level;
	int offset;

	if (acpi_video_device_lcd_get_level_current(video, &level, false))
		return -EINVAL;
	for (offset = ACPI_VIDEO_FIRST_LEVEL; offset < video->brightness->count;
	     offset++)
		if (level == video->brightness->levels[offset]) {
			*state = video->brightness->count - offset - 1;
			return 0;
		}

	return -EINVAL;
}

static int
video_set_cur_state(struct thermal_cooling_device *cooling_dev, unsigned long state)
{
	struct acpi_device *device = cooling_dev->devdata;
	struct acpi_video_device *video = acpi_driver_data(device);
	int level;

	if (state >= video->brightness->count - ACPI_VIDEO_FIRST_LEVEL)
		return -EINVAL;

	state = video->brightness->count - state;
	level = video->brightness->levels[state - 1];
	return acpi_video_device_lcd_set_level(video, level);
}

static const struct thermal_cooling_device_ops video_cooling_ops = {
	.get_max_state = video_get_max_state,
	.get_cur_state = video_get_cur_state,
	.set_cur_state = video_set_cur_state,
};

/*
 * --------------------------------------------------------------------------
 *                             Video Management
 * --------------------------------------------------------------------------
 */

static int
acpi_video_device_lcd_query_levels(acpi_handle handle,
				   union acpi_object **levels)
{
	int status;
	struct acpi_buffer buffer = { ACPI_ALLOCATE_BUFFER, NULL };
	union acpi_object *obj;


	*levels = NULL;

	status = acpi_evaluate_object(handle, "_BCL", NULL, &buffer);
	if (ACPI_FAILURE(status))
		return status;
	obj = (union acpi_object *)buffer.pointer;
	if (!obj || (obj->type != ACPI_TYPE_PACKAGE)) {
		acpi_handle_info(handle, "Invalid _BCL data\n");
		status = -EFAULT;
		goto err;
	}

	*levels = obj;

	return 0;

err:
	kfree(buffer.pointer);

	return status;
}

static int
acpi_video_device_lcd_set_level(struct acpi_video_device *device, int level)
{
	int status;
	int state;

	status = acpi_execute_simple_method(device->dev->handle,
					    "_BCM", level);
	if (ACPI_FAILURE(status)) {
		acpi_handle_info(device->dev->handle, "_BCM evaluation failed\n");
		return -EIO;
	}

	device->brightness->curr = level;
	for (state = ACPI_VIDEO_FIRST_LEVEL; state < device->brightness->count;
	     state++)
		if (level == device->brightness->levels[state]) {
			if (device->backlight)
				device->backlight->props.brightness =
					state - ACPI_VIDEO_FIRST_LEVEL;
			return 0;
		}

	acpi_handle_info(device->dev->handle, "Current brightness invalid\n");
	return -EINVAL;
}

/*
 * For some buggy _BQC methods, we need to add a constant value to
 * the _BQC return value to get the actual current brightness level
 */

static int bqc_offset_aml_bug_workaround;
static int video_set_bqc_offset(const struct dmi_system_id *d)
{
	bqc_offset_aml_bug_workaround = 9;
	return 0;
}

static int video_set_device_id_scheme(const struct dmi_system_id *d)
{
	device_id_scheme = true;
	return 0;
}

static int video_enable_only_lcd(const struct dmi_system_id *d)
{
	only_lcd = true;
	return 0;
}

static int video_set_report_key_events(const struct dmi_system_id *id)
{
	if (report_key_events == -1)
		report_key_events = (uintptr_t)id->driver_data;
	return 0;
}

static int video_hw_changes_brightness(
	const struct dmi_system_id *d)
{
	if (hw_changes_brightness == -1)
		hw_changes_brightness = 1;
	return 0;
}

static const struct dmi_system_id video_dmi_table[] = {
	/*
	 * Broken _BQC workaround http://bugzilla.kernel.org/show_bug.cgi?id=13121
	 */
	{
	 .callback = video_set_bqc_offset,
	 .ident = "Acer Aspire 5720",
	 .matches = {
		DMI_MATCH(DMI_BOARD_VENDOR, "Acer"),
		DMI_MATCH(DMI_PRODUCT_NAME, "Aspire 5720"),
		},
	},
	{
	 .callback = video_set_bqc_offset,
	 .ident = "Acer Aspire 5710Z",
	 .matches = {
		DMI_MATCH(DMI_BOARD_VENDOR, "Acer"),
		DMI_MATCH(DMI_PRODUCT_NAME, "Aspire 5710Z"),
		},
	},
	{
	 .callback = video_set_bqc_offset,
	 .ident = "eMachines E510",
	 .matches = {
		DMI_MATCH(DMI_BOARD_VENDOR, "EMACHINES"),
		DMI_MATCH(DMI_PRODUCT_NAME, "eMachines E510"),
		},
	},
	{
	 .callback = video_set_bqc_offset,
	 .ident = "Acer Aspire 5315",
	 .matches = {
		DMI_MATCH(DMI_BOARD_VENDOR, "Acer"),
		DMI_MATCH(DMI_PRODUCT_NAME, "Aspire 5315"),
		},
	},
	{
	 .callback = video_set_bqc_offset,
	 .ident = "Acer Aspire 7720",
	 .matches = {
		DMI_MATCH(DMI_BOARD_VENDOR, "Acer"),
		DMI_MATCH(DMI_PRODUCT_NAME, "Aspire 7720"),
		},
	},

	/*
<<<<<<< HEAD
	 * Some machines have a broken acpi-video interface for brightness
	 * control, but still need an acpi_video_device_lcd_set_level() call
	 * on resume to turn the backlight power on.  We Enable backlight
	 * control on these systems, but do not register a backlight sysfs
	 * as brightness control does not work.
	 */
	{
	 /* https://bugzilla.kernel.org/show_bug.cgi?id=21012 */
	 .callback = video_disable_backlight_sysfs_if,
	 .ident = "Toshiba Portege R700",
	 .matches = {
		DMI_MATCH(DMI_SYS_VENDOR, "TOSHIBA"),
		DMI_MATCH(DMI_PRODUCT_NAME, "PORTEGE R700"),
		},
	},
	{
	 /* https://bugs.freedesktop.org/show_bug.cgi?id=82634 */
	 .callback = video_disable_backlight_sysfs_if,
	 .ident = "Toshiba Portege R830",
	 .matches = {
		DMI_MATCH(DMI_SYS_VENDOR, "TOSHIBA"),
		DMI_MATCH(DMI_PRODUCT_NAME, "PORTEGE R830"),
		},
	},
	{
	 /* https://bugzilla.kernel.org/show_bug.cgi?id=21012 */
	 .callback = video_disable_backlight_sysfs_if,
	 .ident = "Toshiba Satellite R830",
	 .matches = {
		DMI_MATCH(DMI_SYS_VENDOR, "TOSHIBA"),
		DMI_MATCH(DMI_PRODUCT_NAME, "SATELLITE R830"),
		},
	},
	{
	 .callback = video_disable_backlight_sysfs_if,
	 .ident = "Toshiba Satellite Z830",
	 .matches = {
		DMI_MATCH(DMI_SYS_VENDOR, "TOSHIBA"),
		DMI_MATCH(DMI_PRODUCT_NAME, "SATELLITE Z830"),
		},
	},
	{
	 .callback = video_disable_backlight_sysfs_if,
	 .ident = "Toshiba Portege Z830",
	 .matches = {
		DMI_MATCH(DMI_SYS_VENDOR, "TOSHIBA"),
		DMI_MATCH(DMI_PRODUCT_NAME, "PORTEGE Z830"),
		},
	},
	/*
=======
>>>>>>> 8d05fc03
	 * Some machine's _DOD IDs don't have bit 31(Device ID Scheme) set
	 * but the IDs actually follow the Device ID Scheme.
	 */
	{
	 /* https://bugzilla.kernel.org/show_bug.cgi?id=104121 */
	 .callback = video_set_device_id_scheme,
	 .ident = "ESPRIMO Mobile M9410",
	 .matches = {
		DMI_MATCH(DMI_SYS_VENDOR, "FUJITSU SIEMENS"),
		DMI_MATCH(DMI_PRODUCT_NAME, "ESPRIMO Mobile M9410"),
		},
	},
	/*
	 * Some machines have multiple video output devices, but only the one
	 * that is the type of LCD can do the backlight control so we should not
	 * register backlight interface for other video output devices.
	 */
	{
	 /* https://bugzilla.kernel.org/show_bug.cgi?id=104121 */
	 .callback = video_enable_only_lcd,
	 .ident = "ESPRIMO Mobile M9410",
	 .matches = {
		DMI_MATCH(DMI_SYS_VENDOR, "FUJITSU SIEMENS"),
		DMI_MATCH(DMI_PRODUCT_NAME, "ESPRIMO Mobile M9410"),
		},
	},
	/*
	 * Some machines report wrong key events on the acpi-bus, suppress
	 * key event reporting on these.  Note this is only intended to work
	 * around events which are plain wrong. In some cases we get double
	 * events, in this case acpi-video is considered the canonical source
	 * and the events from the other source should be filtered. E.g.
	 * by calling acpi_video_handles_brightness_key_presses() from the
	 * vendor acpi/wmi driver or by using /lib/udev/hwdb.d/60-keyboard.hwdb
	 */
	{
	 .callback = video_set_report_key_events,
	 .driver_data = (void *)((uintptr_t)REPORT_OUTPUT_KEY_EVENTS),
	 .ident = "Dell Vostro V131",
	 .matches = {
		DMI_MATCH(DMI_SYS_VENDOR, "Dell Inc."),
		DMI_MATCH(DMI_PRODUCT_NAME, "Vostro V131"),
		},
	},
	{
	 .callback = video_set_report_key_events,
	 .driver_data = (void *)((uintptr_t)REPORT_BRIGHTNESS_KEY_EVENTS),
	 .ident = "Dell Vostro 3350",
	 .matches = {
		DMI_MATCH(DMI_SYS_VENDOR, "Dell Inc."),
		DMI_MATCH(DMI_PRODUCT_NAME, "Vostro 3350"),
		},
	},
	/*
	 * Some machines change the brightness themselves when a brightness
	 * hotkey gets pressed, despite us telling them not to. In this case
	 * acpi_video_device_notify() should only call backlight_force_update(
	 * BACKLIGHT_UPDATE_HOTKEY) and not do anything else.
	 */
	{
	 /* https://bugzilla.kernel.org/show_bug.cgi?id=204077 */
	 .callback = video_hw_changes_brightness,
	 .ident = "Packard Bell EasyNote MZ35",
	 .matches = {
		DMI_MATCH(DMI_SYS_VENDOR, "Packard Bell"),
		DMI_MATCH(DMI_PRODUCT_NAME, "EasyNote MZ35"),
		},
	},
	{}
};

static unsigned long long
acpi_video_bqc_value_to_level(struct acpi_video_device *device,
			      unsigned long long bqc_value)
{
	unsigned long long level;

	if (device->brightness->flags._BQC_use_index) {
		/*
		 * _BQC returns an index that doesn't account for the first 2
		 * items with special meaning (see enum acpi_video_level_idx),
		 * so we need to compensate for that by offsetting ourselves
		 */
		if (device->brightness->flags._BCL_reversed)
			bqc_value = device->brightness->count -
				ACPI_VIDEO_FIRST_LEVEL - 1 - bqc_value;

		level = device->brightness->levels[bqc_value +
						   ACPI_VIDEO_FIRST_LEVEL];
	} else {
		level = bqc_value;
	}

	level += bqc_offset_aml_bug_workaround;

	return level;
}

static int
acpi_video_device_lcd_get_level_current(struct acpi_video_device *device,
					unsigned long long *level, bool raw)
{
	acpi_status status = AE_OK;
	int i;

	if (device->cap._BQC || device->cap._BCQ) {
		char *buf = device->cap._BQC ? "_BQC" : "_BCQ";

		status = acpi_evaluate_integer(device->dev->handle, buf,
						NULL, level);
		if (ACPI_SUCCESS(status)) {
			if (raw) {
				/*
				 * Caller has indicated he wants the raw
				 * value returned by _BQC, so don't furtherly
				 * mess with the value.
				 */
				return 0;
			}

			*level = acpi_video_bqc_value_to_level(device, *level);

			for (i = ACPI_VIDEO_FIRST_LEVEL;
			     i < device->brightness->count; i++)
				if (device->brightness->levels[i] == *level) {
					device->brightness->curr = *level;
					return 0;
				}
			/*
			 * BQC returned an invalid level.
			 * Stop using it.
			 */
			acpi_handle_info(device->dev->handle,
					 "%s returned an invalid level", buf);
			device->cap._BQC = device->cap._BCQ = 0;
		} else {
			/*
			 * Fixme:
			 * should we return an error or ignore this failure?
			 * dev->brightness->curr is a cached value which stores
			 * the correct current backlight level in most cases.
			 * ACPI video backlight still works w/ buggy _BQC.
			 * http://bugzilla.kernel.org/show_bug.cgi?id=12233
			 */
			acpi_handle_info(device->dev->handle,
					 "%s evaluation failed", buf);
			device->cap._BQC = device->cap._BCQ = 0;
		}
	}

	*level = device->brightness->curr;
	return 0;
}

static int
acpi_video_device_EDID(struct acpi_video_device *device,
		       union acpi_object **edid, ssize_t length)
{
	int status;
	struct acpi_buffer buffer = { ACPI_ALLOCATE_BUFFER, NULL };
	union acpi_object *obj;
	union acpi_object arg0 = { ACPI_TYPE_INTEGER };
	struct acpi_object_list args = { 1, &arg0 };


	*edid = NULL;

	if (!device)
		return -ENODEV;
	if (length == 128)
		arg0.integer.value = 1;
	else if (length == 256)
		arg0.integer.value = 2;
	else
		return -EINVAL;

	status = acpi_evaluate_object(device->dev->handle, "_DDC", &args, &buffer);
	if (ACPI_FAILURE(status))
		return -ENODEV;

	obj = buffer.pointer;

	if (obj && obj->type == ACPI_TYPE_BUFFER)
		*edid = obj;
	else {
		acpi_handle_info(device->dev->handle, "Invalid _DDC data\n");
		status = -EFAULT;
		kfree(obj);
	}

	return status;
}

/* bus */

/*
 *  Arg:
 *	video		: video bus device pointer
 *	bios_flag	:
 *		0.	The system BIOS should NOT automatically switch(toggle)
 *			the active display output.
 *		1.	The system BIOS should automatically switch (toggle) the
 *			active display output. No switch event.
 *		2.	The _DGS value should be locked.
 *		3.	The system BIOS should not automatically switch (toggle) the
 *			active display output, but instead generate the display switch
 *			event notify code.
 *	lcd_flag	:
 *		0.	The system BIOS should automatically control the brightness level
 *			of the LCD when:
 *			- the power changes from AC to DC (ACPI appendix B)
 *			- a brightness hotkey gets pressed (implied by Win7/8 backlight docs)
 *		1.	The system BIOS should NOT automatically control the brightness
 *			level of the LCD when:
 *			- the power changes from AC to DC (ACPI appendix B)
 *			- a brightness hotkey gets pressed (implied by Win7/8 backlight docs)
 *  Return Value:
 *		-EINVAL	wrong arg.
 */

static int
acpi_video_bus_DOS(struct acpi_video_bus *video, int bios_flag, int lcd_flag)
{
	acpi_status status;

	if (!video->cap._DOS)
		return 0;

	if (bios_flag < 0 || bios_flag > 3 || lcd_flag < 0 || lcd_flag > 1)
		return -EINVAL;
	video->dos_setting = (lcd_flag << 2) | bios_flag;
	status = acpi_execute_simple_method(video->device->handle, "_DOS",
					    (lcd_flag << 2) | bios_flag);
	if (ACPI_FAILURE(status))
		return -EIO;

	return 0;
}

/*
 * Simple comparison function used to sort backlight levels.
 */

static int
acpi_video_cmp_level(const void *a, const void *b)
{
	return *(int *)a - *(int *)b;
}

/*
 * Decides if _BQC/_BCQ for this system is usable
 *
 * We do this by changing the level first and then read out the current
 * brightness level, if the value does not match, find out if it is using
 * index. If not, clear the _BQC/_BCQ capability.
 */
static int acpi_video_bqc_quirk(struct acpi_video_device *device,
				int max_level, int current_level)
{
	struct acpi_video_device_brightness *br = device->brightness;
	int result;
	unsigned long long level;
	int test_level;

	/* don't mess with existing known broken systems */
	if (bqc_offset_aml_bug_workaround)
		return 0;

	/*
	 * Some systems always report current brightness level as maximum
	 * through _BQC, we need to test another value for them. However,
	 * there is a subtlety:
	 *
	 * If the _BCL package ordering is descending, the first level
	 * (br->levels[2]) is likely to be 0, and if the number of levels
	 * matches the number of steps, we might confuse a returned level to
	 * mean the index.
	 *
	 * For example:
	 *
	 *     current_level = max_level = 100
	 *     test_level = 0
	 *     returned level = 100
	 *
	 * In this case 100 means the level, not the index, and _BCM failed.
	 * Still, if the _BCL package ordering is descending, the index of
	 * level 0 is also 100, so we assume _BQC is indexed, when it's not.
	 *
	 * This causes all _BQC calls to return bogus values causing weird
	 * behavior from the user's perspective.  For example:
	 *
	 * xbacklight -set 10; xbacklight -set 20;
	 *
	 * would flash to 90% and then slowly down to the desired level (20).
	 *
	 * The solution is simple; test anything other than the first level
	 * (e.g. 1).
	 */
	test_level = current_level == max_level
		? br->levels[ACPI_VIDEO_FIRST_LEVEL + 1]
		: max_level;

	result = acpi_video_device_lcd_set_level(device, test_level);
	if (result)
		return result;

	result = acpi_video_device_lcd_get_level_current(device, &level, true);
	if (result)
		return result;

	if (level != test_level) {
		/* buggy _BQC found, need to find out if it uses index */
		if (level < br->count) {
			if (br->flags._BCL_reversed)
				level = br->count - ACPI_VIDEO_FIRST_LEVEL - 1 - level;
			if (br->levels[level + ACPI_VIDEO_FIRST_LEVEL] == test_level)
				br->flags._BQC_use_index = 1;
		}

		if (!br->flags._BQC_use_index)
			device->cap._BQC = device->cap._BCQ = 0;
	}

	return 0;
}

int acpi_video_get_levels(struct acpi_device *device,
			  struct acpi_video_device_brightness **dev_br,
			  int *pmax_level)
{
	union acpi_object *obj = NULL;
	int i, max_level = 0, count = 0, level_ac_battery = 0;
	union acpi_object *o;
	struct acpi_video_device_brightness *br = NULL;
	int result = 0;
	u32 value;

	if (ACPI_FAILURE(acpi_video_device_lcd_query_levels(device->handle, &obj))) {
		acpi_handle_debug(device->handle,
				  "Could not query available LCD brightness level\n");
		result = -ENODEV;
		goto out;
	}

	if (obj->package.count < ACPI_VIDEO_FIRST_LEVEL) {
		result = -EINVAL;
		goto out;
	}

	br = kzalloc(sizeof(*br), GFP_KERNEL);
	if (!br) {
		result = -ENOMEM;
		goto out;
	}

	/*
	 * Note that we have to reserve 2 extra items (ACPI_VIDEO_FIRST_LEVEL),
	 * in order to account for buggy BIOS which don't export the first two
	 * special levels (see below)
	 */
	br->levels = kmalloc_array(obj->package.count + ACPI_VIDEO_FIRST_LEVEL,
				   sizeof(*br->levels),
				   GFP_KERNEL);
	if (!br->levels) {
		result = -ENOMEM;
		goto out_free;
	}

	for (i = 0; i < obj->package.count; i++) {
		o = (union acpi_object *)&obj->package.elements[i];
		if (o->type != ACPI_TYPE_INTEGER) {
			acpi_handle_info(device->handle, "Invalid data\n");
			continue;
		}
		value = (u32) o->integer.value;
		/* Skip duplicate entries */
		if (count > ACPI_VIDEO_FIRST_LEVEL
		    && br->levels[count - 1] == value)
			continue;

		br->levels[count] = value;

		if (br->levels[count] > max_level)
			max_level = br->levels[count];
		count++;
	}

	/*
	 * some buggy BIOS don't export the levels
	 * when machine is on AC/Battery in _BCL package.
	 * In this case, the first two elements in _BCL packages
	 * are also supported brightness levels that OS should take care of.
	 */
	for (i = ACPI_VIDEO_FIRST_LEVEL; i < count; i++) {
		if (br->levels[i] == br->levels[ACPI_VIDEO_AC_LEVEL])
			level_ac_battery++;
		if (br->levels[i] == br->levels[ACPI_VIDEO_BATTERY_LEVEL])
			level_ac_battery++;
	}

	if (level_ac_battery < ACPI_VIDEO_FIRST_LEVEL) {
		level_ac_battery = ACPI_VIDEO_FIRST_LEVEL - level_ac_battery;
		br->flags._BCL_no_ac_battery_levels = 1;
		for (i = (count - 1 + level_ac_battery);
		     i >= ACPI_VIDEO_FIRST_LEVEL; i--)
			br->levels[i] = br->levels[i - level_ac_battery];
		count += level_ac_battery;
	} else if (level_ac_battery > ACPI_VIDEO_FIRST_LEVEL)
		acpi_handle_info(device->handle,
				 "Too many duplicates in _BCL package");

	/* Check if the _BCL package is in a reversed order */
	if (max_level == br->levels[ACPI_VIDEO_FIRST_LEVEL]) {
		br->flags._BCL_reversed = 1;
		sort(&br->levels[ACPI_VIDEO_FIRST_LEVEL],
		     count - ACPI_VIDEO_FIRST_LEVEL,
		     sizeof(br->levels[ACPI_VIDEO_FIRST_LEVEL]),
		     acpi_video_cmp_level, NULL);
	} else if (max_level != br->levels[count - 1])
		acpi_handle_info(device->handle,
				 "Found unordered _BCL package");

	br->count = count;
	*dev_br = br;
	if (pmax_level)
		*pmax_level = max_level;

out:
	kfree(obj);
	return result;
out_free:
	kfree(br);
	goto out;
}
EXPORT_SYMBOL(acpi_video_get_levels);

/*
 *  Arg:
 *	device	: video output device (LCD, CRT, ..)
 *
 *  Return Value:
 *	Maximum brightness level
 *
 *  Allocate and initialize device->brightness.
 */

static int
acpi_video_init_brightness(struct acpi_video_device *device)
{
	int i, max_level = 0;
	unsigned long long level, level_old;
	struct acpi_video_device_brightness *br = NULL;
	int result;

	result = acpi_video_get_levels(device->dev, &br, &max_level);
	if (result)
		return result;
	device->brightness = br;

	/* _BQC uses INDEX while _BCL uses VALUE in some laptops */
	br->curr = level = max_level;

	if (!device->cap._BQC)
		goto set_level;

	result = acpi_video_device_lcd_get_level_current(device,
							 &level_old, true);
	if (result)
		goto out_free_levels;

	result = acpi_video_bqc_quirk(device, max_level, level_old);
	if (result)
		goto out_free_levels;
	/*
	 * cap._BQC may get cleared due to _BQC is found to be broken
	 * in acpi_video_bqc_quirk, so check again here.
	 */
	if (!device->cap._BQC)
		goto set_level;

	level = acpi_video_bqc_value_to_level(device, level_old);
	/*
	 * On some buggy laptops, _BQC returns an uninitialized
	 * value when invoked for the first time, i.e.
	 * level_old is invalid (no matter whether it's a level
	 * or an index). Set the backlight to max_level in this case.
	 */
	for (i = ACPI_VIDEO_FIRST_LEVEL; i < br->count; i++)
		if (level == br->levels[i])
			break;
	if (i == br->count || !level)
		level = max_level;

set_level:
	result = acpi_video_device_lcd_set_level(device, level);
	if (result)
		goto out_free_levels;

	acpi_handle_debug(device->dev->handle, "found %d brightness levels\n",
			  br->count - ACPI_VIDEO_FIRST_LEVEL);

	return 0;

out_free_levels:
	kfree(br->levels);
	kfree(br);
	device->brightness = NULL;
	return result;
}

/*
 *  Arg:
 *	device	: video output device (LCD, CRT, ..)
 *
 *  Return Value:
 *	None
 *
 *  Find out all required AML methods defined under the output
 *  device.
 */

static void acpi_video_device_find_cap(struct acpi_video_device *device)
{
	if (acpi_has_method(device->dev->handle, "_ADR"))
		device->cap._ADR = 1;
	if (acpi_has_method(device->dev->handle, "_BCL"))
		device->cap._BCL = 1;
	if (acpi_has_method(device->dev->handle, "_BCM"))
		device->cap._BCM = 1;
	if (acpi_has_method(device->dev->handle, "_BQC")) {
		device->cap._BQC = 1;
	} else if (acpi_has_method(device->dev->handle, "_BCQ")) {
		acpi_handle_info(device->dev->handle,
				 "_BCQ is used instead of _BQC\n");
		device->cap._BCQ = 1;
	}

	if (acpi_has_method(device->dev->handle, "_DDC"))
		device->cap._DDC = 1;
}

/*
 *  Arg:
 *	device	: video output device (VGA)
 *
 *  Return Value:
 *	None
 *
 *  Find out all required AML methods defined under the video bus device.
 */

static void acpi_video_bus_find_cap(struct acpi_video_bus *video)
{
	if (acpi_has_method(video->device->handle, "_DOS"))
		video->cap._DOS = 1;
	if (acpi_has_method(video->device->handle, "_DOD"))
		video->cap._DOD = 1;
	if (acpi_has_method(video->device->handle, "_ROM"))
		video->cap._ROM = 1;
	if (acpi_has_method(video->device->handle, "_GPD"))
		video->cap._GPD = 1;
	if (acpi_has_method(video->device->handle, "_SPD"))
		video->cap._SPD = 1;
	if (acpi_has_method(video->device->handle, "_VPO"))
		video->cap._VPO = 1;
}

/*
 * Check whether the video bus device has required AML method to
 * support the desired features
 */

static int acpi_video_bus_check(struct acpi_video_bus *video)
{
	acpi_status status = -ENOENT;
	struct pci_dev *dev;

	if (!video)
		return -EINVAL;

	dev = acpi_get_pci_dev(video->device->handle);
	if (!dev)
		return -ENODEV;
	pci_dev_put(dev);

	/*
	 * Since there is no HID, CID and so on for VGA driver, we have
	 * to check well known required nodes.
	 */

	/* Does this device support video switching? */
	if (video->cap._DOS || video->cap._DOD) {
		if (!video->cap._DOS) {
			pr_info(FW_BUG "ACPI(%s) defines _DOD but not _DOS\n",
				acpi_device_bid(video->device));
		}
		video->flags.multihead = 1;
		status = 0;
	}

	/* Does this device support retrieving a video ROM? */
	if (video->cap._ROM) {
		video->flags.rom = 1;
		status = 0;
	}

	/* Does this device support configuring which video device to POST? */
	if (video->cap._GPD && video->cap._SPD && video->cap._VPO) {
		video->flags.post = 1;
		status = 0;
	}

	return status;
}

/*
 * --------------------------------------------------------------------------
 *                               Driver Interface
 * --------------------------------------------------------------------------
 */

/* device interface */
static struct acpi_video_device_attrib *
acpi_video_get_device_attr(struct acpi_video_bus *video, unsigned long device_id)
{
	struct acpi_video_enumerated_device *ids;
	int i;

	for (i = 0; i < video->attached_count; i++) {
		ids = &video->attached_array[i];
		if ((ids->value.int_val & 0xffff) == device_id)
			return &ids->value.attrib;
	}

	return NULL;
}

static int
acpi_video_get_device_type(struct acpi_video_bus *video,
			   unsigned long device_id)
{
	struct acpi_video_enumerated_device *ids;
	int i;

	for (i = 0; i < video->attached_count; i++) {
		ids = &video->attached_array[i];
		if ((ids->value.int_val & 0xffff) == device_id)
			return ids->value.int_val;
	}

	return 0;
}

static int acpi_video_bus_get_one_device(struct acpi_device *device, void *arg)
{
	struct acpi_video_bus *video = arg;
	struct acpi_video_device_attrib *attribute;
	struct acpi_video_device *data;
	unsigned long long device_id;
	acpi_status status;
	int device_type;

	status = acpi_evaluate_integer(device->handle, "_ADR", NULL, &device_id);
	/* Skip devices without _ADR instead of failing. */
	if (ACPI_FAILURE(status))
		goto exit;

	data = kzalloc(sizeof(struct acpi_video_device), GFP_KERNEL);
	if (!data) {
		dev_dbg(&device->dev, "Cannot attach\n");
		return -ENOMEM;
	}

	strcpy(acpi_device_name(device), ACPI_VIDEO_DEVICE_NAME);
	strcpy(acpi_device_class(device), ACPI_VIDEO_CLASS);
	device->driver_data = data;

	data->device_id = device_id;
	data->video = video;
	data->dev = device;
	INIT_DELAYED_WORK(&data->switch_brightness_work,
			  acpi_video_switch_brightness);

	attribute = acpi_video_get_device_attr(video, device_id);

	if (attribute && (attribute->device_id_scheme || device_id_scheme)) {
		switch (attribute->display_type) {
		case ACPI_VIDEO_DISPLAY_CRT:
			data->flags.crt = 1;
			break;
		case ACPI_VIDEO_DISPLAY_TV:
			data->flags.tvout = 1;
			break;
		case ACPI_VIDEO_DISPLAY_DVI:
			data->flags.dvi = 1;
			break;
		case ACPI_VIDEO_DISPLAY_LCD:
			data->flags.lcd = 1;
			break;
		default:
			data->flags.unknown = 1;
			break;
		}
		if (attribute->bios_can_detect)
			data->flags.bios = 1;
	} else {
		/* Check for legacy IDs */
		device_type = acpi_video_get_device_type(video, device_id);
		/* Ignore bits 16 and 18-20 */
		switch (device_type & 0xffe2ffff) {
		case ACPI_VIDEO_DISPLAY_LEGACY_MONITOR:
			data->flags.crt = 1;
			break;
		case ACPI_VIDEO_DISPLAY_LEGACY_PANEL:
			data->flags.lcd = 1;
			break;
		case ACPI_VIDEO_DISPLAY_LEGACY_TV:
			data->flags.tvout = 1;
			break;
		default:
			data->flags.unknown = 1;
		}
	}

	acpi_video_device_bind(video, data);
	acpi_video_device_find_cap(data);

	if (data->cap._BCM && data->cap._BCL)
		may_report_brightness_keys = true;

	mutex_lock(&video->device_list_lock);
	list_add_tail(&data->entry, &video->video_device_list);
	mutex_unlock(&video->device_list_lock);

exit:
	video->child_count++;
	return 0;
}

/*
 *  Arg:
 *	video	: video bus device
 *
 *  Return:
 *	none
 *
 *  Enumerate the video device list of the video bus,
 *  bind the ids with the corresponding video devices
 *  under the video bus.
 */

static void acpi_video_device_rebind(struct acpi_video_bus *video)
{
	struct acpi_video_device *dev;

	mutex_lock(&video->device_list_lock);

	list_for_each_entry(dev, &video->video_device_list, entry)
		acpi_video_device_bind(video, dev);

	mutex_unlock(&video->device_list_lock);
}

/*
 *  Arg:
 *	video	: video bus device
 *	device	: video output device under the video
 *		bus
 *
 *  Return:
 *	none
 *
 *  Bind the ids with the corresponding video devices
 *  under the video bus.
 */

static void
acpi_video_device_bind(struct acpi_video_bus *video,
		       struct acpi_video_device *device)
{
	struct acpi_video_enumerated_device *ids;
	int i;

	for (i = 0; i < video->attached_count; i++) {
		ids = &video->attached_array[i];
		if (device->device_id == (ids->value.int_val & 0xffff)) {
			ids->bind_info = device;
			acpi_handle_debug(video->device->handle, "%s: %d\n",
					  __func__, i);
		}
	}
}

static bool acpi_video_device_in_dod(struct acpi_video_device *device)
{
	struct acpi_video_bus *video = device->video;
	int i;

	/*
	 * If we have a broken _DOD or we have more than 8 output devices
	 * under the graphics controller node that we can't proper deal with
	 * in the operation region code currently, no need to test.
	 */
	if (!video->attached_count || video->child_count > 8)
		return true;

	for (i = 0; i < video->attached_count; i++) {
		if ((video->attached_array[i].value.int_val & 0xfff) ==
		    (device->device_id & 0xfff))
			return true;
	}

	return false;
}

/*
 *  Arg:
 *	video	: video bus device
 *
 *  Return:
 *	< 0	: error
 *
 *  Call _DOD to enumerate all devices attached to display adapter
 *
 */

static int acpi_video_device_enumerate(struct acpi_video_bus *video)
{
	int status;
	int count;
	int i;
	struct acpi_video_enumerated_device *active_list;
	struct acpi_buffer buffer = { ACPI_ALLOCATE_BUFFER, NULL };
	union acpi_object *dod = NULL;
	union acpi_object *obj;

	if (!video->cap._DOD)
		return AE_NOT_EXIST;

	status = acpi_evaluate_object(video->device->handle, "_DOD", NULL, &buffer);
	if (ACPI_FAILURE(status)) {
		acpi_handle_info(video->device->handle,
				 "_DOD evaluation failed: %s\n",
				 acpi_format_exception(status));
		return status;
	}

	dod = buffer.pointer;
	if (!dod || (dod->type != ACPI_TYPE_PACKAGE)) {
		acpi_handle_info(video->device->handle, "Invalid _DOD data\n");
		status = -EFAULT;
		goto out;
	}

	acpi_handle_debug(video->device->handle, "Found %d video heads in _DOD\n",
			  dod->package.count);

	active_list = kcalloc(1 + dod->package.count,
			      sizeof(struct acpi_video_enumerated_device),
			      GFP_KERNEL);
	if (!active_list) {
		status = -ENOMEM;
		goto out;
	}

	count = 0;
	for (i = 0; i < dod->package.count; i++) {
		obj = &dod->package.elements[i];

		if (obj->type != ACPI_TYPE_INTEGER) {
			acpi_handle_info(video->device->handle,
					 "Invalid _DOD data in element %d\n", i);
			continue;
		}

		active_list[count].value.int_val = obj->integer.value;
		active_list[count].bind_info = NULL;

		acpi_handle_debug(video->device->handle,
				  "_DOD element[%d] = %d\n", i,
				  (int)obj->integer.value);

		count++;
	}

	kfree(video->attached_array);

	video->attached_array = active_list;
	video->attached_count = count;

out:
	kfree(buffer.pointer);
	return status;
}

static int
acpi_video_get_next_level(struct acpi_video_device *device,
			  u32 level_current, u32 event)
{
	int min, max, min_above, max_below, i, l, delta = 255;
	max = max_below = 0;
	min = min_above = 255;
	/* Find closest level to level_current */
	for (i = ACPI_VIDEO_FIRST_LEVEL; i < device->brightness->count; i++) {
		l = device->brightness->levels[i];
		if (abs(l - level_current) < abs(delta)) {
			delta = l - level_current;
			if (!delta)
				break;
		}
	}
	/* Adjust level_current to closest available level */
	level_current += delta;
	for (i = ACPI_VIDEO_FIRST_LEVEL; i < device->brightness->count; i++) {
		l = device->brightness->levels[i];
		if (l < min)
			min = l;
		if (l > max)
			max = l;
		if (l < min_above && l > level_current)
			min_above = l;
		if (l > max_below && l < level_current)
			max_below = l;
	}

	switch (event) {
	case ACPI_VIDEO_NOTIFY_CYCLE_BRIGHTNESS:
		return (level_current < max) ? min_above : min;
	case ACPI_VIDEO_NOTIFY_INC_BRIGHTNESS:
		return (level_current < max) ? min_above : max;
	case ACPI_VIDEO_NOTIFY_DEC_BRIGHTNESS:
		return (level_current > min) ? max_below : min;
	case ACPI_VIDEO_NOTIFY_ZERO_BRIGHTNESS:
	case ACPI_VIDEO_NOTIFY_DISPLAY_OFF:
		return 0;
	default:
		return level_current;
	}
}

static void
acpi_video_switch_brightness(struct work_struct *work)
{
	struct acpi_video_device *device = container_of(to_delayed_work(work),
			     struct acpi_video_device, switch_brightness_work);
	unsigned long long level_current, level_next;
	int event = device->switch_brightness_event;
	int result = -EINVAL;

	/* no warning message if acpi_backlight=vendor or a quirk is used */
	if (!device->backlight)
		return;

	if (!device->brightness)
		goto out;

	result = acpi_video_device_lcd_get_level_current(device,
							 &level_current,
							 false);
	if (result)
		goto out;

	level_next = acpi_video_get_next_level(device, level_current, event);

	result = acpi_video_device_lcd_set_level(device, level_next);

	if (!result)
		backlight_force_update(device->backlight,
				       BACKLIGHT_UPDATE_HOTKEY);

out:
	if (result)
		acpi_handle_info(device->dev->handle,
				 "Failed to switch brightness\n");
}

int acpi_video_get_edid(struct acpi_device *device, int type, int device_id,
			void **edid)
{
	struct acpi_video_bus *video;
	struct acpi_video_device *video_device;
	union acpi_object *buffer = NULL;
	acpi_status status;
	int i, length;

	if (!device || !acpi_driver_data(device))
		return -EINVAL;

	video = acpi_driver_data(device);

	for (i = 0; i < video->attached_count; i++) {
		video_device = video->attached_array[i].bind_info;
		length = 256;

		if (!video_device)
			continue;

		if (!video_device->cap._DDC)
			continue;

		if (type) {
			switch (type) {
			case ACPI_VIDEO_DISPLAY_CRT:
				if (!video_device->flags.crt)
					continue;
				break;
			case ACPI_VIDEO_DISPLAY_TV:
				if (!video_device->flags.tvout)
					continue;
				break;
			case ACPI_VIDEO_DISPLAY_DVI:
				if (!video_device->flags.dvi)
					continue;
				break;
			case ACPI_VIDEO_DISPLAY_LCD:
				if (!video_device->flags.lcd)
					continue;
				break;
			}
		} else if (video_device->device_id != device_id) {
			continue;
		}

		status = acpi_video_device_EDID(video_device, &buffer, length);

		if (ACPI_FAILURE(status) || !buffer ||
		    buffer->type != ACPI_TYPE_BUFFER) {
			length = 128;
			status = acpi_video_device_EDID(video_device, &buffer,
							length);
			if (ACPI_FAILURE(status) || !buffer ||
			    buffer->type != ACPI_TYPE_BUFFER) {
				continue;
			}
		}

		*edid = buffer->buffer.pointer;
		return length;
	}

	return -ENODEV;
}
EXPORT_SYMBOL(acpi_video_get_edid);

static int
acpi_video_bus_get_devices(struct acpi_video_bus *video,
			   struct acpi_device *device)
{
	/*
	 * There are systems where video module known to work fine regardless
	 * of broken _DOD and ignoring returned value here doesn't cause
	 * any issues later.
	 */
	acpi_video_device_enumerate(video);

	return acpi_dev_for_each_child(device, acpi_video_bus_get_one_device, video);
}

/* acpi_video interface */

/*
 * Win8 requires setting bit2 of _DOS to let firmware know it shouldn't
 * perform any automatic brightness change on receiving a notification.
 */
static int acpi_video_bus_start_devices(struct acpi_video_bus *video)
{
	return acpi_video_bus_DOS(video, 0,
				  acpi_osi_is_win8() ? 1 : 0);
}

static int acpi_video_bus_stop_devices(struct acpi_video_bus *video)
{
	return acpi_video_bus_DOS(video, 0,
				  acpi_osi_is_win8() ? 0 : 1);
}

static void acpi_video_bus_notify(struct acpi_device *device, u32 event)
{
	struct acpi_video_bus *video = acpi_driver_data(device);
	struct input_dev *input;
	int keycode = 0;

	if (!video || !video->input)
		return;

	input = video->input;

	switch (event) {
	case ACPI_VIDEO_NOTIFY_SWITCH:	/* User requested a switch,
					 * most likely via hotkey. */
		keycode = KEY_SWITCHVIDEOMODE;
		break;

	case ACPI_VIDEO_NOTIFY_PROBE:	/* User plugged in or removed a video
					 * connector. */
		acpi_video_device_enumerate(video);
		acpi_video_device_rebind(video);
		keycode = KEY_SWITCHVIDEOMODE;
		break;

	case ACPI_VIDEO_NOTIFY_CYCLE:	/* Cycle Display output hotkey pressed. */
		keycode = KEY_SWITCHVIDEOMODE;
		break;
	case ACPI_VIDEO_NOTIFY_NEXT_OUTPUT:	/* Next Display output hotkey pressed. */
		keycode = KEY_VIDEO_NEXT;
		break;
	case ACPI_VIDEO_NOTIFY_PREV_OUTPUT:	/* previous Display output hotkey pressed. */
		keycode = KEY_VIDEO_PREV;
		break;

	default:
		acpi_handle_debug(device->handle, "Unsupported event [0x%x]\n",
				  event);
		break;
	}

	if (acpi_notifier_call_chain(device, event, 0))
		/* Something vetoed the keypress. */
		keycode = 0;

	if (keycode && (report_key_events & REPORT_OUTPUT_KEY_EVENTS)) {
		input_report_key(input, keycode, 1);
		input_sync(input);
		input_report_key(input, keycode, 0);
		input_sync(input);
	}
}

static void brightness_switch_event(struct acpi_video_device *video_device,
				    u32 event)
{
	if (!brightness_switch_enabled)
		return;

	video_device->switch_brightness_event = event;
	schedule_delayed_work(&video_device->switch_brightness_work, HZ / 10);
}

static void acpi_video_device_notify(acpi_handle handle, u32 event, void *data)
{
	struct acpi_video_device *video_device = data;
	struct acpi_device *device = NULL;
	struct acpi_video_bus *bus;
	struct input_dev *input;
	int keycode = 0;

	if (!video_device)
		return;

	device = video_device->dev;
	bus = video_device->video;
	input = bus->input;

	if (hw_changes_brightness > 0) {
		if (video_device->backlight)
			backlight_force_update(video_device->backlight,
					       BACKLIGHT_UPDATE_HOTKEY);
		acpi_notifier_call_chain(device, event, 0);
		return;
	}

	switch (event) {
	case ACPI_VIDEO_NOTIFY_CYCLE_BRIGHTNESS:	/* Cycle brightness */
		brightness_switch_event(video_device, event);
		keycode = KEY_BRIGHTNESS_CYCLE;
		break;
	case ACPI_VIDEO_NOTIFY_INC_BRIGHTNESS:	/* Increase brightness */
		brightness_switch_event(video_device, event);
		keycode = KEY_BRIGHTNESSUP;
		break;
	case ACPI_VIDEO_NOTIFY_DEC_BRIGHTNESS:	/* Decrease brightness */
		brightness_switch_event(video_device, event);
		keycode = KEY_BRIGHTNESSDOWN;
		break;
	case ACPI_VIDEO_NOTIFY_ZERO_BRIGHTNESS:	/* zero brightness */
		brightness_switch_event(video_device, event);
		keycode = KEY_BRIGHTNESS_ZERO;
		break;
	case ACPI_VIDEO_NOTIFY_DISPLAY_OFF:	/* display device off */
		brightness_switch_event(video_device, event);
		keycode = KEY_DISPLAY_OFF;
		break;
	default:
		acpi_handle_debug(handle, "Unsupported event [0x%x]\n", event);
		break;
	}

	if (keycode)
		may_report_brightness_keys = true;

	acpi_notifier_call_chain(device, event, 0);

	if (keycode && (report_key_events & REPORT_BRIGHTNESS_KEY_EVENTS)) {
		input_report_key(input, keycode, 1);
		input_sync(input);
		input_report_key(input, keycode, 0);
		input_sync(input);
	}
}

static int acpi_video_resume(struct notifier_block *nb,
				unsigned long val, void *ign)
{
	struct acpi_video_bus *video;
	struct acpi_video_device *video_device;
	int i;

	switch (val) {
	case PM_POST_HIBERNATION:
	case PM_POST_SUSPEND:
	case PM_POST_RESTORE:
		video = container_of(nb, struct acpi_video_bus, pm_nb);

		dev_info(&video->device->dev, "Restoring backlight state\n");

		for (i = 0; i < video->attached_count; i++) {
			video_device = video->attached_array[i].bind_info;
			if (video_device && video_device->brightness)
				acpi_video_device_lcd_set_level(video_device,
						video_device->brightness->curr);
		}

		return NOTIFY_OK;
	}
	return NOTIFY_DONE;
}

static acpi_status
acpi_video_bus_match(acpi_handle handle, u32 level, void *context,
			void **return_value)
{
	struct acpi_device *device = context;
	struct acpi_device *sibling;

	if (handle == device->handle)
		return AE_CTRL_TERMINATE;

	sibling = acpi_fetch_acpi_dev(handle);
	if (!sibling)
		return AE_OK;

	if (!strcmp(acpi_device_name(sibling), ACPI_VIDEO_BUS_NAME))
			return AE_ALREADY_EXISTS;

	return AE_OK;
}

static void acpi_video_dev_register_backlight(struct acpi_video_device *device)
{
	struct backlight_properties props;
	struct pci_dev *pdev;
	acpi_handle acpi_parent;
	struct device *parent = NULL;
	int result;
	static int count;
	char *name;

	result = acpi_video_init_brightness(device);
	if (result)
		return;

	name = kasprintf(GFP_KERNEL, "acpi_video%d", count);
	if (!name)
		return;
	count++;

	acpi_get_parent(device->dev->handle, &acpi_parent);

	pdev = acpi_get_pci_dev(acpi_parent);
	if (pdev) {
		parent = &pdev->dev;
		pci_dev_put(pdev);
	}

	memset(&props, 0, sizeof(struct backlight_properties));
	props.type = BACKLIGHT_FIRMWARE;
	props.max_brightness =
		device->brightness->count - ACPI_VIDEO_FIRST_LEVEL - 1;
	device->backlight = backlight_device_register(name,
						      parent,
						      device,
						      &acpi_backlight_ops,
						      &props);
	kfree(name);
	if (IS_ERR(device->backlight)) {
		device->backlight = NULL;
		return;
	}

	/*
	 * Save current brightness level in case we have to restore it
	 * before acpi_video_device_lcd_set_level() is called next time.
	 */
	device->backlight->props.brightness =
			acpi_video_get_brightness(device->backlight);

	device->cooling_dev = thermal_cooling_device_register("LCD",
				device->dev, &video_cooling_ops);
	if (IS_ERR(device->cooling_dev)) {
		/*
		 * Set cooling_dev to NULL so we don't crash trying to free it.
		 * Also, why the hell we are returning early and not attempt to
		 * register video output if cooling device registration failed?
		 * -- dtor
		 */
		device->cooling_dev = NULL;
		return;
	}

	dev_info(&device->dev->dev, "registered as cooling_device%d\n",
		 device->cooling_dev->id);
	result = sysfs_create_link(&device->dev->dev.kobj,
			&device->cooling_dev->device.kobj,
			"thermal_cooling");
	if (result)
		pr_info("sysfs link creation failed\n");

	result = sysfs_create_link(&device->cooling_dev->device.kobj,
			&device->dev->dev.kobj, "device");
	if (result)
		pr_info("Reverse sysfs link creation failed\n");
}

static void acpi_video_run_bcl_for_osi(struct acpi_video_bus *video)
{
	struct acpi_video_device *dev;
	union acpi_object *levels;

	mutex_lock(&video->device_list_lock);
	list_for_each_entry(dev, &video->video_device_list, entry) {
		if (!acpi_video_device_lcd_query_levels(dev->dev->handle, &levels))
			kfree(levels);
	}
	mutex_unlock(&video->device_list_lock);
}

static bool acpi_video_should_register_backlight(struct acpi_video_device *dev)
{
	/*
	 * Do not create backlight device for video output
	 * device that is not in the enumerated list.
	 */
	if (!acpi_video_device_in_dod(dev)) {
		dev_dbg(&dev->dev->dev, "not in _DOD list, ignore\n");
		return false;
	}

	if (only_lcd)
		return dev->flags.lcd;
	return true;
}

static int acpi_video_bus_register_backlight(struct acpi_video_bus *video)
{
	struct acpi_video_device *dev;

	if (video->backlight_registered)
		return 0;

	if (acpi_video_get_backlight_type() != acpi_backlight_video)
		return 0;

	mutex_lock(&video->device_list_lock);
	list_for_each_entry(dev, &video->video_device_list, entry) {
		if (acpi_video_should_register_backlight(dev))
			acpi_video_dev_register_backlight(dev);
	}
	mutex_unlock(&video->device_list_lock);

	video->backlight_registered = true;

	video->pm_nb.notifier_call = acpi_video_resume;
	video->pm_nb.priority = 0;
	return register_pm_notifier(&video->pm_nb);
}

static void acpi_video_dev_unregister_backlight(struct acpi_video_device *device)
{
	if (device->backlight) {
		backlight_device_unregister(device->backlight);
		device->backlight = NULL;
	}
	if (device->brightness) {
		kfree(device->brightness->levels);
		kfree(device->brightness);
		device->brightness = NULL;
	}
	if (device->cooling_dev) {
		sysfs_remove_link(&device->dev->dev.kobj, "thermal_cooling");
		sysfs_remove_link(&device->cooling_dev->device.kobj, "device");
		thermal_cooling_device_unregister(device->cooling_dev);
		device->cooling_dev = NULL;
	}
}

static int acpi_video_bus_unregister_backlight(struct acpi_video_bus *video)
{
	struct acpi_video_device *dev;
	int error;

	if (!video->backlight_registered)
		return 0;

	error = unregister_pm_notifier(&video->pm_nb);

	mutex_lock(&video->device_list_lock);
	list_for_each_entry(dev, &video->video_device_list, entry)
		acpi_video_dev_unregister_backlight(dev);
	mutex_unlock(&video->device_list_lock);

	video->backlight_registered = false;

	return error;
}

static void acpi_video_dev_add_notify_handler(struct acpi_video_device *device)
{
	acpi_status status;
	struct acpi_device *adev = device->dev;

	status = acpi_install_notify_handler(adev->handle, ACPI_DEVICE_NOTIFY,
					     acpi_video_device_notify, device);
	if (ACPI_FAILURE(status))
		dev_err(&adev->dev, "Error installing notify handler\n");
	else
		device->flags.notify = 1;
}

static int acpi_video_bus_add_notify_handler(struct acpi_video_bus *video)
{
	struct input_dev *input;
	struct acpi_video_device *dev;
	int error;

	video->input = input = input_allocate_device();
	if (!input) {
		error = -ENOMEM;
		goto out;
	}

	error = acpi_video_bus_start_devices(video);
	if (error)
		goto err_free_input;

	snprintf(video->phys, sizeof(video->phys),
			"%s/video/input0", acpi_device_hid(video->device));

	input->name = acpi_device_name(video->device);
	input->phys = video->phys;
	input->id.bustype = BUS_HOST;
	input->id.product = 0x06;
	input->dev.parent = &video->device->dev;
	input->evbit[0] = BIT(EV_KEY);
	set_bit(KEY_SWITCHVIDEOMODE, input->keybit);
	set_bit(KEY_VIDEO_NEXT, input->keybit);
	set_bit(KEY_VIDEO_PREV, input->keybit);
	set_bit(KEY_BRIGHTNESS_CYCLE, input->keybit);
	set_bit(KEY_BRIGHTNESSUP, input->keybit);
	set_bit(KEY_BRIGHTNESSDOWN, input->keybit);
	set_bit(KEY_BRIGHTNESS_ZERO, input->keybit);
	set_bit(KEY_DISPLAY_OFF, input->keybit);

	error = input_register_device(input);
	if (error)
		goto err_stop_dev;

	mutex_lock(&video->device_list_lock);
	list_for_each_entry(dev, &video->video_device_list, entry)
		acpi_video_dev_add_notify_handler(dev);
	mutex_unlock(&video->device_list_lock);

	return 0;

err_stop_dev:
	acpi_video_bus_stop_devices(video);
err_free_input:
	input_free_device(input);
	video->input = NULL;
out:
	return error;
}

static void acpi_video_dev_remove_notify_handler(struct acpi_video_device *dev)
{
	if (dev->flags.notify) {
		acpi_remove_notify_handler(dev->dev->handle, ACPI_DEVICE_NOTIFY,
					   acpi_video_device_notify);
		dev->flags.notify = 0;
	}
}

static void acpi_video_bus_remove_notify_handler(struct acpi_video_bus *video)
{
	struct acpi_video_device *dev;

	mutex_lock(&video->device_list_lock);
	list_for_each_entry(dev, &video->video_device_list, entry)
		acpi_video_dev_remove_notify_handler(dev);
	mutex_unlock(&video->device_list_lock);

	acpi_video_bus_stop_devices(video);
	input_unregister_device(video->input);
	video->input = NULL;
}

static int acpi_video_bus_put_devices(struct acpi_video_bus *video)
{
	struct acpi_video_device *dev, *next;

	mutex_lock(&video->device_list_lock);
	list_for_each_entry_safe(dev, next, &video->video_device_list, entry) {
		list_del(&dev->entry);
		kfree(dev);
	}
	mutex_unlock(&video->device_list_lock);

	return 0;
}

static int instance;

static int acpi_video_bus_add(struct acpi_device *device)
{
	struct acpi_video_bus *video;
	int error;
	acpi_status status;

	status = acpi_walk_namespace(ACPI_TYPE_DEVICE,
				acpi_dev_parent(device)->handle, 1,
				acpi_video_bus_match, NULL,
				device, NULL);
	if (status == AE_ALREADY_EXISTS) {
		pr_info(FW_BUG
			"Duplicate ACPI video bus devices for the"
			" same VGA controller, please try module "
			"parameter \"video.allow_duplicates=1\""
			"if the current driver doesn't work.\n");
		if (!allow_duplicates)
			return -ENODEV;
	}

	video = kzalloc(sizeof(struct acpi_video_bus), GFP_KERNEL);
	if (!video)
		return -ENOMEM;

	/* a hack to fix the duplicate name "VID" problem on T61 */
	if (!strcmp(device->pnp.bus_id, "VID")) {
		if (instance)
			device->pnp.bus_id[3] = '0' + instance;
		instance++;
	}
	/* a hack to fix the duplicate name "VGA" problem on Pa 3553 */
	if (!strcmp(device->pnp.bus_id, "VGA")) {
		if (instance)
			device->pnp.bus_id[3] = '0' + instance;
		instance++;
	}

	video->device = device;
	strcpy(acpi_device_name(device), ACPI_VIDEO_BUS_NAME);
	strcpy(acpi_device_class(device), ACPI_VIDEO_CLASS);
	device->driver_data = video;

	acpi_video_bus_find_cap(video);
	error = acpi_video_bus_check(video);
	if (error)
		goto err_free_video;

	mutex_init(&video->device_list_lock);
	INIT_LIST_HEAD(&video->video_device_list);

	error = acpi_video_bus_get_devices(video, device);
	if (error)
		goto err_put_video;

	pr_info("%s [%s] (multi-head: %s  rom: %s  post: %s)\n",
	       ACPI_VIDEO_DEVICE_NAME, acpi_device_bid(device),
	       video->flags.multihead ? "yes" : "no",
	       video->flags.rom ? "yes" : "no",
	       video->flags.post ? "yes" : "no");
	mutex_lock(&video_list_lock);
	list_add_tail(&video->entry, &video_bus_head);
	mutex_unlock(&video_list_lock);

	/*
	 * The userspace visible backlight_device gets registered separately
	 * from acpi_video_register_backlight().
	 */
	acpi_video_run_bcl_for_osi(video);
	acpi_video_bus_add_notify_handler(video);

	return 0;

err_put_video:
	acpi_video_bus_put_devices(video);
	kfree(video->attached_array);
err_free_video:
	kfree(video);
	device->driver_data = NULL;

	return error;
}

static int acpi_video_bus_remove(struct acpi_device *device)
{
	struct acpi_video_bus *video = NULL;


	if (!device || !acpi_driver_data(device))
		return -EINVAL;

	video = acpi_driver_data(device);

	mutex_lock(&video_list_lock);
	list_del(&video->entry);
	mutex_unlock(&video_list_lock);

	acpi_video_bus_remove_notify_handler(video);
	acpi_video_bus_unregister_backlight(video);
	acpi_video_bus_put_devices(video);

	kfree(video->attached_array);
	kfree(video);

	return 0;
}

static void acpi_video_bus_register_backlight_work(struct work_struct *ignored)
{
	acpi_video_register_backlight();
}

static int __init is_i740(struct pci_dev *dev)
{
	if (dev->device == 0x00D1)
		return 1;
	if (dev->device == 0x7000)
		return 1;
	return 0;
}

static int __init intel_opregion_present(void)
{
	int opregion = 0;
	struct pci_dev *dev = NULL;
	u32 address;

	for_each_pci_dev(dev) {
		if ((dev->class >> 8) != PCI_CLASS_DISPLAY_VGA)
			continue;
		if (dev->vendor != PCI_VENDOR_ID_INTEL)
			continue;
		/* We don't want to poke around undefined i740 registers */
		if (is_i740(dev))
			continue;
		pci_read_config_dword(dev, 0xfc, &address);
		if (!address)
			continue;
		opregion = 1;
	}
	return opregion;
}

/* Check if the chassis-type indicates there is no builtin LCD panel */
static bool dmi_is_desktop(void)
{
	const char *chassis_type;
	unsigned long type;

	chassis_type = dmi_get_system_info(DMI_CHASSIS_TYPE);
	if (!chassis_type)
		return false;

	if (kstrtoul(chassis_type, 10, &type) != 0)
		return false;

	switch (type) {
	case 0x03: /* Desktop */
	case 0x04: /* Low Profile Desktop */
	case 0x05: /* Pizza Box */
	case 0x06: /* Mini Tower */
	case 0x07: /* Tower */
	case 0x10: /* Lunch Box */
	case 0x11: /* Main Server Chassis */
		return true;
	}

	return false;
}

/*
 * We're seeing a lot of bogus backlight interfaces on newer machines
 * without a LCD such as desktops, servers and HDMI sticks. Checking the
 * lcd flag fixes this, enable this by default on any machines which are:
 * 1.  Win8 ready (where we also prefer the native backlight driver, so
 *     normally the acpi_video code should not register there anyways); *and*
 * 2.1 Report a desktop/server DMI chassis-type, or
 * 2.2 Are an ACPI-reduced-hardware platform (and thus won't use the EC for
       backlight control)
 */
static bool should_check_lcd_flag(void)
{
	if (!acpi_osi_is_win8())
		return false;

	if (dmi_is_desktop())
		return true;

	if (acpi_reduced_hardware())
		return true;

	return false;
}

int acpi_video_register(void)
{
	int ret = 0;

	mutex_lock(&register_count_mutex);
	if (register_count) {
		/*
		 * if the function of acpi_video_register is already called,
		 * don't register the acpi_video_bus again and return no error.
		 */
		goto leave;
	}

	if (only_lcd == -1)
		only_lcd = should_check_lcd_flag();

	dmi_check_system(video_dmi_table);

	ret = acpi_bus_register_driver(&acpi_video_bus);
	if (ret)
		goto leave;

	/*
	 * When the acpi_video_bus is loaded successfully, increase
	 * the counter reference.
	 */
	register_count = 1;

	/*
	 * acpi_video_bus_add() skips registering the userspace visible
	 * backlight_device. The intend is for this to be registered by the
	 * drm/kms driver calling acpi_video_register_backlight() *after* it is
	 * done setting up its own native backlight device. The delayed work
	 * ensures that acpi_video_register_backlight() always gets called
	 * eventually, in case there is no drm/kms driver or it is disabled.
	 */
	if (register_backlight_delay)
		schedule_delayed_work(&video_bus_register_backlight_work,
				      register_backlight_delay * HZ);

leave:
	mutex_unlock(&register_count_mutex);
	return ret;
}
EXPORT_SYMBOL(acpi_video_register);

void acpi_video_unregister(void)
{
	mutex_lock(&register_count_mutex);
	if (register_count) {
		cancel_delayed_work_sync(&video_bus_register_backlight_work);
		acpi_bus_unregister_driver(&acpi_video_bus);
		register_count = 0;
		may_report_brightness_keys = false;
	}
	mutex_unlock(&register_count_mutex);
}
EXPORT_SYMBOL(acpi_video_unregister);

void acpi_video_register_backlight(void)
{
	struct acpi_video_bus *video;

	mutex_lock(&video_list_lock);
	list_for_each_entry(video, &video_bus_head, entry)
		acpi_video_bus_register_backlight(video);
	mutex_unlock(&video_list_lock);
}
EXPORT_SYMBOL(acpi_video_register_backlight);

bool acpi_video_handles_brightness_key_presses(void)
{
	return may_report_brightness_keys &&
	       (report_key_events & REPORT_BRIGHTNESS_KEY_EVENTS);
}
EXPORT_SYMBOL(acpi_video_handles_brightness_key_presses);

/*
 * This is kind of nasty. Hardware using Intel chipsets may require
 * the video opregion code to be run first in order to initialise
 * state before any ACPI video calls are made. To handle this we defer
 * registration of the video class until the opregion code has run.
 */

static int __init acpi_video_init(void)
{
	/*
	 * Let the module load even if ACPI is disabled (e.g. due to
	 * a broken BIOS) so that i915.ko can still be loaded on such
	 * old systems without an AcpiOpRegion.
	 *
	 * acpi_video_register() will report -ENODEV later as well due
	 * to acpi_disabled when i915.ko tries to register itself afterwards.
	 */
	if (acpi_disabled)
		return 0;

	if (intel_opregion_present())
		return 0;

	return acpi_video_register();
}

static void __exit acpi_video_exit(void)
{
	acpi_video_unregister();
}

module_init(acpi_video_init);
module_exit(acpi_video_exit);<|MERGE_RESOLUTION|>--- conflicted
+++ resolved
@@ -464,59 +464,6 @@
 	},
 
 	/*
-<<<<<<< HEAD
-	 * Some machines have a broken acpi-video interface for brightness
-	 * control, but still need an acpi_video_device_lcd_set_level() call
-	 * on resume to turn the backlight power on.  We Enable backlight
-	 * control on these systems, but do not register a backlight sysfs
-	 * as brightness control does not work.
-	 */
-	{
-	 /* https://bugzilla.kernel.org/show_bug.cgi?id=21012 */
-	 .callback = video_disable_backlight_sysfs_if,
-	 .ident = "Toshiba Portege R700",
-	 .matches = {
-		DMI_MATCH(DMI_SYS_VENDOR, "TOSHIBA"),
-		DMI_MATCH(DMI_PRODUCT_NAME, "PORTEGE R700"),
-		},
-	},
-	{
-	 /* https://bugs.freedesktop.org/show_bug.cgi?id=82634 */
-	 .callback = video_disable_backlight_sysfs_if,
-	 .ident = "Toshiba Portege R830",
-	 .matches = {
-		DMI_MATCH(DMI_SYS_VENDOR, "TOSHIBA"),
-		DMI_MATCH(DMI_PRODUCT_NAME, "PORTEGE R830"),
-		},
-	},
-	{
-	 /* https://bugzilla.kernel.org/show_bug.cgi?id=21012 */
-	 .callback = video_disable_backlight_sysfs_if,
-	 .ident = "Toshiba Satellite R830",
-	 .matches = {
-		DMI_MATCH(DMI_SYS_VENDOR, "TOSHIBA"),
-		DMI_MATCH(DMI_PRODUCT_NAME, "SATELLITE R830"),
-		},
-	},
-	{
-	 .callback = video_disable_backlight_sysfs_if,
-	 .ident = "Toshiba Satellite Z830",
-	 .matches = {
-		DMI_MATCH(DMI_SYS_VENDOR, "TOSHIBA"),
-		DMI_MATCH(DMI_PRODUCT_NAME, "SATELLITE Z830"),
-		},
-	},
-	{
-	 .callback = video_disable_backlight_sysfs_if,
-	 .ident = "Toshiba Portege Z830",
-	 .matches = {
-		DMI_MATCH(DMI_SYS_VENDOR, "TOSHIBA"),
-		DMI_MATCH(DMI_PRODUCT_NAME, "PORTEGE Z830"),
-		},
-	},
-	/*
-=======
->>>>>>> 8d05fc03
 	 * Some machine's _DOD IDs don't have bit 31(Device ID Scheme) set
 	 * but the IDs actually follow the Device ID Scheme.
 	 */
