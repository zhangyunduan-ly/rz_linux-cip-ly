Renesas R-Car sound

Required properties:
- compatible			: "renesas,rcar_sound-<soctype>", fallbacks
				  "renesas,rcar_sound-gen1" if generation1, and
				  "renesas,rcar_sound-gen2" if generation2 (or RZ/G1)
				  "renesas,rcar_sound-gen3" if generation3
				  Examples with soctypes are:
				    - "renesas,rcar_sound-r8a7743" (RZ/G1M)
<<<<<<< HEAD
=======
				    - "renesas,rcar_sound-r8a7744" (RZ/G1N)
>>>>>>> 0cddb349
				    - "renesas,rcar_sound-r8a7745" (RZ/G1E)
				    - "renesas,rcar_sound-r8a7778" (R-Car M1A)
				    - "renesas,rcar_sound-r8a7790" (R-Car H2)
				    - "renesas,rcar_sound-r8a7791" (R-Car M2-W)
				    - "renesas,rcar_sound-r8a7795" (R-Car H3)
- reg				: Should contain the register physical address.
				  required register is
				   SRU/ADG/SSI      if generation1
				   SRU/ADG/SSIU/SSI if generation2
- rcar_sound,ssi		: Should contain SSI feature.
				  The number of SSI subnode should be same as HW.
				  see below for detail.
- rcar_sound,src		: Should contain SRC feature.
				  The number of SRC subnode should be same as HW.
				  see below for detail.
- rcar_sound,ctu		: Should contain CTU feature.
				  The number of CTU subnode should be same as HW.
				  see below for detail.
- rcar_sound,mix		: Should contain MIX feature.
				  The number of MIX subnode should be same as HW.
				  see below for detail.
- rcar_sound,dvc		: Should contain DVC feature.
				  The number of DVC subnode should be same as HW.
				  see below for detail.
- rcar_sound,dai		: DAI contents.
				  The number of DAI subnode should be same as HW.
				  see below for detail.
- #sound-dai-cells		: it must be 0 if your system is using single DAI
				  it must be 1 if your system is using multi  DAI

Optional properties:
- #clock-cells			: it must be 0 if your system has audio_clkout
				  it must be 1 if your system has audio_clkout0/1/2/3
- clock-frequency		: for all audio_clkout0/1/2/3

SSI subnode properties:
- interrupts			: Should contain SSI interrupt for PIO transfer
- shared-pin			: if shared clock pin
- pio-transfer			: use PIO transfer mode
- no-busif			: BUSIF is not ussed when [mem -> SSI] via DMA case
- dma				: Should contain Audio DMAC entry
- dma-names			: SSI  case "rx"  (=playback), "tx"  (=capture)
				  SSIU case "rxu" (=playback), "txu" (=capture)

SRC subnode properties:
- dma				: Should contain Audio DMAC entry
- dma-names			: "rx" (=playback), "tx" (=capture)

DVC subnode properties:
- dma				: Should contain Audio DMAC entry
- dma-names			: "tx" (=playback/capture)

DAI subnode properties:
- playback			: list of playback modules
- capture			: list of capture  modules

Example:

rcar_sound: sound@ec500000 {
	#sound-dai-cells = <1>;
	compatible = "renesas,rcar_sound-r8a7791", "renesas,rcar_sound-gen2";
	reg =	<0 0xec500000 0 0x1000>, /* SCU */
		<0 0xec5a0000 0 0x100>,  /* ADG */
		<0 0xec540000 0 0x1000>, /* SSIU */
		<0 0xec541000 0 0x1280>, /* SSI */
		<0 0xec740000 0 0x200>;  /* Audio DMAC peri peri*/
	reg-names = "scu", "adg", "ssiu", "ssi", "audmapp";

	clocks = <&mstp10_clks R8A7790_CLK_SSI_ALL>,
		<&mstp10_clks R8A7790_CLK_SSI9>, <&mstp10_clks R8A7790_CLK_SSI8>,
		<&mstp10_clks R8A7790_CLK_SSI7>, <&mstp10_clks R8A7790_CLK_SSI6>,
		<&mstp10_clks R8A7790_CLK_SSI5>, <&mstp10_clks R8A7790_CLK_SSI4>,
		<&mstp10_clks R8A7790_CLK_SSI3>, <&mstp10_clks R8A7790_CLK_SSI2>,
		<&mstp10_clks R8A7790_CLK_SSI1>, <&mstp10_clks R8A7790_CLK_SSI0>,
		<&mstp10_clks R8A7790_CLK_SCU_SRC9>, <&mstp10_clks R8A7790_CLK_SCU_SRC8>,
		<&mstp10_clks R8A7790_CLK_SCU_SRC7>, <&mstp10_clks R8A7790_CLK_SCU_SRC6>,
		<&mstp10_clks R8A7790_CLK_SCU_SRC5>, <&mstp10_clks R8A7790_CLK_SCU_SRC4>,
		<&mstp10_clks R8A7790_CLK_SCU_SRC3>, <&mstp10_clks R8A7790_CLK_SCU_SRC2>,
		<&mstp10_clks R8A7790_CLK_SCU_SRC1>, <&mstp10_clks R8A7790_CLK_SCU_SRC0>,
		<&mstp10_clks R8A7790_CLK_SCU_DVC0>, <&mstp10_clks R8A7790_CLK_SCU_DVC1>,
		<&audio_clk_a>, <&audio_clk_b>, <&audio_clk_c>, <&m2_clk>;
	clock-names = "ssi-all",
			"ssi.9", "ssi.8", "ssi.7", "ssi.6", "ssi.5",
			"ssi.4", "ssi.3", "ssi.2", "ssi.1", "ssi.0",
			"src.9", "src.8", "src.7", "src.6", "src.5",
			"src.4", "src.3", "src.2", "src.1", "src.0",
			"dvc.0", "dvc.1",
			"clk_a", "clk_b", "clk_c", "clk_i";

	rcar_sound,dvc {
		dvc0: dvc@0 {
			dmas = <&audma0 0xbc>;
			dma-names = "tx";
		};
		dvc1: dvc@1 {
			dmas = <&audma0 0xbe>;
			dma-names = "tx";
		};
	};

	rcar_sound,mix {
		mix0: mix@0 { };
		mix1: mix@1 { };
	};

	rcar_sound,ctu {
		ctu00: ctu@0 { };
		ctu01: ctu@1 { };
		ctu02: ctu@2 { };
		ctu03: ctu@3 { };
		ctu10: ctu@4 { };
		ctu11: ctu@5 { };
		ctu12: ctu@6 { };
		ctu13: ctu@7 { };
	};

	rcar_sound,src {
		src0: src@0 {
			interrupts = <0 352 IRQ_TYPE_LEVEL_HIGH>;
			dmas = <&audma0 0x85>, <&audma1 0x9a>;
			dma-names = "rx", "tx";
		};
		src1: src@1 {
			interrupts = <0 353 IRQ_TYPE_LEVEL_HIGH>;
			dmas = <&audma0 0x87>, <&audma1 0x9c>;
			dma-names = "rx", "tx";
		};
		src2: src@2 {
			interrupts = <0 354 IRQ_TYPE_LEVEL_HIGH>;
			dmas = <&audma0 0x89>, <&audma1 0x9e>;
			dma-names = "rx", "tx";
		};
		src3: src@3 {
			interrupts = <0 355 IRQ_TYPE_LEVEL_HIGH>;
			dmas = <&audma0 0x8b>, <&audma1 0xa0>;
			dma-names = "rx", "tx";
		};
		src4: src@4 {
			interrupts = <0 356 IRQ_TYPE_LEVEL_HIGH>;
			dmas = <&audma0 0x8d>, <&audma1 0xb0>;
			dma-names = "rx", "tx";
		};
		src5: src@5 {
			interrupts = <0 357 IRQ_TYPE_LEVEL_HIGH>;
			dmas = <&audma0 0x8f>, <&audma1 0xb2>;
			dma-names = "rx", "tx";
		};
		src6: src@6 {
			interrupts = <0 358 IRQ_TYPE_LEVEL_HIGH>;
			dmas = <&audma0 0x91>, <&audma1 0xb4>;
			dma-names = "rx", "tx";
		};
		src7: src@7 {
			interrupts = <0 359 IRQ_TYPE_LEVEL_HIGH>;
			dmas = <&audma0 0x93>, <&audma1 0xb6>;
			dma-names = "rx", "tx";
		};
		src8: src@8 {
			interrupts = <0 360 IRQ_TYPE_LEVEL_HIGH>;
			dmas = <&audma0 0x95>, <&audma1 0xb8>;
			dma-names = "rx", "tx";
		};
		src9: src@9 {
			interrupts = <0 361 IRQ_TYPE_LEVEL_HIGH>;
			dmas = <&audma0 0x97>, <&audma1 0xba>;
			dma-names = "rx", "tx";
		};
	};

	rcar_sound,ssi {
		ssi0: ssi@0 {
			interrupts = <0 370 IRQ_TYPE_LEVEL_HIGH>;
			dmas = <&audma0 0x01>, <&audma1 0x02>, <&audma0 0x15>, <&audma1 0x16>;
			dma-names = "rx", "tx", "rxu", "txu";
		};
		ssi1: ssi@1 {
			interrupts = <0 371 IRQ_TYPE_LEVEL_HIGH>;
			dmas = <&audma0 0x03>, <&audma1 0x04>, <&audma0 0x49>, <&audma1 0x4a>;
			dma-names = "rx", "tx", "rxu", "txu";
		};
		ssi2: ssi@2 {
			interrupts = <0 372 IRQ_TYPE_LEVEL_HIGH>;
			dmas = <&audma0 0x05>, <&audma1 0x06>, <&audma0 0x63>, <&audma1 0x64>;
			dma-names = "rx", "tx", "rxu", "txu";
		};
		ssi3: ssi@3 {
			interrupts = <0 373 IRQ_TYPE_LEVEL_HIGH>;
			dmas = <&audma0 0x07>, <&audma1 0x08>, <&audma0 0x6f>, <&audma1 0x70>;
			dma-names = "rx", "tx", "rxu", "txu";
		};
		ssi4: ssi@4 {
			interrupts = <0 374 IRQ_TYPE_LEVEL_HIGH>;
			dmas = <&audma0 0x09>, <&audma1 0x0a>, <&audma0 0x71>, <&audma1 0x72>;
			dma-names = "rx", "tx", "rxu", "txu";
		};
		ssi5: ssi@5 {
			interrupts = <0 375 IRQ_TYPE_LEVEL_HIGH>;
			dmas = <&audma0 0x0b>, <&audma1 0x0c>, <&audma0 0x73>, <&audma1 0x74>;
			dma-names = "rx", "tx", "rxu", "txu";
		};
		ssi6: ssi@6 {
			interrupts = <0 376 IRQ_TYPE_LEVEL_HIGH>;
			dmas = <&audma0 0x0d>, <&audma1 0x0e>, <&audma0 0x75>, <&audma1 0x76>;
			dma-names = "rx", "tx", "rxu", "txu";
		};
		ssi7: ssi@7 {
			interrupts = <0 377 IRQ_TYPE_LEVEL_HIGH>;
			dmas = <&audma0 0x0f>, <&audma1 0x10>, <&audma0 0x79>, <&audma1 0x7a>;
			dma-names = "rx", "tx", "rxu", "txu";
		};
		ssi8: ssi@8 {
			interrupts = <0 378 IRQ_TYPE_LEVEL_HIGH>;
			dmas = <&audma0 0x11>, <&audma1 0x12>, <&audma0 0x7b>, <&audma1 0x7c>;
			dma-names = "rx", "tx", "rxu", "txu";
		};
		ssi9: ssi@9 {
			interrupts = <0 379 IRQ_TYPE_LEVEL_HIGH>;
			dmas = <&audma0 0x13>, <&audma1 0x14>, <&audma0 0x7d>, <&audma1 0x7e>;
			dma-names = "rx", "tx", "rxu", "txu";
		};
	};

	rcar_sound,dai {
		dai0 {
			playback = <&ssi5 &src5>;
			capture  = <&ssi6>;
		};
		dai1 {
			playback = <&ssi3>;
		};
		dai2 {
			capture  = <&ssi4>;
		};
		dai3 {
			playback = <&ssi7>;
		};
		dai4 {
			capture  = <&ssi8>;
		};
	};
};

Example: simple sound card

	rsnd_ak4643: sound {
		compatible = "simple-audio-card";

		simple-audio-card,format = "left_j";
		simple-audio-card,bitclock-master = <&sndcodec>;
		simple-audio-card,frame-master = <&sndcodec>;

		sndcpu: simple-audio-card,cpu {
			sound-dai = <&rcar_sound>;
		};

		sndcodec: simple-audio-card,codec {
			sound-dai = <&ak4643>;
			clocks = <&audio_clock>;
		};
	};

&rcar_sound {
	pinctrl-0 = <&sound_pins &sound_clk_pins>;
	pinctrl-names = "default";

	/* Single DAI */
	#sound-dai-cells = <0>;

	status = "okay";

	rcar_sound,dai {
		dai0 {
			playback = <&ssi0 &src2 &dvc0>;
			capture  = <&ssi1 &src3 &dvc1>;
		};
	};
};

&ssi1 {
	shared-pin;
};

Example: simple sound card for TDM

	rsnd_tdm: sound {
		compatible = "simple-audio-card";

		simple-audio-card,format = "left_j";
		simple-audio-card,bitclock-master = <&sndcodec>;
		simple-audio-card,frame-master = <&sndcodec>;

		sndcpu: simple-audio-card,cpu {
			sound-dai = <&rcar_sound>;
			dai-tdm-slot-num = <6>;
		};

		sndcodec: simple-audio-card,codec {
			sound-dai = <&xxx>;
		};
	};<|MERGE_RESOLUTION|>--- conflicted
+++ resolved
@@ -7,10 +7,7 @@
 				  "renesas,rcar_sound-gen3" if generation3
 				  Examples with soctypes are:
 				    - "renesas,rcar_sound-r8a7743" (RZ/G1M)
-<<<<<<< HEAD
-=======
 				    - "renesas,rcar_sound-r8a7744" (RZ/G1N)
->>>>>>> 0cddb349
 				    - "renesas,rcar_sound-r8a7745" (RZ/G1E)
 				    - "renesas,rcar_sound-r8a7778" (R-Car M1A)
 				    - "renesas,rcar_sound-r8a7790" (R-Car H2)
