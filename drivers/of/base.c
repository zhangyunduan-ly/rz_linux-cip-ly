/*
 * Procedures for creating, accessing and interpreting the device tree.
 *
 * Paul Mackerras	August 1996.
 * Copyright (C) 1996-2005 Paul Mackerras.
 *
 *  Adapted for 64bit PowerPC by Dave Engebretsen and Peter Bergner.
 *    {engebret|bergner}@us.ibm.com
 *
 *  Adapted for sparc and sparc64 by David S. Miller davem@davemloft.net
 *
 *  Reconsolidated from arch/x/kernel/prom.c by Stephen Rothwell and
 *  Grant Likely.
 *
 *      This program is free software; you can redistribute it and/or
 *      modify it under the terms of the GNU General Public License
 *      as published by the Free Software Foundation; either version
 *      2 of the License, or (at your option) any later version.
 */
#include <linux/console.h>
#include <linux/ctype.h>
#include <linux/cpu.h>
#include <linux/module.h>
#include <linux/of.h>
#include <linux/of_graph.h>
#include <linux/spinlock.h>
#include <linux/slab.h>
#include <linux/string.h>
#include <linux/proc_fs.h>

#include "of_private.h"

LIST_HEAD(aliases_lookup);

struct device_node *of_root;
EXPORT_SYMBOL(of_root);
struct device_node *of_chosen;
struct device_node *of_aliases;
struct device_node *of_stdout;
static const char *of_stdout_options;

struct kset *of_kset;

/*
 * Used to protect the of_aliases, to hold off addition of nodes to sysfs.
 * This mutex must be held whenever modifications are being made to the
 * device tree. The of_{attach,detach}_node() and
 * of_{add,remove,update}_property() helpers make sure this happens.
 */
DEFINE_MUTEX(of_mutex);

/* use when traversing tree through the child, sibling,
 * or parent members of struct device_node.
 */
DEFINE_RAW_SPINLOCK(devtree_lock);

bool of_node_name_eq(const struct device_node *np, const char *name)
{
	const char *node_name;
	size_t len;

	if (!np)
		return false;

	node_name = kbasename(np->full_name);
	len = strchrnul(node_name, '@') - node_name;

	return (strlen(name) == len) && (strncmp(node_name, name, len) == 0);
}
<<<<<<< HEAD
=======
EXPORT_SYMBOL(of_node_name_eq);
>>>>>>> c9f71781

bool of_node_name_prefix(const struct device_node *np, const char *prefix)
{
	if (!np)
		return false;

	return strncmp(kbasename(np->full_name), prefix, strlen(prefix)) == 0;
}
<<<<<<< HEAD
=======
EXPORT_SYMBOL(of_node_name_prefix);
>>>>>>> c9f71781

int of_n_addr_cells(struct device_node *np)
{
	const __be32 *ip;

	do {
		if (np->parent)
			np = np->parent;
		ip = of_get_property(np, "#address-cells", NULL);
		if (ip)
			return be32_to_cpup(ip);
	} while (np->parent);
	/* No #address-cells property for the root node */
	return OF_ROOT_NODE_ADDR_CELLS_DEFAULT;
}
EXPORT_SYMBOL(of_n_addr_cells);

int of_n_size_cells(struct device_node *np)
{
	const __be32 *ip;

	do {
		if (np->parent)
			np = np->parent;
		ip = of_get_property(np, "#size-cells", NULL);
		if (ip)
			return be32_to_cpup(ip);
	} while (np->parent);
	/* No #size-cells property for the root node */
	return OF_ROOT_NODE_SIZE_CELLS_DEFAULT;
}
EXPORT_SYMBOL(of_n_size_cells);

#ifdef CONFIG_NUMA
int __weak of_node_to_nid(struct device_node *np)
{
	return NUMA_NO_NODE;
}
#endif

#ifndef CONFIG_OF_DYNAMIC
static void of_node_release(struct kobject *kobj)
{
	/* Without CONFIG_OF_DYNAMIC, no nodes gets freed */
}
#endif /* CONFIG_OF_DYNAMIC */

struct kobj_type of_node_ktype = {
	.release = of_node_release,
};

static ssize_t of_node_property_read(struct file *filp, struct kobject *kobj,
				struct bin_attribute *bin_attr, char *buf,
				loff_t offset, size_t count)
{
	struct property *pp = container_of(bin_attr, struct property, attr);
	return memory_read_from_buffer(buf, count, &offset, pp->value, pp->length);
}

/* always return newly allocated name, caller must free after use */
static const char *safe_name(struct kobject *kobj, const char *orig_name)
{
	const char *name = orig_name;
	struct kernfs_node *kn;
	int i = 0;

	/* don't be a hero. After 16 tries give up */
	while (i < 16 && (kn = sysfs_get_dirent(kobj->sd, name))) {
		sysfs_put(kn);
		if (name != orig_name)
			kfree(name);
		name = kasprintf(GFP_KERNEL, "%s#%i", orig_name, ++i);
	}

	if (name == orig_name) {
		name = kstrdup(orig_name, GFP_KERNEL);
	} else {
		pr_warn("device-tree: Duplicate name in %s, renamed to \"%s\"\n",
			kobject_name(kobj), name);
	}
	return name;
}

int __of_add_property_sysfs(struct device_node *np, struct property *pp)
{
	int rc;

	/* Important: Don't leak passwords */
	bool secure = strncmp(pp->name, "security-", 9) == 0;

	if (!IS_ENABLED(CONFIG_SYSFS))
		return 0;

	if (!of_kset || !of_node_is_attached(np))
		return 0;

	sysfs_bin_attr_init(&pp->attr);
	pp->attr.attr.name = safe_name(&np->kobj, pp->name);
	pp->attr.attr.mode = secure ? S_IRUSR : S_IRUGO;
	pp->attr.size = secure ? 0 : pp->length;
	pp->attr.read = of_node_property_read;

	rc = sysfs_create_bin_file(&np->kobj, &pp->attr);
	WARN(rc, "error adding attribute %s to node %s\n", pp->name, np->full_name);
	return rc;
}

int __of_attach_node_sysfs(struct device_node *np)
{
	const char *name;
	struct kobject *parent;
	struct property *pp;
	int rc;

	if (!of_kset)
		return 0;

	np->kobj.kset = of_kset;
	if (!np->parent) {
		/* Nodes without parents are new top level trees */
		name = safe_name(&of_kset->kobj, "base");
		parent = NULL;
	} else {
		name = safe_name(&np->parent->kobj, kbasename(np->full_name));
		parent = &np->parent->kobj;
	}
	if (!name)
		return -ENOMEM;
	rc = kobject_add(&np->kobj, parent, "%s", name);
	kfree(name);
	if (rc)
		return rc;

	for_each_property_of_node(np, pp)
		__of_add_property_sysfs(np, pp);

	return 0;
}

void __init of_core_init(void)
{
	struct device_node *np;

	/* Create the kset, and register existing nodes */
	mutex_lock(&of_mutex);
	of_kset = kset_create_and_add("devicetree", NULL, firmware_kobj);
	if (!of_kset) {
		mutex_unlock(&of_mutex);
		pr_err("devicetree: failed to register existing nodes\n");
		return;
	}
	for_each_of_allnodes(np)
		__of_attach_node_sysfs(np);
	mutex_unlock(&of_mutex);

	/* Symlink in /proc as required by userspace ABI */
	if (of_root)
		proc_symlink("device-tree", NULL, "/sys/firmware/devicetree/base");
}

static struct property *__of_find_property(const struct device_node *np,
					   const char *name, int *lenp)
{
	struct property *pp;

	if (!np)
		return NULL;

	for (pp = np->properties; pp; pp = pp->next) {
		if (of_prop_cmp(pp->name, name) == 0) {
			if (lenp)
				*lenp = pp->length;
			break;
		}
	}

	return pp;
}

struct property *of_find_property(const struct device_node *np,
				  const char *name,
				  int *lenp)
{
	struct property *pp;
	unsigned long flags;

	raw_spin_lock_irqsave(&devtree_lock, flags);
	pp = __of_find_property(np, name, lenp);
	raw_spin_unlock_irqrestore(&devtree_lock, flags);

	return pp;
}
EXPORT_SYMBOL(of_find_property);

struct device_node *__of_find_all_nodes(struct device_node *prev)
{
	struct device_node *np;
	if (!prev) {
		np = of_root;
	} else if (prev->child) {
		np = prev->child;
	} else {
		/* Walk back up looking for a sibling, or the end of the structure */
		np = prev;
		while (np->parent && !np->sibling)
			np = np->parent;
		np = np->sibling; /* Might be null at the end of the tree */
	}
	return np;
}

/**
 * of_find_all_nodes - Get next node in global list
 * @prev:	Previous node or NULL to start iteration
 *		of_node_put() will be called on it
 *
 * Returns a node pointer with refcount incremented, use
 * of_node_put() on it when done.
 */
struct device_node *of_find_all_nodes(struct device_node *prev)
{
	struct device_node *np;
	unsigned long flags;

	raw_spin_lock_irqsave(&devtree_lock, flags);
	np = __of_find_all_nodes(prev);
	of_node_get(np);
	of_node_put(prev);
	raw_spin_unlock_irqrestore(&devtree_lock, flags);
	return np;
}
EXPORT_SYMBOL(of_find_all_nodes);

/*
 * Find a property with a given name for a given node
 * and return the value.
 */
const void *__of_get_property(const struct device_node *np,
			      const char *name, int *lenp)
{
	struct property *pp = __of_find_property(np, name, lenp);

	return pp ? pp->value : NULL;
}

/*
 * Find a property with a given name for a given node
 * and return the value.
 */
const void *of_get_property(const struct device_node *np, const char *name,
			    int *lenp)
{
	struct property *pp = of_find_property(np, name, lenp);

	return pp ? pp->value : NULL;
}
EXPORT_SYMBOL(of_get_property);

/*
 * arch_match_cpu_phys_id - Match the given logical CPU and physical id
 *
 * @cpu: logical cpu index of a core/thread
 * @phys_id: physical identifier of a core/thread
 *
 * CPU logical to physical index mapping is architecture specific.
 * However this __weak function provides a default match of physical
 * id to logical cpu index. phys_id provided here is usually values read
 * from the device tree which must match the hardware internal registers.
 *
 * Returns true if the physical identifier and the logical cpu index
 * correspond to the same core/thread, false otherwise.
 */
bool __weak arch_match_cpu_phys_id(int cpu, u64 phys_id)
{
	return (u32)phys_id == cpu;
}

/**
 * Checks if the given "prop_name" property holds the physical id of the
 * core/thread corresponding to the logical cpu 'cpu'. If 'thread' is not
 * NULL, local thread number within the core is returned in it.
 */
static bool __of_find_n_match_cpu_property(struct device_node *cpun,
			const char *prop_name, int cpu, unsigned int *thread)
{
	const __be32 *cell;
	int ac, prop_len, tid;
	u64 hwid;

	ac = of_n_addr_cells(cpun);
	cell = of_get_property(cpun, prop_name, &prop_len);
	if (!cell || !ac)
		return false;
	prop_len /= sizeof(*cell) * ac;
	for (tid = 0; tid < prop_len; tid++) {
		hwid = of_read_number(cell, ac);
		if (arch_match_cpu_phys_id(cpu, hwid)) {
			if (thread)
				*thread = tid;
			return true;
		}
		cell += ac;
	}
	return false;
}

/*
 * arch_find_n_match_cpu_physical_id - See if the given device node is
 * for the cpu corresponding to logical cpu 'cpu'.  Return true if so,
 * else false.  If 'thread' is non-NULL, the local thread number within the
 * core is returned in it.
 */
bool __weak arch_find_n_match_cpu_physical_id(struct device_node *cpun,
					      int cpu, unsigned int *thread)
{
	/* Check for non-standard "ibm,ppc-interrupt-server#s" property
	 * for thread ids on PowerPC. If it doesn't exist fallback to
	 * standard "reg" property.
	 */
	if (IS_ENABLED(CONFIG_PPC) &&
	    __of_find_n_match_cpu_property(cpun,
					   "ibm,ppc-interrupt-server#s",
					   cpu, thread))
		return true;

	return __of_find_n_match_cpu_property(cpun, "reg", cpu, thread);
}

/**
 * of_get_cpu_node - Get device node associated with the given logical CPU
 *
 * @cpu: CPU number(logical index) for which device node is required
 * @thread: if not NULL, local thread number within the physical core is
 *          returned
 *
 * The main purpose of this function is to retrieve the device node for the
 * given logical CPU index. It should be used to initialize the of_node in
 * cpu device. Once of_node in cpu device is populated, all the further
 * references can use that instead.
 *
 * CPU logical to physical index mapping is architecture specific and is built
 * before booting secondary cores. This function uses arch_match_cpu_phys_id
 * which can be overridden by architecture specific implementation.
 *
 * Returns a node pointer for the logical cpu if found, else NULL.
 */
struct device_node *of_get_cpu_node(int cpu, unsigned int *thread)
{
	struct device_node *cpun;

	for_each_node_by_type(cpun, "cpu") {
		if (arch_find_n_match_cpu_physical_id(cpun, cpu, thread))
			return cpun;
	}
	return NULL;
}
EXPORT_SYMBOL(of_get_cpu_node);

/**
 * __of_device_is_compatible() - Check if the node matches given constraints
 * @device: pointer to node
 * @compat: required compatible string, NULL or "" for any match
 * @type: required device_type value, NULL or "" for any match
 * @name: required node name, NULL or "" for any match
 *
 * Checks if the given @compat, @type and @name strings match the
 * properties of the given @device. A constraints can be skipped by
 * passing NULL or an empty string as the constraint.
 *
 * Returns 0 for no match, and a positive integer on match. The return
 * value is a relative score with larger values indicating better
 * matches. The score is weighted for the most specific compatible value
 * to get the highest score. Matching type is next, followed by matching
 * name. Practically speaking, this results in the following priority
 * order for matches:
 *
 * 1. specific compatible && type && name
 * 2. specific compatible && type
 * 3. specific compatible && name
 * 4. specific compatible
 * 5. general compatible && type && name
 * 6. general compatible && type
 * 7. general compatible && name
 * 8. general compatible
 * 9. type && name
 * 10. type
 * 11. name
 */
static int __of_device_is_compatible(const struct device_node *device,
				     const char *compat, const char *type, const char *name)
{
	struct property *prop;
	const char *cp;
	int index = 0, score = 0;

	/* Compatible match has highest priority */
	if (compat && compat[0]) {
		prop = __of_find_property(device, "compatible", NULL);
		for (cp = of_prop_next_string(prop, NULL); cp;
		     cp = of_prop_next_string(prop, cp), index++) {
			if (of_compat_cmp(cp, compat, strlen(compat)) == 0) {
				score = INT_MAX/2 - (index << 2);
				break;
			}
		}
		if (!score)
			return 0;
	}

	/* Matching type is better than matching name */
	if (type && type[0]) {
		if (!device->type || of_node_cmp(type, device->type))
			return 0;
		score += 2;
	}

	/* Matching name is a bit better than not */
	if (name && name[0]) {
		if (!device->name || of_node_cmp(name, device->name))
			return 0;
		score++;
	}

	return score;
}

/** Checks if the given "compat" string matches one of the strings in
 * the device's "compatible" property
 */
int of_device_is_compatible(const struct device_node *device,
		const char *compat)
{
	unsigned long flags;
	int res;

	raw_spin_lock_irqsave(&devtree_lock, flags);
	res = __of_device_is_compatible(device, compat, NULL, NULL);
	raw_spin_unlock_irqrestore(&devtree_lock, flags);
	return res;
}
EXPORT_SYMBOL(of_device_is_compatible);

/** Checks if the device is compatible with any of the entries in
 *  a NULL terminated array of strings. Returns the best match
 *  score or 0.
 */
int of_device_compatible_match(struct device_node *device,
			       const char *const *compat)
{
	unsigned int tmp, score = 0;

	if (!compat)
		return 0;

	while (*compat) {
		tmp = of_device_is_compatible(device, *compat);
		if (tmp > score)
			score = tmp;
		compat++;
	}

	return score;
}

/**
 * of_machine_is_compatible - Test root of device tree for a given compatible value
 * @compat: compatible string to look for in root node's compatible property.
 *
 * Returns a positive integer if the root node has the given value in its
 * compatible property.
 */
int of_machine_is_compatible(const char *compat)
{
	struct device_node *root;
	int rc = 0;

	root = of_find_node_by_path("/");
	if (root) {
		rc = of_device_is_compatible(root, compat);
		of_node_put(root);
	}
	return rc;
}
EXPORT_SYMBOL(of_machine_is_compatible);

/**
 *  __of_device_is_available - check if a device is available for use
 *
 *  @device: Node to check for availability, with locks already held
 *
 *  Returns true if the status property is absent or set to "okay" or "ok",
 *  false otherwise
 */
static bool __of_device_is_available(const struct device_node *device)
{
	const char *status;
	int statlen;

	if (!device)
		return false;

	status = __of_get_property(device, "status", &statlen);
	if (status == NULL)
		return true;

	if (statlen > 0) {
		if (!strcmp(status, "okay") || !strcmp(status, "ok"))
			return true;
	}

	return false;
}

/**
 *  of_device_is_available - check if a device is available for use
 *
 *  @device: Node to check for availability
 *
 *  Returns true if the status property is absent or set to "okay" or "ok",
 *  false otherwise
 */
bool of_device_is_available(const struct device_node *device)
{
	unsigned long flags;
	bool res;

	raw_spin_lock_irqsave(&devtree_lock, flags);
	res = __of_device_is_available(device);
	raw_spin_unlock_irqrestore(&devtree_lock, flags);
	return res;

}
EXPORT_SYMBOL(of_device_is_available);

/**
 *  of_device_is_big_endian - check if a device has BE registers
 *
 *  @device: Node to check for endianness
 *
 *  Returns true if the device has a "big-endian" property, or if the kernel
 *  was compiled for BE *and* the device has a "native-endian" property.
 *  Returns false otherwise.
 *
 *  Callers would nominally use ioread32be/iowrite32be if
 *  of_device_is_big_endian() == true, or readl/writel otherwise.
 */
bool of_device_is_big_endian(const struct device_node *device)
{
	if (of_property_read_bool(device, "big-endian"))
		return true;
	if (IS_ENABLED(CONFIG_CPU_BIG_ENDIAN) &&
	    of_property_read_bool(device, "native-endian"))
		return true;
	return false;
}
EXPORT_SYMBOL(of_device_is_big_endian);

/**
 *	of_get_parent - Get a node's parent if any
 *	@node:	Node to get parent
 *
 *	Returns a node pointer with refcount incremented, use
 *	of_node_put() on it when done.
 */
struct device_node *of_get_parent(const struct device_node *node)
{
	struct device_node *np;
	unsigned long flags;

	if (!node)
		return NULL;

	raw_spin_lock_irqsave(&devtree_lock, flags);
	np = of_node_get(node->parent);
	raw_spin_unlock_irqrestore(&devtree_lock, flags);
	return np;
}
EXPORT_SYMBOL(of_get_parent);

/**
 *	of_get_next_parent - Iterate to a node's parent
 *	@node:	Node to get parent of
 *
 *	This is like of_get_parent() except that it drops the
 *	refcount on the passed node, making it suitable for iterating
 *	through a node's parents.
 *
 *	Returns a node pointer with refcount incremented, use
 *	of_node_put() on it when done.
 */
struct device_node *of_get_next_parent(struct device_node *node)
{
	struct device_node *parent;
	unsigned long flags;

	if (!node)
		return NULL;

	raw_spin_lock_irqsave(&devtree_lock, flags);
	parent = of_node_get(node->parent);
	of_node_put(node);
	raw_spin_unlock_irqrestore(&devtree_lock, flags);
	return parent;
}
EXPORT_SYMBOL(of_get_next_parent);

static struct device_node *__of_get_next_child(const struct device_node *node,
						struct device_node *prev)
{
	struct device_node *next;

	if (!node)
		return NULL;

	next = prev ? prev->sibling : node->child;
	for (; next; next = next->sibling)
		if (of_node_get(next))
			break;
	of_node_put(prev);
	return next;
}
#define __for_each_child_of_node(parent, child) \
	for (child = __of_get_next_child(parent, NULL); child != NULL; \
	     child = __of_get_next_child(parent, child))

/**
 *	of_get_next_child - Iterate a node childs
 *	@node:	parent node
 *	@prev:	previous child of the parent node, or NULL to get first
 *
 *	Returns a node pointer with refcount incremented, use of_node_put() on
 *	it when done. Returns NULL when prev is the last child. Decrements the
 *	refcount of prev.
 */
struct device_node *of_get_next_child(const struct device_node *node,
	struct device_node *prev)
{
	struct device_node *next;
	unsigned long flags;

	raw_spin_lock_irqsave(&devtree_lock, flags);
	next = __of_get_next_child(node, prev);
	raw_spin_unlock_irqrestore(&devtree_lock, flags);
	return next;
}
EXPORT_SYMBOL(of_get_next_child);

/**
 *	of_get_next_available_child - Find the next available child node
 *	@node:	parent node
 *	@prev:	previous child of the parent node, or NULL to get first
 *
 *      This function is like of_get_next_child(), except that it
 *      automatically skips any disabled nodes (i.e. status = "disabled").
 */
struct device_node *of_get_next_available_child(const struct device_node *node,
	struct device_node *prev)
{
	struct device_node *next;
	unsigned long flags;

	if (!node)
		return NULL;

	raw_spin_lock_irqsave(&devtree_lock, flags);
	next = prev ? prev->sibling : node->child;
	for (; next; next = next->sibling) {
		if (!__of_device_is_available(next))
			continue;
		if (of_node_get(next))
			break;
	}
	of_node_put(prev);
	raw_spin_unlock_irqrestore(&devtree_lock, flags);
	return next;
}
EXPORT_SYMBOL(of_get_next_available_child);

/**
 * of_get_compatible_child - Find compatible child node
 * @parent:	parent node
 * @compatible:	compatible string
 *
 * Lookup child node whose compatible property contains the given compatible
 * string.
 *
 * Returns a node pointer with refcount incremented, use of_node_put() on it
 * when done; or NULL if not found.
 */
struct device_node *of_get_compatible_child(const struct device_node *parent,
				const char *compatible)
{
	struct device_node *child;

	for_each_child_of_node(parent, child) {
		if (of_device_is_compatible(child, compatible))
			break;
	}

	return child;
}
EXPORT_SYMBOL(of_get_compatible_child);

/**
 *	of_get_child_by_name - Find the child node by name for a given parent
 *	@node:	parent node
 *	@name:	child name to look for.
 *
 *      This function looks for child node for given matching name
 *
 *	Returns a node pointer if found, with refcount incremented, use
 *	of_node_put() on it when done.
 *	Returns NULL if node is not found.
 */
struct device_node *of_get_child_by_name(const struct device_node *node,
				const char *name)
{
	struct device_node *child;

	for_each_child_of_node(node, child)
		if (child->name && (of_node_cmp(child->name, name) == 0))
			break;
	return child;
}
EXPORT_SYMBOL(of_get_child_by_name);

static struct device_node *__of_find_node_by_path(struct device_node *parent,
						const char *path)
{
	struct device_node *child;
	int len;

	len = strcspn(path, "/:");
	if (!len)
		return NULL;

	__for_each_child_of_node(parent, child) {
		const char *name = strrchr(child->full_name, '/');
		if (WARN(!name, "malformed device_node %s\n", child->full_name))
			continue;
		name++;
		if (strncmp(path, name, len) == 0 && (strlen(name) == len))
			return child;
	}
	return NULL;
}

/**
 *	of_find_node_opts_by_path - Find a node matching a full OF path
 *	@path: Either the full path to match, or if the path does not
 *	       start with '/', the name of a property of the /aliases
 *	       node (an alias).  In the case of an alias, the node
 *	       matching the alias' value will be returned.
 *	@opts: Address of a pointer into which to store the start of
 *	       an options string appended to the end of the path with
 *	       a ':' separator.
 *
 *	Valid paths:
 *		/foo/bar	Full path
 *		foo		Valid alias
 *		foo/bar		Valid alias + relative path
 *
 *	Returns a node pointer with refcount incremented, use
 *	of_node_put() on it when done.
 */
struct device_node *of_find_node_opts_by_path(const char *path, const char **opts)
{
	struct device_node *np = NULL;
	struct property *pp;
	unsigned long flags;
	const char *separator = strchr(path, ':');

	if (opts)
		*opts = separator ? separator + 1 : NULL;

	if (strcmp(path, "/") == 0)
		return of_node_get(of_root);

	/* The path could begin with an alias */
	if (*path != '/') {
		int len;
		const char *p = separator;

		if (!p)
			p = strchrnul(path, '/');
		len = p - path;

		/* of_aliases must not be NULL */
		if (!of_aliases)
			return NULL;

		for_each_property_of_node(of_aliases, pp) {
			if (strlen(pp->name) == len && !strncmp(pp->name, path, len)) {
				np = of_find_node_by_path(pp->value);
				break;
			}
		}
		if (!np)
			return NULL;
		path = p;
	}

	/* Step down the tree matching path components */
	raw_spin_lock_irqsave(&devtree_lock, flags);
	if (!np)
		np = of_node_get(of_root);
	while (np && *path == '/') {
		path++; /* Increment past '/' delimiter */
		np = __of_find_node_by_path(np, path);
		path = strchrnul(path, '/');
		if (separator && separator < path)
			break;
	}
	raw_spin_unlock_irqrestore(&devtree_lock, flags);
	return np;
}
EXPORT_SYMBOL(of_find_node_opts_by_path);

/**
 *	of_find_node_by_name - Find a node by its "name" property
 *	@from:	The node to start searching from or NULL, the node
 *		you pass will not be searched, only the next one
 *		will; typically, you pass what the previous call
 *		returned. of_node_put() will be called on it
 *	@name:	The name string to match against
 *
 *	Returns a node pointer with refcount incremented, use
 *	of_node_put() on it when done.
 */
struct device_node *of_find_node_by_name(struct device_node *from,
	const char *name)
{
	struct device_node *np;
	unsigned long flags;

	raw_spin_lock_irqsave(&devtree_lock, flags);
	for_each_of_allnodes_from(from, np)
		if (np->name && (of_node_cmp(np->name, name) == 0)
		    && of_node_get(np))
			break;
	of_node_put(from);
	raw_spin_unlock_irqrestore(&devtree_lock, flags);
	return np;
}
EXPORT_SYMBOL(of_find_node_by_name);

/**
 *	of_find_node_by_type - Find a node by its "device_type" property
 *	@from:	The node to start searching from, or NULL to start searching
 *		the entire device tree. The node you pass will not be
 *		searched, only the next one will; typically, you pass
 *		what the previous call returned. of_node_put() will be
 *		called on from for you.
 *	@type:	The type string to match against
 *
 *	Returns a node pointer with refcount incremented, use
 *	of_node_put() on it when done.
 */
struct device_node *of_find_node_by_type(struct device_node *from,
	const char *type)
{
	struct device_node *np;
	unsigned long flags;

	raw_spin_lock_irqsave(&devtree_lock, flags);
	for_each_of_allnodes_from(from, np)
		if (np->type && (of_node_cmp(np->type, type) == 0)
		    && of_node_get(np))
			break;
	of_node_put(from);
	raw_spin_unlock_irqrestore(&devtree_lock, flags);
	return np;
}
EXPORT_SYMBOL(of_find_node_by_type);

/**
 *	of_find_compatible_node - Find a node based on type and one of the
 *                                tokens in its "compatible" property
 *	@from:		The node to start searching from or NULL, the node
 *			you pass will not be searched, only the next one
 *			will; typically, you pass what the previous call
 *			returned. of_node_put() will be called on it
 *	@type:		The type string to match "device_type" or NULL to ignore
 *	@compatible:	The string to match to one of the tokens in the device
 *			"compatible" list.
 *
 *	Returns a node pointer with refcount incremented, use
 *	of_node_put() on it when done.
 */
struct device_node *of_find_compatible_node(struct device_node *from,
	const char *type, const char *compatible)
{
	struct device_node *np;
	unsigned long flags;

	raw_spin_lock_irqsave(&devtree_lock, flags);
	for_each_of_allnodes_from(from, np)
		if (__of_device_is_compatible(np, compatible, type, NULL) &&
		    of_node_get(np))
			break;
	of_node_put(from);
	raw_spin_unlock_irqrestore(&devtree_lock, flags);
	return np;
}
EXPORT_SYMBOL(of_find_compatible_node);

/**
 *	of_find_node_with_property - Find a node which has a property with
 *                                   the given name.
 *	@from:		The node to start searching from or NULL, the node
 *			you pass will not be searched, only the next one
 *			will; typically, you pass what the previous call
 *			returned. of_node_put() will be called on it
 *	@prop_name:	The name of the property to look for.
 *
 *	Returns a node pointer with refcount incremented, use
 *	of_node_put() on it when done.
 */
struct device_node *of_find_node_with_property(struct device_node *from,
	const char *prop_name)
{
	struct device_node *np;
	struct property *pp;
	unsigned long flags;

	raw_spin_lock_irqsave(&devtree_lock, flags);
	for_each_of_allnodes_from(from, np) {
		for (pp = np->properties; pp; pp = pp->next) {
			if (of_prop_cmp(pp->name, prop_name) == 0) {
				of_node_get(np);
				goto out;
			}
		}
	}
out:
	of_node_put(from);
	raw_spin_unlock_irqrestore(&devtree_lock, flags);
	return np;
}
EXPORT_SYMBOL(of_find_node_with_property);

static
const struct of_device_id *__of_match_node(const struct of_device_id *matches,
					   const struct device_node *node)
{
	const struct of_device_id *best_match = NULL;
	int score, best_score = 0;

	if (!matches)
		return NULL;

	for (; matches->name[0] || matches->type[0] || matches->compatible[0]; matches++) {
		score = __of_device_is_compatible(node, matches->compatible,
						  matches->type, matches->name);
		if (score > best_score) {
			best_match = matches;
			best_score = score;
		}
	}

	return best_match;
}

/**
 * of_match_node - Tell if a device_node has a matching of_match structure
 *	@matches:	array of of device match structures to search in
 *	@node:		the of device structure to match against
 *
 *	Low level utility function used by device matching.
 */
const struct of_device_id *of_match_node(const struct of_device_id *matches,
					 const struct device_node *node)
{
	const struct of_device_id *match;
	unsigned long flags;

	raw_spin_lock_irqsave(&devtree_lock, flags);
	match = __of_match_node(matches, node);
	raw_spin_unlock_irqrestore(&devtree_lock, flags);
	return match;
}
EXPORT_SYMBOL(of_match_node);

/**
 *	of_find_matching_node_and_match - Find a node based on an of_device_id
 *					  match table.
 *	@from:		The node to start searching from or NULL, the node
 *			you pass will not be searched, only the next one
 *			will; typically, you pass what the previous call
 *			returned. of_node_put() will be called on it
 *	@matches:	array of of device match structures to search in
 *	@match		Updated to point at the matches entry which matched
 *
 *	Returns a node pointer with refcount incremented, use
 *	of_node_put() on it when done.
 */
struct device_node *of_find_matching_node_and_match(struct device_node *from,
					const struct of_device_id *matches,
					const struct of_device_id **match)
{
	struct device_node *np;
	const struct of_device_id *m;
	unsigned long flags;

	if (match)
		*match = NULL;

	raw_spin_lock_irqsave(&devtree_lock, flags);
	for_each_of_allnodes_from(from, np) {
		m = __of_match_node(matches, np);
		if (m && of_node_get(np)) {
			if (match)
				*match = m;
			break;
		}
	}
	of_node_put(from);
	raw_spin_unlock_irqrestore(&devtree_lock, flags);
	return np;
}
EXPORT_SYMBOL(of_find_matching_node_and_match);

/**
 * of_modalias_node - Lookup appropriate modalias for a device node
 * @node:	pointer to a device tree node
 * @modalias:	Pointer to buffer that modalias value will be copied into
 * @len:	Length of modalias value
 *
 * Based on the value of the compatible property, this routine will attempt
 * to choose an appropriate modalias value for a particular device tree node.
 * It does this by stripping the manufacturer prefix (as delimited by a ',')
 * from the first entry in the compatible list property.
 *
 * This routine returns 0 on success, <0 on failure.
 */
int of_modalias_node(struct device_node *node, char *modalias, int len)
{
	const char *compatible, *p;
	int cplen;

	compatible = of_get_property(node, "compatible", &cplen);
	if (!compatible || strlen(compatible) > cplen)
		return -ENODEV;
	p = strchr(compatible, ',');
	strlcpy(modalias, p ? p + 1 : compatible, len);
	return 0;
}
EXPORT_SYMBOL_GPL(of_modalias_node);

/**
 * of_find_node_by_phandle - Find a node given a phandle
 * @handle:	phandle of the node to find
 *
 * Returns a node pointer with refcount incremented, use
 * of_node_put() on it when done.
 */
struct device_node *of_find_node_by_phandle(phandle handle)
{
	struct device_node *np;
	unsigned long flags;

	if (!handle)
		return NULL;

	raw_spin_lock_irqsave(&devtree_lock, flags);
	for_each_of_allnodes(np)
		if (np->phandle == handle)
			break;
	of_node_get(np);
	raw_spin_unlock_irqrestore(&devtree_lock, flags);
	return np;
}
EXPORT_SYMBOL(of_find_node_by_phandle);

/**
 * of_property_count_elems_of_size - Count the number of elements in a property
 *
 * @np:		device node from which the property value is to be read.
 * @propname:	name of the property to be searched.
 * @elem_size:	size of the individual element
 *
 * Search for a property in a device node and count the number of elements of
 * size elem_size in it. Returns number of elements on sucess, -EINVAL if the
 * property does not exist or its length does not match a multiple of elem_size
 * and -ENODATA if the property does not have a value.
 */
int of_property_count_elems_of_size(const struct device_node *np,
				const char *propname, int elem_size)
{
	struct property *prop = of_find_property(np, propname, NULL);

	if (!prop)
		return -EINVAL;
	if (!prop->value)
		return -ENODATA;

	if (prop->length % elem_size != 0) {
		pr_err("size of %s in node %s is not a multiple of %d\n",
		       propname, np->full_name, elem_size);
		return -EINVAL;
	}

	return prop->length / elem_size;
}
EXPORT_SYMBOL_GPL(of_property_count_elems_of_size);

/**
 * of_find_property_value_of_size
 *
 * @np:		device node from which the property value is to be read.
 * @propname:	name of the property to be searched.
 * @len:	requested length of property value
 *
 * Search for a property in a device node and valid the requested size.
 * Returns the property value on success, -EINVAL if the property does not
 *  exist, -ENODATA if property does not have a value, and -EOVERFLOW if the
 * property data isn't large enough.
 *
 */
static void *of_find_property_value_of_size(const struct device_node *np,
			const char *propname, u32 len)
{
	struct property *prop = of_find_property(np, propname, NULL);

	if (!prop)
		return ERR_PTR(-EINVAL);
	if (!prop->value)
		return ERR_PTR(-ENODATA);
	if (len > prop->length)
		return ERR_PTR(-EOVERFLOW);

	return prop->value;
}

/**
 * of_property_read_u32_index - Find and read a u32 from a multi-value property.
 *
 * @np:		device node from which the property value is to be read.
 * @propname:	name of the property to be searched.
 * @index:	index of the u32 in the list of values
 * @out_value:	pointer to return value, modified only if no error.
 *
 * Search for a property in a device node and read nth 32-bit value from
 * it. Returns 0 on success, -EINVAL if the property does not exist,
 * -ENODATA if property does not have a value, and -EOVERFLOW if the
 * property data isn't large enough.
 *
 * The out_value is modified only if a valid u32 value can be decoded.
 */
int of_property_read_u32_index(const struct device_node *np,
				       const char *propname,
				       u32 index, u32 *out_value)
{
	const u32 *val = of_find_property_value_of_size(np, propname,
					((index + 1) * sizeof(*out_value)));

	if (IS_ERR(val))
		return PTR_ERR(val);

	*out_value = be32_to_cpup(((__be32 *)val) + index);
	return 0;
}
EXPORT_SYMBOL_GPL(of_property_read_u32_index);

/**
 * of_property_read_u8_array - Find and read an array of u8 from a property.
 *
 * @np:		device node from which the property value is to be read.
 * @propname:	name of the property to be searched.
 * @out_values:	pointer to return value, modified only if return value is 0.
 * @sz:		number of array elements to read
 *
 * Search for a property in a device node and read 8-bit value(s) from
 * it. Returns 0 on success, -EINVAL if the property does not exist,
 * -ENODATA if property does not have a value, and -EOVERFLOW if the
 * property data isn't large enough.
 *
 * dts entry of array should be like:
 *	property = /bits/ 8 <0x50 0x60 0x70>;
 *
 * The out_values is modified only if a valid u8 value can be decoded.
 */
int of_property_read_u8_array(const struct device_node *np,
			const char *propname, u8 *out_values, size_t sz)
{
	const u8 *val = of_find_property_value_of_size(np, propname,
						(sz * sizeof(*out_values)));

	if (IS_ERR(val))
		return PTR_ERR(val);

	while (sz--)
		*out_values++ = *val++;
	return 0;
}
EXPORT_SYMBOL_GPL(of_property_read_u8_array);

/**
 * of_property_read_u16_array - Find and read an array of u16 from a property.
 *
 * @np:		device node from which the property value is to be read.
 * @propname:	name of the property to be searched.
 * @out_values:	pointer to return value, modified only if return value is 0.
 * @sz:		number of array elements to read
 *
 * Search for a property in a device node and read 16-bit value(s) from
 * it. Returns 0 on success, -EINVAL if the property does not exist,
 * -ENODATA if property does not have a value, and -EOVERFLOW if the
 * property data isn't large enough.
 *
 * dts entry of array should be like:
 *	property = /bits/ 16 <0x5000 0x6000 0x7000>;
 *
 * The out_values is modified only if a valid u16 value can be decoded.
 */
int of_property_read_u16_array(const struct device_node *np,
			const char *propname, u16 *out_values, size_t sz)
{
	const __be16 *val = of_find_property_value_of_size(np, propname,
						(sz * sizeof(*out_values)));

	if (IS_ERR(val))
		return PTR_ERR(val);

	while (sz--)
		*out_values++ = be16_to_cpup(val++);
	return 0;
}
EXPORT_SYMBOL_GPL(of_property_read_u16_array);

/**
 * of_property_read_u32_array - Find and read an array of 32 bit integers
 * from a property.
 *
 * @np:		device node from which the property value is to be read.
 * @propname:	name of the property to be searched.
 * @out_values:	pointer to return value, modified only if return value is 0.
 * @sz:		number of array elements to read
 *
 * Search for a property in a device node and read 32-bit value(s) from
 * it. Returns 0 on success, -EINVAL if the property does not exist,
 * -ENODATA if property does not have a value, and -EOVERFLOW if the
 * property data isn't large enough.
 *
 * The out_values is modified only if a valid u32 value can be decoded.
 */
int of_property_read_u32_array(const struct device_node *np,
			       const char *propname, u32 *out_values,
			       size_t sz)
{
	const __be32 *val = of_find_property_value_of_size(np, propname,
						(sz * sizeof(*out_values)));

	if (IS_ERR(val))
		return PTR_ERR(val);

	while (sz--)
		*out_values++ = be32_to_cpup(val++);
	return 0;
}
EXPORT_SYMBOL_GPL(of_property_read_u32_array);

/**
 * of_property_read_u64 - Find and read a 64 bit integer from a property
 * @np:		device node from which the property value is to be read.
 * @propname:	name of the property to be searched.
 * @out_value:	pointer to return value, modified only if return value is 0.
 *
 * Search for a property in a device node and read a 64-bit value from
 * it. Returns 0 on success, -EINVAL if the property does not exist,
 * -ENODATA if property does not have a value, and -EOVERFLOW if the
 * property data isn't large enough.
 *
 * The out_value is modified only if a valid u64 value can be decoded.
 */
int of_property_read_u64(const struct device_node *np, const char *propname,
			 u64 *out_value)
{
	const __be32 *val = of_find_property_value_of_size(np, propname,
						sizeof(*out_value));

	if (IS_ERR(val))
		return PTR_ERR(val);

	*out_value = of_read_number(val, 2);
	return 0;
}
EXPORT_SYMBOL_GPL(of_property_read_u64);

/**
 * of_property_read_u64_array - Find and read an array of 64 bit integers
 * from a property.
 *
 * @np:		device node from which the property value is to be read.
 * @propname:	name of the property to be searched.
 * @out_values:	pointer to return value, modified only if return value is 0.
 * @sz:		number of array elements to read
 *
 * Search for a property in a device node and read 64-bit value(s) from
 * it. Returns 0 on success, -EINVAL if the property does not exist,
 * -ENODATA if property does not have a value, and -EOVERFLOW if the
 * property data isn't large enough.
 *
 * The out_values is modified only if a valid u64 value can be decoded.
 */
int of_property_read_u64_array(const struct device_node *np,
			       const char *propname, u64 *out_values,
			       size_t sz)
{
	const __be32 *val = of_find_property_value_of_size(np, propname,
						(sz * sizeof(*out_values)));

	if (IS_ERR(val))
		return PTR_ERR(val);

	while (sz--) {
		*out_values++ = of_read_number(val, 2);
		val += 2;
	}
	return 0;
}
EXPORT_SYMBOL_GPL(of_property_read_u64_array);

/**
 * of_property_read_string - Find and read a string from a property
 * @np:		device node from which the property value is to be read.
 * @propname:	name of the property to be searched.
 * @out_string:	pointer to null terminated return string, modified only if
 *		return value is 0.
 *
 * Search for a property in a device tree node and retrieve a null
 * terminated string value (pointer to data, not a copy). Returns 0 on
 * success, -EINVAL if the property does not exist, -ENODATA if property
 * does not have a value, and -EILSEQ if the string is not null-terminated
 * within the length of the property data.
 *
 * The out_string pointer is modified only if a valid string can be decoded.
 */
int of_property_read_string(struct device_node *np, const char *propname,
				const char **out_string)
{
	struct property *prop = of_find_property(np, propname, NULL);
	if (!prop)
		return -EINVAL;
	if (!prop->value)
		return -ENODATA;
	if (strnlen(prop->value, prop->length) >= prop->length)
		return -EILSEQ;
	*out_string = prop->value;
	return 0;
}
EXPORT_SYMBOL_GPL(of_property_read_string);

/**
 * of_property_match_string() - Find string in a list and return index
 * @np: pointer to node containing string list property
 * @propname: string list property name
 * @string: pointer to string to search for in string list
 *
 * This function searches a string list property and returns the index
 * of a specific string value.
 */
int of_property_match_string(struct device_node *np, const char *propname,
			     const char *string)
{
	struct property *prop = of_find_property(np, propname, NULL);
	size_t l;
	int i;
	const char *p, *end;

	if (!prop)
		return -EINVAL;
	if (!prop->value)
		return -ENODATA;

	p = prop->value;
	end = p + prop->length;

	for (i = 0; p < end; i++, p += l) {
		l = strnlen(p, end - p) + 1;
		if (p + l > end)
			return -EILSEQ;
		pr_debug("comparing %s with %s\n", string, p);
		if (strcmp(string, p) == 0)
			return i; /* Found it; return index */
	}
	return -ENODATA;
}
EXPORT_SYMBOL_GPL(of_property_match_string);

/**
 * of_property_read_string_helper() - Utility helper for parsing string properties
 * @np:		device node from which the property value is to be read.
 * @propname:	name of the property to be searched.
 * @out_strs:	output array of string pointers.
 * @sz:		number of array elements to read.
 * @skip:	Number of strings to skip over at beginning of list.
 *
 * Don't call this function directly. It is a utility helper for the
 * of_property_read_string*() family of functions.
 */
int of_property_read_string_helper(struct device_node *np, const char *propname,
				   const char **out_strs, size_t sz, int skip)
{
	struct property *prop = of_find_property(np, propname, NULL);
	int l = 0, i = 0;
	const char *p, *end;

	if (!prop)
		return -EINVAL;
	if (!prop->value)
		return -ENODATA;
	p = prop->value;
	end = p + prop->length;

	for (i = 0; p < end && (!out_strs || i < skip + sz); i++, p += l) {
		l = strnlen(p, end - p) + 1;
		if (p + l > end)
			return -EILSEQ;
		if (out_strs && i >= skip)
			*out_strs++ = p;
	}
	i -= skip;
	return i <= 0 ? -ENODATA : i;
}
EXPORT_SYMBOL_GPL(of_property_read_string_helper);

void of_print_phandle_args(const char *msg, const struct of_phandle_args *args)
{
	int i;
	printk("%s %s", msg, of_node_full_name(args->np));
	for (i = 0; i < args->args_count; i++)
		printk(i ? ",%08x" : ":%08x", args->args[i]);
	printk("\n");
}

static int __of_parse_phandle_with_args(const struct device_node *np,
					const char *list_name,
					const char *cells_name,
					int cell_count, int index,
					struct of_phandle_args *out_args)
{
	const __be32 *list, *list_end;
	int rc = 0, size, cur_index = 0;
	uint32_t count = 0;
	struct device_node *node = NULL;
	phandle phandle;

	/* Retrieve the phandle list property */
	list = of_get_property(np, list_name, &size);
	if (!list)
		return -ENOENT;
	list_end = list + size / sizeof(*list);

	/* Loop over the phandles until all the requested entry is found */
	while (list < list_end) {
		rc = -EINVAL;
		count = 0;

		/*
		 * If phandle is 0, then it is an empty entry with no
		 * arguments.  Skip forward to the next entry.
		 */
		phandle = be32_to_cpup(list++);
		if (phandle) {
			/*
			 * Find the provider node and parse the #*-cells
			 * property to determine the argument length.
			 *
			 * This is not needed if the cell count is hard-coded
			 * (i.e. cells_name not set, but cell_count is set),
			 * except when we're going to return the found node
			 * below.
			 */
			if (cells_name || cur_index == index) {
				node = of_find_node_by_phandle(phandle);
				if (!node) {
					pr_err("%s: could not find phandle\n",
						np->full_name);
					goto err;
				}
			}

			if (cells_name) {
				if (of_property_read_u32(node, cells_name,
							 &count)) {
					pr_err("%s: could not get %s for %s\n",
						np->full_name, cells_name,
						node->full_name);
					goto err;
				}
			} else {
				count = cell_count;
			}

			/*
			 * Make sure that the arguments actually fit in the
			 * remaining property data length
			 */
			if (list + count > list_end) {
				pr_err("%s: arguments longer than property\n",
					 np->full_name);
				goto err;
			}
		}

		/*
		 * All of the error cases above bail out of the loop, so at
		 * this point, the parsing is successful. If the requested
		 * index matches, then fill the out_args structure and return,
		 * or return -ENOENT for an empty entry.
		 */
		rc = -ENOENT;
		if (cur_index == index) {
			if (!phandle)
				goto err;

			if (out_args) {
				int i;
				if (WARN_ON(count > MAX_PHANDLE_ARGS))
					count = MAX_PHANDLE_ARGS;
				out_args->np = node;
				out_args->args_count = count;
				for (i = 0; i < count; i++)
					out_args->args[i] = be32_to_cpup(list++);
			} else {
				of_node_put(node);
			}

			/* Found it! return success */
			return 0;
		}

		of_node_put(node);
		node = NULL;
		list += count;
		cur_index++;
	}

	/*
	 * Unlock node before returning result; will be one of:
	 * -ENOENT : index is for empty phandle
	 * -EINVAL : parsing error on data
	 * [1..n]  : Number of phandle (count mode; when index = -1)
	 */
	rc = index < 0 ? cur_index : -ENOENT;
 err:
	if (node)
		of_node_put(node);
	return rc;
}

/**
 * of_parse_phandle - Resolve a phandle property to a device_node pointer
 * @np: Pointer to device node holding phandle property
 * @phandle_name: Name of property holding a phandle value
 * @index: For properties holding a table of phandles, this is the index into
 *         the table
 *
 * Returns the device_node pointer with refcount incremented.  Use
 * of_node_put() on it when done.
 */
struct device_node *of_parse_phandle(const struct device_node *np,
				     const char *phandle_name, int index)
{
	struct of_phandle_args args;

	if (index < 0)
		return NULL;

	if (__of_parse_phandle_with_args(np, phandle_name, NULL, 0,
					 index, &args))
		return NULL;

	return args.np;
}
EXPORT_SYMBOL(of_parse_phandle);

/**
 * of_parse_phandle_with_args() - Find a node pointed by phandle in a list
 * @np:		pointer to a device tree node containing a list
 * @list_name:	property name that contains a list
 * @cells_name:	property name that specifies phandles' arguments count
 * @index:	index of a phandle to parse out
 * @out_args:	optional pointer to output arguments structure (will be filled)
 *
 * This function is useful to parse lists of phandles and their arguments.
 * Returns 0 on success and fills out_args, on error returns appropriate
 * errno value.
 *
 * Caller is responsible to call of_node_put() on the returned out_args->np
 * pointer.
 *
 * Example:
 *
 * phandle1: node1 {
 *	#list-cells = <2>;
 * }
 *
 * phandle2: node2 {
 *	#list-cells = <1>;
 * }
 *
 * node3 {
 *	list = <&phandle1 1 2 &phandle2 3>;
 * }
 *
 * To get a device_node of the `node2' node you may call this:
 * of_parse_phandle_with_args(node3, "list", "#list-cells", 1, &args);
 */
int of_parse_phandle_with_args(const struct device_node *np, const char *list_name,
				const char *cells_name, int index,
				struct of_phandle_args *out_args)
{
	if (index < 0)
		return -EINVAL;
	return __of_parse_phandle_with_args(np, list_name, cells_name, 0,
					    index, out_args);
}
EXPORT_SYMBOL(of_parse_phandle_with_args);

/**
 * of_parse_phandle_with_fixed_args() - Find a node pointed by phandle in a list
 * @np:		pointer to a device tree node containing a list
 * @list_name:	property name that contains a list
 * @cell_count: number of argument cells following the phandle
 * @index:	index of a phandle to parse out
 * @out_args:	optional pointer to output arguments structure (will be filled)
 *
 * This function is useful to parse lists of phandles and their arguments.
 * Returns 0 on success and fills out_args, on error returns appropriate
 * errno value.
 *
 * Caller is responsible to call of_node_put() on the returned out_args->np
 * pointer.
 *
 * Example:
 *
 * phandle1: node1 {
 * }
 *
 * phandle2: node2 {
 * }
 *
 * node3 {
 *	list = <&phandle1 0 2 &phandle2 2 3>;
 * }
 *
 * To get a device_node of the `node2' node you may call this:
 * of_parse_phandle_with_fixed_args(node3, "list", 2, 1, &args);
 */
int of_parse_phandle_with_fixed_args(const struct device_node *np,
				const char *list_name, int cell_count,
				int index, struct of_phandle_args *out_args)
{
	if (index < 0)
		return -EINVAL;
	return __of_parse_phandle_with_args(np, list_name, NULL, cell_count,
					   index, out_args);
}
EXPORT_SYMBOL(of_parse_phandle_with_fixed_args);

/**
 * of_count_phandle_with_args() - Find the number of phandles references in a property
 * @np:		pointer to a device tree node containing a list
 * @list_name:	property name that contains a list
 * @cells_name:	property name that specifies phandles' arguments count
 *
 * Returns the number of phandle + argument tuples within a property. It
 * is a typical pattern to encode a list of phandle and variable
 * arguments into a single property. The number of arguments is encoded
 * by a property in the phandle-target node. For example, a gpios
 * property would contain a list of GPIO specifies consisting of a
 * phandle and 1 or more arguments. The number of arguments are
 * determined by the #gpio-cells property in the node pointed to by the
 * phandle.
 */
int of_count_phandle_with_args(const struct device_node *np, const char *list_name,
				const char *cells_name)
{
	return __of_parse_phandle_with_args(np, list_name, cells_name, 0, -1,
					    NULL);
}
EXPORT_SYMBOL(of_count_phandle_with_args);

/**
 * __of_add_property - Add a property to a node without lock operations
 */
int __of_add_property(struct device_node *np, struct property *prop)
{
	struct property **next;

	prop->next = NULL;
	next = &np->properties;
	while (*next) {
		if (strcmp(prop->name, (*next)->name) == 0)
			/* duplicate ! don't insert it */
			return -EEXIST;

		next = &(*next)->next;
	}
	*next = prop;

	return 0;
}

/**
 * of_add_property - Add a property to a node
 */
int of_add_property(struct device_node *np, struct property *prop)
{
	unsigned long flags;
	int rc;

	mutex_lock(&of_mutex);

	raw_spin_lock_irqsave(&devtree_lock, flags);
	rc = __of_add_property(np, prop);
	raw_spin_unlock_irqrestore(&devtree_lock, flags);

	if (!rc)
		__of_add_property_sysfs(np, prop);

	mutex_unlock(&of_mutex);

	if (!rc)
		of_property_notify(OF_RECONFIG_ADD_PROPERTY, np, prop, NULL);

	return rc;
}

int __of_remove_property(struct device_node *np, struct property *prop)
{
	struct property **next;

	for (next = &np->properties; *next; next = &(*next)->next) {
		if (*next == prop)
			break;
	}
	if (*next == NULL)
		return -ENODEV;

	/* found the node */
	*next = prop->next;
	prop->next = np->deadprops;
	np->deadprops = prop;

	return 0;
}

void __of_sysfs_remove_bin_file(struct device_node *np, struct property *prop)
{
	sysfs_remove_bin_file(&np->kobj, &prop->attr);
	kfree(prop->attr.attr.name);
}

void __of_remove_property_sysfs(struct device_node *np, struct property *prop)
{
	if (!IS_ENABLED(CONFIG_SYSFS))
		return;

	/* at early boot, bail here and defer setup to of_init() */
	if (of_kset && of_node_is_attached(np))
		__of_sysfs_remove_bin_file(np, prop);
}

/**
 * of_remove_property - Remove a property from a node.
 *
 * Note that we don't actually remove it, since we have given out
 * who-knows-how-many pointers to the data using get-property.
 * Instead we just move the property to the "dead properties"
 * list, so it won't be found any more.
 */
int of_remove_property(struct device_node *np, struct property *prop)
{
	unsigned long flags;
	int rc;

	mutex_lock(&of_mutex);

	raw_spin_lock_irqsave(&devtree_lock, flags);
	rc = __of_remove_property(np, prop);
	raw_spin_unlock_irqrestore(&devtree_lock, flags);

	if (!rc)
		__of_remove_property_sysfs(np, prop);

	mutex_unlock(&of_mutex);

	if (!rc)
		of_property_notify(OF_RECONFIG_REMOVE_PROPERTY, np, prop, NULL);

	return rc;
}

int __of_update_property(struct device_node *np, struct property *newprop,
		struct property **oldpropp)
{
	struct property **next, *oldprop;

	for (next = &np->properties; *next; next = &(*next)->next) {
		if (of_prop_cmp((*next)->name, newprop->name) == 0)
			break;
	}
	*oldpropp = oldprop = *next;

	if (oldprop) {
		/* replace the node */
		newprop->next = oldprop->next;
		*next = newprop;
		oldprop->next = np->deadprops;
		np->deadprops = oldprop;
	} else {
		/* new node */
		newprop->next = NULL;
		*next = newprop;
	}

	return 0;
}

void __of_update_property_sysfs(struct device_node *np, struct property *newprop,
		struct property *oldprop)
{
	if (!IS_ENABLED(CONFIG_SYSFS))
		return;

	/* At early boot, bail out and defer setup to of_init() */
	if (!of_kset)
		return;

	if (oldprop)
		__of_sysfs_remove_bin_file(np, oldprop);
	__of_add_property_sysfs(np, newprop);
}

/*
 * of_update_property - Update a property in a node, if the property does
 * not exist, add it.
 *
 * Note that we don't actually remove it, since we have given out
 * who-knows-how-many pointers to the data using get-property.
 * Instead we just move the property to the "dead properties" list,
 * and add the new property to the property list
 */
int of_update_property(struct device_node *np, struct property *newprop)
{
	struct property *oldprop;
	unsigned long flags;
	int rc;

	if (!newprop->name)
		return -EINVAL;

	mutex_lock(&of_mutex);

	raw_spin_lock_irqsave(&devtree_lock, flags);
	rc = __of_update_property(np, newprop, &oldprop);
	raw_spin_unlock_irqrestore(&devtree_lock, flags);

	if (!rc)
		__of_update_property_sysfs(np, newprop, oldprop);

	mutex_unlock(&of_mutex);

	if (!rc)
		of_property_notify(OF_RECONFIG_UPDATE_PROPERTY, np, newprop, oldprop);

	return rc;
}

static void of_alias_add(struct alias_prop *ap, struct device_node *np,
			 int id, const char *stem, int stem_len)
{
	ap->np = np;
	ap->id = id;
	strncpy(ap->stem, stem, stem_len);
	ap->stem[stem_len] = 0;
	list_add_tail(&ap->link, &aliases_lookup);
	pr_debug("adding DT alias:%s: stem=%s id=%i node=%s\n",
		 ap->alias, ap->stem, ap->id, of_node_full_name(np));
}

/**
 * of_alias_scan - Scan all properties of the 'aliases' node
 *
 * The function scans all the properties of the 'aliases' node and populates
 * the global lookup table with the properties.  It returns the
 * number of alias properties found, or an error code in case of failure.
 *
 * @dt_alloc:	An allocator that provides a virtual address to memory
 *		for storing the resulting tree
 */
void of_alias_scan(void * (*dt_alloc)(u64 size, u64 align))
{
	struct property *pp;

	of_aliases = of_find_node_by_path("/aliases");
	of_chosen = of_find_node_by_path("/chosen");
	if (of_chosen == NULL)
		of_chosen = of_find_node_by_path("/chosen@0");

	if (of_chosen) {
		/* linux,stdout-path and /aliases/stdout are for legacy compatibility */
		const char *name = of_get_property(of_chosen, "stdout-path", NULL);
		if (!name)
			name = of_get_property(of_chosen, "linux,stdout-path", NULL);
		if (IS_ENABLED(CONFIG_PPC) && !name)
			name = of_get_property(of_aliases, "stdout", NULL);
		if (name)
			of_stdout = of_find_node_opts_by_path(name, &of_stdout_options);
	}

	if (!of_aliases)
		return;

	for_each_property_of_node(of_aliases, pp) {
		const char *start = pp->name;
		const char *end = start + strlen(start);
		struct device_node *np;
		struct alias_prop *ap;
		int id, len;

		/* Skip those we do not want to proceed */
		if (!strcmp(pp->name, "name") ||
		    !strcmp(pp->name, "phandle") ||
		    !strcmp(pp->name, "linux,phandle"))
			continue;

		np = of_find_node_by_path(pp->value);
		if (!np)
			continue;

		/* walk the alias backwards to extract the id and work out
		 * the 'stem' string */
		while (isdigit(*(end-1)) && end > start)
			end--;
		len = end - start;

		if (kstrtoint(end, 10, &id) < 0)
			continue;

		/* Allocate an alias_prop with enough space for the stem */
		ap = dt_alloc(sizeof(*ap) + len + 1, 4);
		if (!ap)
			continue;
		memset(ap, 0, sizeof(*ap) + len + 1);
		ap->alias = start;
		of_alias_add(ap, np, id, start, len);
	}
}

/**
 * of_alias_get_id - Get alias id for the given device_node
 * @np:		Pointer to the given device_node
 * @stem:	Alias stem of the given device_node
 *
 * The function travels the lookup table to get the alias id for the given
 * device_node and alias stem.  It returns the alias id if found.
 */
int of_alias_get_id(struct device_node *np, const char *stem)
{
	struct alias_prop *app;
	int id = -ENODEV;

	mutex_lock(&of_mutex);
	list_for_each_entry(app, &aliases_lookup, link) {
		if (strcmp(app->stem, stem) != 0)
			continue;

		if (np == app->np) {
			id = app->id;
			break;
		}
	}
	mutex_unlock(&of_mutex);

	return id;
}
EXPORT_SYMBOL_GPL(of_alias_get_id);

/**
 * of_alias_get_highest_id - Get highest alias id for the given stem
 * @stem:	Alias stem to be examined
 *
 * The function travels the lookup table to get the highest alias id for the
 * given alias stem.  It returns the alias id if found.
 */
int of_alias_get_highest_id(const char *stem)
{
	struct alias_prop *app;
	int id = -ENODEV;

	mutex_lock(&of_mutex);
	list_for_each_entry(app, &aliases_lookup, link) {
		if (strcmp(app->stem, stem) != 0)
			continue;

		if (app->id > id)
			id = app->id;
	}
	mutex_unlock(&of_mutex);

	return id;
}
EXPORT_SYMBOL_GPL(of_alias_get_highest_id);

const __be32 *of_prop_next_u32(struct property *prop, const __be32 *cur,
			       u32 *pu)
{
	const void *curv = cur;

	if (!prop)
		return NULL;

	if (!cur) {
		curv = prop->value;
		goto out_val;
	}

	curv += sizeof(*cur);
	if (curv >= prop->value + prop->length)
		return NULL;

out_val:
	*pu = be32_to_cpup(curv);
	return curv;
}
EXPORT_SYMBOL_GPL(of_prop_next_u32);

const char *of_prop_next_string(struct property *prop, const char *cur)
{
	const void *curv = cur;

	if (!prop)
		return NULL;

	if (!cur)
		return prop->value;

	curv += strlen(cur) + 1;
	if (curv >= prop->value + prop->length)
		return NULL;

	return curv;
}
EXPORT_SYMBOL_GPL(of_prop_next_string);

/**
 * of_console_check() - Test and setup console for DT setup
 * @dn - Pointer to device node
 * @name - Name to use for preferred console without index. ex. "ttyS"
 * @index - Index to use for preferred console.
 *
 * Check if the given device node matches the stdout-path property in the
 * /chosen node. If it does then register it as the preferred console and return
 * TRUE. Otherwise return FALSE.
 */
bool of_console_check(struct device_node *dn, char *name, int index)
{
	if (!dn || dn != of_stdout || console_set_on_cmdline)
		return false;
	return !add_preferred_console(name, index,
				      kstrdup(of_stdout_options, GFP_KERNEL));
}
EXPORT_SYMBOL_GPL(of_console_check);

/**
 *	of_find_next_cache_node - Find a node's subsidiary cache
 *	@np:	node of type "cpu" or "cache"
 *
 *	Returns a node pointer with refcount incremented, use
 *	of_node_put() on it when done.  Caller should hold a reference
 *	to np.
 */
struct device_node *of_find_next_cache_node(const struct device_node *np)
{
	struct device_node *child;
	const phandle *handle;

	handle = of_get_property(np, "l2-cache", NULL);
	if (!handle)
		handle = of_get_property(np, "next-level-cache", NULL);

	if (handle)
		return of_find_node_by_phandle(be32_to_cpup(handle));

	/* OF on pmac has nodes instead of properties named "l2-cache"
	 * beneath CPU nodes.
	 */
	if (IS_ENABLED(CONFIG_PPC_PMAC) && !strcmp(np->type, "cpu"))
		for_each_child_of_node(np, child)
			if (!strcmp(child->type, "cache"))
				return child;

	return NULL;
}

/**
 * of_graph_parse_endpoint() - parse common endpoint node properties
 * @node: pointer to endpoint device_node
 * @endpoint: pointer to the OF endpoint data structure
 *
 * The caller should hold a reference to @node.
 */
int of_graph_parse_endpoint(const struct device_node *node,
			    struct of_endpoint *endpoint)
{
	struct device_node *port_node = of_get_parent(node);

	WARN_ONCE(!port_node, "%s(): endpoint %s has no parent node\n",
		  __func__, node->full_name);

	memset(endpoint, 0, sizeof(*endpoint));

	endpoint->local_node = node;
	/*
	 * It doesn't matter whether the two calls below succeed.
	 * If they don't then the default value 0 is used.
	 */
	of_property_read_u32(port_node, "reg", &endpoint->port);
	of_property_read_u32(node, "reg", &endpoint->id);

	of_node_put(port_node);

	return 0;
}
EXPORT_SYMBOL(of_graph_parse_endpoint);

/**
 * of_graph_get_port_by_id() - get the port matching a given id
 * @parent: pointer to the parent device node
 * @id: id of the port
 *
 * Return: A 'port' node pointer with refcount incremented. The caller
 * has to use of_node_put() on it when done.
 */
struct device_node *of_graph_get_port_by_id(struct device_node *parent, u32 id)
{
	struct device_node *node, *port;

	node = of_get_child_by_name(parent, "ports");
	if (node)
		parent = node;

	for_each_child_of_node(parent, port) {
		u32 port_id = 0;

		if (of_node_cmp(port->name, "port") != 0)
			continue;
		of_property_read_u32(port, "reg", &port_id);
		if (id == port_id)
			break;
	}

	of_node_put(node);

	return port;
}
EXPORT_SYMBOL(of_graph_get_port_by_id);

/**
 * of_graph_get_next_endpoint() - get next endpoint node
 * @parent: pointer to the parent device node
 * @prev: previous endpoint node, or NULL to get first
 *
 * Return: An 'endpoint' node pointer with refcount incremented. Refcount
 * of the passed @prev node is decremented.
 */
struct device_node *of_graph_get_next_endpoint(const struct device_node *parent,
					struct device_node *prev)
{
	struct device_node *endpoint;
	struct device_node *port;

	if (!parent)
		return NULL;

	/*
	 * Start by locating the port node. If no previous endpoint is specified
	 * search for the first port node, otherwise get the previous endpoint
	 * parent port node.
	 */
	if (!prev) {
		struct device_node *node;

		node = of_get_child_by_name(parent, "ports");
		if (node)
			parent = node;

		port = of_get_child_by_name(parent, "port");
		of_node_put(node);

		if (!port) {
			pr_err("%s(): no port node found in %s\n",
			       __func__, parent->full_name);
			return NULL;
		}
	} else {
		port = of_get_parent(prev);
		if (WARN_ONCE(!port, "%s(): endpoint %s has no parent node\n",
			      __func__, prev->full_name))
			return NULL;
	}

	while (1) {
		/*
		 * Now that we have a port node, get the next endpoint by
		 * getting the next child. If the previous endpoint is NULL this
		 * will return the first child.
		 */
		endpoint = of_get_next_child(port, prev);
		if (endpoint) {
			of_node_put(port);
			return endpoint;
		}

		/* No more endpoints under this port, try the next one. */
		prev = NULL;

		do {
			port = of_get_next_child(parent, port);
			if (!port)
				return NULL;
		} while (of_node_cmp(port->name, "port"));
	}
}
EXPORT_SYMBOL(of_graph_get_next_endpoint);

/**
 * of_graph_get_endpoint_by_regs() - get endpoint node of specific identifiers
 * @parent: pointer to the parent device node
 * @port_reg: identifier (value of reg property) of the parent port node
 * @reg: identifier (value of reg property) of the endpoint node
 *
 * Return: An 'endpoint' node pointer which is identified by reg and at the same
 * is the child of a port node identified by port_reg. reg and port_reg are
 * ignored when they are -1.
 */
struct device_node *of_graph_get_endpoint_by_regs(
	const struct device_node *parent, int port_reg, int reg)
{
	struct of_endpoint endpoint;
	struct device_node *node = NULL;

	for_each_endpoint_of_node(parent, node) {
		of_graph_parse_endpoint(node, &endpoint);
		if (((port_reg == -1) || (endpoint.port == port_reg)) &&
			((reg == -1) || (endpoint.id == reg)))
			return node;
	}

	return NULL;
}
EXPORT_SYMBOL(of_graph_get_endpoint_by_regs);

/**
 * of_graph_get_remote_port_parent() - get remote port's parent node
 * @node: pointer to a local endpoint device_node
 *
 * Return: Remote device node associated with remote endpoint node linked
 *	   to @node. Use of_node_put() on it when done.
 */
struct device_node *of_graph_get_remote_port_parent(
			       const struct device_node *node)
{
	struct device_node *np;
	unsigned int depth;

	/* Get remote endpoint node. */
	np = of_parse_phandle(node, "remote-endpoint", 0);

	/* Walk 3 levels up only if there is 'ports' node. */
	for (depth = 3; depth && np; depth--) {
		np = of_get_next_parent(np);
		if (depth == 2 && of_node_cmp(np->name, "ports"))
			break;
	}
	return np;
}
EXPORT_SYMBOL(of_graph_get_remote_port_parent);

/**
 * of_graph_get_remote_port() - get remote port node
 * @node: pointer to a local endpoint device_node
 *
 * Return: Remote port node associated with remote endpoint node linked
 *	   to @node. Use of_node_put() on it when done.
 */
struct device_node *of_graph_get_remote_port(const struct device_node *node)
{
	struct device_node *np;

	/* Get remote endpoint node. */
	np = of_parse_phandle(node, "remote-endpoint", 0);
	if (!np)
		return NULL;
	return of_get_next_parent(np);
}
EXPORT_SYMBOL(of_graph_get_remote_port);<|MERGE_RESOLUTION|>--- conflicted
+++ resolved
@@ -67,10 +67,7 @@
 
 	return (strlen(name) == len) && (strncmp(node_name, name, len) == 0);
 }
-<<<<<<< HEAD
-=======
 EXPORT_SYMBOL(of_node_name_eq);
->>>>>>> c9f71781
 
 bool of_node_name_prefix(const struct device_node *np, const char *prefix)
 {
@@ -79,10 +76,7 @@
 
 	return strncmp(kbasename(np->full_name), prefix, strlen(prefix)) == 0;
 }
-<<<<<<< HEAD
-=======
 EXPORT_SYMBOL(of_node_name_prefix);
->>>>>>> c9f71781
 
 int of_n_addr_cells(struct device_node *np)
 {
