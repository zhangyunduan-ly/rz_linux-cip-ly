--- conflicted
+++ resolved
@@ -208,10 +208,7 @@
 
 static const char * const rz_g1_boards_compat_dt[] __initconst = {
 	"renesas,r8a7743",
-<<<<<<< HEAD
-=======
 	"renesas,r8a7744",
->>>>>>> 0cddb349
 	"renesas,r8a7745",
 	"renesas,r8a77470",
 	NULL,
