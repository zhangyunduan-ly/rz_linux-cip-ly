--- conflicted
+++ resolved
@@ -976,8 +976,6 @@
 
 static const struct of_device_id rcar_csi2_of_table[] = {
 	{
-<<<<<<< HEAD
-=======
 		.compatible = "renesas,r8a774a1-csi2",
 		.data = &rcar_csi2_info_r8a7796,
 	},
@@ -986,18 +984,14 @@
 		.data = &rcar_csi2_info_r8a77965,
 	},
 	{
->>>>>>> 9701ebc1
 		.compatible = "renesas,r8a774c0-csi2",
 		.data = &rcar_csi2_info_r8a77990,
 	},
 	{
-<<<<<<< HEAD
-=======
 		.compatible = "renesas,r8a774e1-csi2",
 		.data = &rcar_csi2_info_r8a7795,
 	},
 	{
->>>>>>> 9701ebc1
 		.compatible = "renesas,r8a7795-csi2",
 		.data = &rcar_csi2_info_r8a7795,
 	},
