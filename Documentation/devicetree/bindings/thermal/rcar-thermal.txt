* Renesas R-Car Thermal

Required properties:
- compatible		: "renesas,thermal-<soctype>",
			   "renesas,rcar-gen2-thermal" (with thermal-zone) or
			   "renesas,rcar-thermal" (without thermal-zone) as fallback.
			  Examples with soctypes are:
			    - "renesas,thermal-r8a73a4" (R-Mobile APE6)
			    - "renesas,thermal-r8a7743" (RZ/G1M)
<<<<<<< HEAD
=======
			    - "renesas,thermal-r8a7744" (RZ/G1N)
>>>>>>> 0cddb349
			    - "renesas,thermal-r8a7779" (R-Car H1)
			    - "renesas,thermal-r8a7790" (R-Car H2)
			    - "renesas,thermal-r8a7791" (R-Car M2-W)
			    - "renesas,thermal-r8a7792" (R-Car V2H)
			    - "renesas,thermal-r8a7793" (R-Car M2-N)
			    - "renesas,thermal-r8a7794" (R-Car E2)
- reg			: Address range of the thermal registers.
			  The 1st reg will be recognized as common register
			  if it has "interrupts".

Option properties:

- interrupts		: use interrupt

Example (non interrupt support):

thermal@ffc48000 {
	compatible = "renesas,thermal-r8a7779", "renesas,rcar-thermal";
	reg = <0xffc48000 0x38>;
};

Example (interrupt support):

thermal@e61f0000 {
	compatible = "renesas,thermal-r8a73a4", "renesas,rcar-thermal";
	reg = <0xe61f0000 0x14
		0xe61f0100 0x38
		0xe61f0200 0x38
		0xe61f0300 0x38>;
	interrupts = <0 69 IRQ_TYPE_LEVEL_HIGH>;
};

Example (with thermal-zone):

thermal-zones {
	cpu_thermal: cpu-thermal {
		polling-delay-passive	= <1000>;
		polling-delay		= <5000>;

		thermal-sensors = <&thermal>;

		trips {
			cpu-crit {
				temperature	= <115000>;
				hysteresis	= <0>;
				type		= "critical";
			};
		};
		cooling-maps {
		};
	};
};

thermal: thermal@e61f0000 {
	compatible =	"renesas,thermal-r8a7790",
			"renesas,rcar-gen2-thermal",
			"renesas,rcar-thermal";
	reg = <0 0xe61f0000 0 0x14>, <0 0xe61f0100 0 0x38>;
	interrupts = <0 69 IRQ_TYPE_LEVEL_HIGH>;
	clocks = <&mstp5_clks R8A7790_CLK_THERMAL>;
	power-domains = <&cpg_clocks>;
	#thermal-sensor-cells = <0>;
};<|MERGE_RESOLUTION|>--- conflicted
+++ resolved
@@ -7,10 +7,7 @@
 			  Examples with soctypes are:
 			    - "renesas,thermal-r8a73a4" (R-Mobile APE6)
 			    - "renesas,thermal-r8a7743" (RZ/G1M)
-<<<<<<< HEAD
-=======
 			    - "renesas,thermal-r8a7744" (RZ/G1N)
->>>>>>> 0cddb349
 			    - "renesas,thermal-r8a7779" (R-Car H1)
 			    - "renesas,thermal-r8a7790" (R-Car H2)
 			    - "renesas,thermal-r8a7791" (R-Car M2-W)
