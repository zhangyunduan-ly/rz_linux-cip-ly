--- conflicted
+++ resolved
@@ -180,23 +180,6 @@
 		    NULL) != pnv_get_random_long_early)
 		return 0;
 
-<<<<<<< HEAD
-	for_each_compatible_node(dn, NULL, "ibm,power-rng") {
-		if (rng_create(dn))
-			continue;
-		/* Create devices for hwrng driver */
-		of_platform_device_create(dn, NULL, NULL);
-	}
-
-	if (!ppc_md.get_random_seed)
-		return 0;
-	return ppc_md.get_random_seed(v);
-}
-
-void __init pnv_rng_init(void)
-{
-	struct device_node *dn;
-=======
 	for_each_compatible_node(dn, NULL, "ibm,power-rng")
 		rng_create(dn);
 
@@ -233,25 +216,7 @@
 		for_each_compatible_node(dn, NULL, "ibm,power-rng")
 			of_platform_device_create(dn, NULL, NULL);
 	}
->>>>>>> 55e923ec
-
-	/* Prefer darn over the rest. */
-	if (!initialise_darn())
-		return;
-
-	dn = of_find_compatible_node(NULL, NULL, "ibm,power-rng");
-	if (dn)
-		ppc_md.get_random_seed = pnv_get_random_long_early;
-
-	of_node_put(dn);
-}
-
-static int __init pnv_rng_late_init(void)
-{
-	unsigned long v;
-	/* In case it wasn't called during init for some other reason. */
-	if (ppc_md.get_random_seed == pnv_get_random_long_early)
-		pnv_get_random_long_early(&v);
+
 	return 0;
 }
 machine_subsys_initcall(powernv, pnv_rng_late_init);