/*
 * rcar_du_drv.c  --  R-Car Display Unit DRM driver
 *
 * Copyright (C) 2013-2015 Renesas Electronics Corporation
 *
 * Contact: Laurent Pinchart (laurent.pinchart@ideasonboard.com)
 *
 * This program is free software; you can redistribute it and/or modify
 * it under the terms of the GNU General Public License as published by
 * the Free Software Foundation; either version 2 of the License, or
 * (at your option) any later version.
 */

#include <linux/clk.h>
#include <linux/io.h>
#include <linux/mm.h>
#include <linux/module.h>
#include <linux/of_device.h>
#include <linux/platform_device.h>
#include <linux/pm.h>
#include <linux/slab.h>
#include <linux/wait.h>

#include <drm/drmP.h>
#include <drm/drm_atomic_helper.h>
#include <drm/drm_crtc_helper.h>
#include <drm/drm_fb_cma_helper.h>
#include <drm/drm_fb_helper.h>
#include <drm/drm_gem_cma_helper.h>

#include "rcar_du_drv.h"
#include "rcar_du_kms.h"
#include "rcar_du_of.h"
#include "rcar_du_regs.h"

/* -----------------------------------------------------------------------------
 * Device Information
 */

static const struct rcar_du_device_info rzg1_du_r8a7743_info = {
	.gen = 2,
	.features = RCAR_DU_FEATURE_CRTC_IRQ_CLOCK
<<<<<<< HEAD
		  | RCAR_DU_FEATURE_EXT_CTRL_REGS
=======
>>>>>>> 4b63cf5d
		  | RCAR_DU_FEATURE_INTERLACED
		  | RCAR_DU_FEATURE_TVM_SYNC,
	.channels_mask = BIT(1) | BIT(0),
	.routes = {
		/*
		 * R8A7743 has one RGB output and one LVDS output
		 */
		[RCAR_DU_OUTPUT_DPAD0] = {
			.possible_crtcs = BIT(1) | BIT(0),
			.port = 0,
		},
		[RCAR_DU_OUTPUT_LVDS0] = {
			.possible_crtcs = BIT(0),
			.port = 1,
		},
	},
	.num_lvds = 1,
};

static const struct rcar_du_device_info rzg1_du_r8a7745_info = {
	.gen = 2,
	.features = RCAR_DU_FEATURE_CRTC_IRQ_CLOCK
<<<<<<< HEAD
		  | RCAR_DU_FEATURE_EXT_CTRL_REGS
=======
>>>>>>> 4b63cf5d
		  | RCAR_DU_FEATURE_INTERLACED
		  | RCAR_DU_FEATURE_TVM_SYNC,
	.channels_mask = BIT(1) | BIT(0),
	.routes = {
		/*
		 * R8A7745 has two RGB outputs
		 */
		[RCAR_DU_OUTPUT_DPAD0] = {
			.possible_crtcs = BIT(0),
			.port = 0,
		},
		[RCAR_DU_OUTPUT_DPAD1] = {
			.possible_crtcs = BIT(1),
			.port = 1,
		},
	},
};

static const struct rcar_du_device_info rcar_du_r8a774a1_info = {
	.gen = 3,
	.features = RCAR_DU_FEATURE_CRTC_IRQ_CLOCK
		  | RCAR_DU_FEATURE_VSP1_SOURCE
		  | RCAR_DU_FEATURE_INTERLACED
		  | RCAR_DU_FEATURE_TVM_SYNC,
	.channels_mask = BIT(2) | BIT(1) | BIT(0),
	.routes = {
		/*
		 * R8A774A1 has one RGB output, one LVDS output and one HDMI
		 * output.
		 */
		[RCAR_DU_OUTPUT_DPAD0] = {
			.possible_crtcs = BIT(2),
			.port = 0,
		},
		[RCAR_DU_OUTPUT_HDMI0] = {
			.possible_crtcs = BIT(1),
			.port = 1,
		},
		[RCAR_DU_OUTPUT_LVDS0] = {
			.possible_crtcs = BIT(0),
			.port = 2,
		},
	},
	.num_lvds = 1,
	.dpll_mask =  BIT(1),
};

<<<<<<< HEAD
static const struct rcar_du_device_info rcar_du_r8a7779_info = {
	.gen = 2,
=======
static const struct rcar_du_device_info rcar_du_r8a774c0_info = {
	.gen = 3,
	.features = RCAR_DU_FEATURE_CRTC_IRQ_CLOCK
		  | RCAR_DU_FEATURE_VSP1_SOURCE,
	.channels_mask = BIT(1) | BIT(0),
	.routes = {
		/*
		 * R8A774C0 has one RGB output and two LVDS outputs
		 */
		[RCAR_DU_OUTPUT_DPAD0] = {
			.possible_crtcs = BIT(0) | BIT(1),
			.port = 0,
		},
		[RCAR_DU_OUTPUT_LVDS0] = {
			.possible_crtcs = BIT(0),
			.port = 1,
		},
		[RCAR_DU_OUTPUT_LVDS1] = {
			.possible_crtcs = BIT(1),
			.port = 2,
		},
	},
	.num_lvds = 2,
	.lvds_clk_mask =  BIT(1) | BIT(0),
};

static const struct rcar_du_device_info rcar_du_r8a7779_info = {
	.gen = 1,
>>>>>>> 4b63cf5d
	.features = RCAR_DU_FEATURE_INTERLACED
		  | RCAR_DU_FEATURE_TVM_SYNC,
	.channels_mask = BIT(1) | BIT(0),
	.routes = {
		/*
		 * R8A7779 has two RGB outputs and one (currently unsupported)
		 * TCON output.
		 */
		[RCAR_DU_OUTPUT_DPAD0] = {
			.possible_crtcs = BIT(0),
			.port = 0,
		},
		[RCAR_DU_OUTPUT_DPAD1] = {
			.possible_crtcs = BIT(1) | BIT(0),
			.port = 1,
		},
	},
};

static const struct rcar_du_device_info rcar_du_r8a7790_info = {
	.gen = 2,
	.features = RCAR_DU_FEATURE_CRTC_IRQ_CLOCK
<<<<<<< HEAD
		  | RCAR_DU_FEATURE_EXT_CTRL_REGS
=======
>>>>>>> 4b63cf5d
		  | RCAR_DU_FEATURE_INTERLACED
		  | RCAR_DU_FEATURE_TVM_SYNC,
	.quirks = RCAR_DU_QUIRK_ALIGN_128B,
	.channels_mask = BIT(2) | BIT(1) | BIT(0),
	.routes = {
		/*
		 * R8A7790 has one RGB output, two LVDS outputs and one
		 * (currently unsupported) TCON output.
		 */
		[RCAR_DU_OUTPUT_DPAD0] = {
			.possible_crtcs = BIT(2) | BIT(1) | BIT(0),
			.port = 0,
		},
		[RCAR_DU_OUTPUT_LVDS0] = {
			.possible_crtcs = BIT(0),
			.port = 1,
		},
		[RCAR_DU_OUTPUT_LVDS1] = {
			.possible_crtcs = BIT(2) | BIT(1),
			.port = 2,
		},
	},
	.num_lvds = 2,
};

/* M2-W (r8a7791) and M2-N (r8a7793) are identical */
static const struct rcar_du_device_info rcar_du_r8a7791_info = {
	.gen = 2,
	.features = RCAR_DU_FEATURE_CRTC_IRQ_CLOCK
<<<<<<< HEAD
		  | RCAR_DU_FEATURE_EXT_CTRL_REGS
=======
>>>>>>> 4b63cf5d
		  | RCAR_DU_FEATURE_INTERLACED
		  | RCAR_DU_FEATURE_TVM_SYNC,
	.channels_mask = BIT(1) | BIT(0),
	.routes = {
		/*
		 * R8A779[13] has one RGB output, one LVDS output and one
		 * (currently unsupported) TCON output.
		 */
		[RCAR_DU_OUTPUT_DPAD0] = {
			.possible_crtcs = BIT(1) | BIT(0),
			.port = 0,
		},
		[RCAR_DU_OUTPUT_LVDS0] = {
			.possible_crtcs = BIT(0),
			.port = 1,
		},
	},
	.num_lvds = 1,
};

static const struct rcar_du_device_info rcar_du_r8a7792_info = {
	.gen = 2,
	.features = RCAR_DU_FEATURE_CRTC_IRQ_CLOCK
<<<<<<< HEAD
		  | RCAR_DU_FEATURE_EXT_CTRL_REGS
=======
>>>>>>> 4b63cf5d
		  | RCAR_DU_FEATURE_INTERLACED
		  | RCAR_DU_FEATURE_TVM_SYNC,
	.channels_mask = BIT(1) | BIT(0),
	.routes = {
		/* R8A7792 has two RGB outputs. */
		[RCAR_DU_OUTPUT_DPAD0] = {
			.possible_crtcs = BIT(0),
			.port = 0,
		},
		[RCAR_DU_OUTPUT_DPAD1] = {
			.possible_crtcs = BIT(1),
			.port = 1,
		},
	},
};

static const struct rcar_du_device_info rcar_du_r8a7794_info = {
	.gen = 2,
	.features = RCAR_DU_FEATURE_CRTC_IRQ_CLOCK
<<<<<<< HEAD
		  | RCAR_DU_FEATURE_EXT_CTRL_REGS
=======
>>>>>>> 4b63cf5d
		  | RCAR_DU_FEATURE_INTERLACED
		  | RCAR_DU_FEATURE_TVM_SYNC,
	.channels_mask = BIT(1) | BIT(0),
	.routes = {
		/*
		 * R8A7794 has two RGB outputs and one (currently unsupported)
		 * TCON output.
		 */
		[RCAR_DU_OUTPUT_DPAD0] = {
			.possible_crtcs = BIT(0),
			.port = 0,
		},
		[RCAR_DU_OUTPUT_DPAD1] = {
			.possible_crtcs = BIT(1),
			.port = 1,
		},
	},
};

static const struct rcar_du_device_info rcar_du_r8a7795_info = {
	.gen = 3,
	.features = RCAR_DU_FEATURE_CRTC_IRQ_CLOCK
<<<<<<< HEAD
		  | RCAR_DU_FEATURE_EXT_CTRL_REGS
=======
>>>>>>> 4b63cf5d
		  | RCAR_DU_FEATURE_VSP1_SOURCE
		  | RCAR_DU_FEATURE_INTERLACED
		  | RCAR_DU_FEATURE_TVM_SYNC,
	.channels_mask = BIT(3) | BIT(2) | BIT(1) | BIT(0),
	.routes = {
		/*
		 * R8A7795 has one RGB output, two HDMI outputs and one
		 * LVDS output.
		 */
		[RCAR_DU_OUTPUT_DPAD0] = {
			.possible_crtcs = BIT(3),
			.port = 0,
		},
		[RCAR_DU_OUTPUT_HDMI0] = {
			.possible_crtcs = BIT(1),
			.port = 1,
		},
		[RCAR_DU_OUTPUT_HDMI1] = {
			.possible_crtcs = BIT(2),
			.port = 2,
		},
		[RCAR_DU_OUTPUT_LVDS0] = {
			.possible_crtcs = BIT(0),
			.port = 3,
		},
	},
	.num_lvds = 1,
	.dpll_mask =  BIT(2) | BIT(1),
};

static const struct rcar_du_device_info rcar_du_r8a7796_info = {
	.gen = 3,
	.features = RCAR_DU_FEATURE_CRTC_IRQ_CLOCK
<<<<<<< HEAD
		  | RCAR_DU_FEATURE_EXT_CTRL_REGS
=======
>>>>>>> 4b63cf5d
		  | RCAR_DU_FEATURE_VSP1_SOURCE
		  | RCAR_DU_FEATURE_INTERLACED
		  | RCAR_DU_FEATURE_TVM_SYNC,
	.channels_mask = BIT(2) | BIT(1) | BIT(0),
	.routes = {
		/*
		 * R8A7796 has one RGB output, one LVDS output and one HDMI
		 * output.
		 */
		[RCAR_DU_OUTPUT_DPAD0] = {
			.possible_crtcs = BIT(2),
			.port = 0,
		},
		[RCAR_DU_OUTPUT_HDMI0] = {
			.possible_crtcs = BIT(1),
			.port = 1,
		},
		[RCAR_DU_OUTPUT_LVDS0] = {
			.possible_crtcs = BIT(0),
			.port = 2,
		},
	},
	.num_lvds = 1,
	.dpll_mask =  BIT(1),
};

static const struct rcar_du_device_info rcar_du_r8a77965_info = {
	.gen = 3,
	.features = RCAR_DU_FEATURE_CRTC_IRQ_CLOCK
<<<<<<< HEAD
		  | RCAR_DU_FEATURE_EXT_CTRL_REGS
=======
>>>>>>> 4b63cf5d
		  | RCAR_DU_FEATURE_VSP1_SOURCE
		  | RCAR_DU_FEATURE_INTERLACED
		  | RCAR_DU_FEATURE_TVM_SYNC,
	.channels_mask = BIT(3) | BIT(1) | BIT(0),
	.routes = {
		/*
		 * R8A77965 has one RGB output, one LVDS output and one HDMI
		 * output.
		 */
		[RCAR_DU_OUTPUT_DPAD0] = {
			.possible_crtcs = BIT(2),
			.port = 0,
		},
		[RCAR_DU_OUTPUT_HDMI0] = {
			.possible_crtcs = BIT(1),
			.port = 1,
		},
		[RCAR_DU_OUTPUT_LVDS0] = {
			.possible_crtcs = BIT(0),
			.port = 2,
		},
	},
	.num_lvds = 1,
	.dpll_mask =  BIT(1),
};

static const struct rcar_du_device_info rcar_du_r8a77970_info = {
	.gen = 3,
	.features = RCAR_DU_FEATURE_CRTC_IRQ_CLOCK
<<<<<<< HEAD
		  | RCAR_DU_FEATURE_EXT_CTRL_REGS
=======
>>>>>>> 4b63cf5d
		  | RCAR_DU_FEATURE_VSP1_SOURCE
		  | RCAR_DU_FEATURE_INTERLACED
		  | RCAR_DU_FEATURE_TVM_SYNC,
	.channels_mask = BIT(0),
	.routes = {
		/* R8A77970 has one RGB output and one LVDS output. */
		[RCAR_DU_OUTPUT_DPAD0] = {
			.possible_crtcs = BIT(0),
			.port = 0,
		},
		[RCAR_DU_OUTPUT_LVDS0] = {
			.possible_crtcs = BIT(0),
			.port = 1,
		},
	},
	.num_lvds = 1,
};

static const struct of_device_id rcar_du_of_table[] = {
	{ .compatible = "renesas,du-r8a7743", .data = &rzg1_du_r8a7743_info },
	{ .compatible = "renesas,du-r8a7745", .data = &rzg1_du_r8a7745_info },
	{ .compatible = "renesas,du-r8a774a1", .data = &rcar_du_r8a774a1_info },
<<<<<<< HEAD
=======
	{ .compatible = "renesas,du-r8a774c0", .data = &rcar_du_r8a774c0_info },
>>>>>>> 4b63cf5d
	{ .compatible = "renesas,du-r8a7779", .data = &rcar_du_r8a7779_info },
	{ .compatible = "renesas,du-r8a7790", .data = &rcar_du_r8a7790_info },
	{ .compatible = "renesas,du-r8a7791", .data = &rcar_du_r8a7791_info },
	{ .compatible = "renesas,du-r8a7792", .data = &rcar_du_r8a7792_info },
	{ .compatible = "renesas,du-r8a7793", .data = &rcar_du_r8a7791_info },
	{ .compatible = "renesas,du-r8a7794", .data = &rcar_du_r8a7794_info },
	{ .compatible = "renesas,du-r8a7795", .data = &rcar_du_r8a7795_info },
	{ .compatible = "renesas,du-r8a7796", .data = &rcar_du_r8a7796_info },
	{ .compatible = "renesas,du-r8a77965", .data = &rcar_du_r8a77965_info },
	{ .compatible = "renesas,du-r8a77970", .data = &rcar_du_r8a77970_info },
	{ }
};

MODULE_DEVICE_TABLE(of, rcar_du_of_table);

/* -----------------------------------------------------------------------------
 * DRM operations
 */

DEFINE_DRM_GEM_CMA_FOPS(rcar_du_fops);

static struct drm_driver rcar_du_driver = {
	.driver_features	= DRIVER_GEM | DRIVER_MODESET | DRIVER_PRIME
				| DRIVER_ATOMIC,
	.gem_free_object_unlocked = drm_gem_cma_free_object,
	.gem_vm_ops		= &drm_gem_cma_vm_ops,
	.prime_handle_to_fd	= drm_gem_prime_handle_to_fd,
	.prime_fd_to_handle	= drm_gem_prime_fd_to_handle,
	.gem_prime_import	= drm_gem_prime_import,
	.gem_prime_export	= drm_gem_prime_export,
	.gem_prime_get_sg_table	= drm_gem_cma_prime_get_sg_table,
	.gem_prime_import_sg_table = drm_gem_cma_prime_import_sg_table,
	.gem_prime_vmap		= drm_gem_cma_prime_vmap,
	.gem_prime_vunmap	= drm_gem_cma_prime_vunmap,
	.gem_prime_mmap		= drm_gem_cma_prime_mmap,
	.dumb_create		= rcar_du_dumb_create,
	.fops			= &rcar_du_fops,
	.name			= "rcar-du",
	.desc			= "Renesas R-Car Display Unit",
	.date			= "20130110",
	.major			= 1,
	.minor			= 0,
};

/* -----------------------------------------------------------------------------
 * Power management
 */

#ifdef CONFIG_PM_SLEEP
static int rcar_du_pm_suspend(struct device *dev)
{
	struct rcar_du_device *rcdu = dev_get_drvdata(dev);
	struct drm_atomic_state *state;

	drm_kms_helper_poll_disable(rcdu->ddev);
	drm_fbdev_cma_set_suspend_unlocked(rcdu->fbdev, true);

	state = drm_atomic_helper_suspend(rcdu->ddev);
	if (IS_ERR(state)) {
		drm_fbdev_cma_set_suspend_unlocked(rcdu->fbdev, false);
		drm_kms_helper_poll_enable(rcdu->ddev);
		return PTR_ERR(state);
	}

	rcdu->suspend_state = state;

	return 0;
}

static int rcar_du_pm_resume(struct device *dev)
{
	struct rcar_du_device *rcdu = dev_get_drvdata(dev);

	drm_atomic_helper_resume(rcdu->ddev, rcdu->suspend_state);
	drm_fbdev_cma_set_suspend_unlocked(rcdu->fbdev, false);
	drm_kms_helper_poll_enable(rcdu->ddev);

	return 0;
}
#endif

static const struct dev_pm_ops rcar_du_pm_ops = {
	SET_SYSTEM_SLEEP_PM_OPS(rcar_du_pm_suspend, rcar_du_pm_resume)
};

/* -----------------------------------------------------------------------------
 * Platform driver
 */

static int rcar_du_remove(struct platform_device *pdev)
{
	struct rcar_du_device *rcdu = platform_get_drvdata(pdev);
	struct drm_device *ddev = rcdu->ddev;

	drm_dev_unregister(ddev);

	drm_kms_helper_poll_fini(ddev);
	drm_mode_config_cleanup(ddev);

	drm_dev_put(ddev);

	return 0;
}

static int rcar_du_probe(struct platform_device *pdev)
{
	struct rcar_du_device *rcdu;
	struct drm_device *ddev;
	struct resource *mem;
	int ret;

	/* Allocate and initialize the R-Car device structure. */
	rcdu = devm_kzalloc(&pdev->dev, sizeof(*rcdu), GFP_KERNEL);
	if (rcdu == NULL)
		return -ENOMEM;

	rcdu->dev = &pdev->dev;
	rcdu->info = of_device_get_match_data(rcdu->dev);

	platform_set_drvdata(pdev, rcdu);

	/* I/O resources */
	mem = platform_get_resource(pdev, IORESOURCE_MEM, 0);
	rcdu->mmio = devm_ioremap_resource(&pdev->dev, mem);
	if (IS_ERR(rcdu->mmio))
		return PTR_ERR(rcdu->mmio);

	/* DRM/KMS objects */
	ddev = drm_dev_alloc(&rcar_du_driver, &pdev->dev);
	if (IS_ERR(ddev))
		return PTR_ERR(ddev);

	rcdu->ddev = ddev;
	ddev->dev_private = rcdu;

	ret = rcar_du_modeset_init(rcdu);
	if (ret < 0) {
		if (ret != -EPROBE_DEFER)
			dev_err(&pdev->dev,
				"failed to initialize DRM/KMS (%d)\n", ret);
		goto error;
	}

	ddev->irq_enabled = 1;

	/*
	 * Register the DRM device with the core and the connectors with
	 * sysfs.
	 */
	ret = drm_dev_register(ddev, 0);
	if (ret)
		goto error;

	DRM_INFO("Device %s probed\n", dev_name(&pdev->dev));

	drm_fbdev_generic_setup(ddev, 32);

	return 0;

error:
	rcar_du_remove(pdev);

	return ret;
}

static struct platform_driver rcar_du_platform_driver = {
	.probe		= rcar_du_probe,
	.remove		= rcar_du_remove,
	.driver		= {
		.name	= "rcar-du",
		.pm	= &rcar_du_pm_ops,
		.of_match_table = rcar_du_of_table,
	},
};

static int __init rcar_du_init(void)
{
	rcar_du_of_init(rcar_du_of_table);

	return platform_driver_register(&rcar_du_platform_driver);
}
module_init(rcar_du_init);

static void __exit rcar_du_exit(void)
{
	platform_driver_unregister(&rcar_du_platform_driver);
}
module_exit(rcar_du_exit);

MODULE_AUTHOR("Laurent Pinchart <laurent.pinchart@ideasonboard.com>");
MODULE_DESCRIPTION("Renesas R-Car Display Unit DRM Driver");
MODULE_LICENSE("GPL");<|MERGE_RESOLUTION|>--- conflicted
+++ resolved
@@ -40,10 +40,6 @@
 static const struct rcar_du_device_info rzg1_du_r8a7743_info = {
 	.gen = 2,
 	.features = RCAR_DU_FEATURE_CRTC_IRQ_CLOCK
-<<<<<<< HEAD
-		  | RCAR_DU_FEATURE_EXT_CTRL_REGS
-=======
->>>>>>> 4b63cf5d
 		  | RCAR_DU_FEATURE_INTERLACED
 		  | RCAR_DU_FEATURE_TVM_SYNC,
 	.channels_mask = BIT(1) | BIT(0),
@@ -66,10 +62,6 @@
 static const struct rcar_du_device_info rzg1_du_r8a7745_info = {
 	.gen = 2,
 	.features = RCAR_DU_FEATURE_CRTC_IRQ_CLOCK
-<<<<<<< HEAD
-		  | RCAR_DU_FEATURE_EXT_CTRL_REGS
-=======
->>>>>>> 4b63cf5d
 		  | RCAR_DU_FEATURE_INTERLACED
 		  | RCAR_DU_FEATURE_TVM_SYNC,
 	.channels_mask = BIT(1) | BIT(0),
@@ -117,10 +109,6 @@
 	.dpll_mask =  BIT(1),
 };
 
-<<<<<<< HEAD
-static const struct rcar_du_device_info rcar_du_r8a7779_info = {
-	.gen = 2,
-=======
 static const struct rcar_du_device_info rcar_du_r8a774c0_info = {
 	.gen = 3,
 	.features = RCAR_DU_FEATURE_CRTC_IRQ_CLOCK
@@ -149,7 +137,6 @@
 
 static const struct rcar_du_device_info rcar_du_r8a7779_info = {
 	.gen = 1,
->>>>>>> 4b63cf5d
 	.features = RCAR_DU_FEATURE_INTERLACED
 		  | RCAR_DU_FEATURE_TVM_SYNC,
 	.channels_mask = BIT(1) | BIT(0),
@@ -172,10 +159,6 @@
 static const struct rcar_du_device_info rcar_du_r8a7790_info = {
 	.gen = 2,
 	.features = RCAR_DU_FEATURE_CRTC_IRQ_CLOCK
-<<<<<<< HEAD
-		  | RCAR_DU_FEATURE_EXT_CTRL_REGS
-=======
->>>>>>> 4b63cf5d
 		  | RCAR_DU_FEATURE_INTERLACED
 		  | RCAR_DU_FEATURE_TVM_SYNC,
 	.quirks = RCAR_DU_QUIRK_ALIGN_128B,
@@ -205,10 +188,6 @@
 static const struct rcar_du_device_info rcar_du_r8a7791_info = {
 	.gen = 2,
 	.features = RCAR_DU_FEATURE_CRTC_IRQ_CLOCK
-<<<<<<< HEAD
-		  | RCAR_DU_FEATURE_EXT_CTRL_REGS
-=======
->>>>>>> 4b63cf5d
 		  | RCAR_DU_FEATURE_INTERLACED
 		  | RCAR_DU_FEATURE_TVM_SYNC,
 	.channels_mask = BIT(1) | BIT(0),
@@ -232,10 +211,6 @@
 static const struct rcar_du_device_info rcar_du_r8a7792_info = {
 	.gen = 2,
 	.features = RCAR_DU_FEATURE_CRTC_IRQ_CLOCK
-<<<<<<< HEAD
-		  | RCAR_DU_FEATURE_EXT_CTRL_REGS
-=======
->>>>>>> 4b63cf5d
 		  | RCAR_DU_FEATURE_INTERLACED
 		  | RCAR_DU_FEATURE_TVM_SYNC,
 	.channels_mask = BIT(1) | BIT(0),
@@ -255,10 +230,6 @@
 static const struct rcar_du_device_info rcar_du_r8a7794_info = {
 	.gen = 2,
 	.features = RCAR_DU_FEATURE_CRTC_IRQ_CLOCK
-<<<<<<< HEAD
-		  | RCAR_DU_FEATURE_EXT_CTRL_REGS
-=======
->>>>>>> 4b63cf5d
 		  | RCAR_DU_FEATURE_INTERLACED
 		  | RCAR_DU_FEATURE_TVM_SYNC,
 	.channels_mask = BIT(1) | BIT(0),
@@ -281,10 +252,6 @@
 static const struct rcar_du_device_info rcar_du_r8a7795_info = {
 	.gen = 3,
 	.features = RCAR_DU_FEATURE_CRTC_IRQ_CLOCK
-<<<<<<< HEAD
-		  | RCAR_DU_FEATURE_EXT_CTRL_REGS
-=======
->>>>>>> 4b63cf5d
 		  | RCAR_DU_FEATURE_VSP1_SOURCE
 		  | RCAR_DU_FEATURE_INTERLACED
 		  | RCAR_DU_FEATURE_TVM_SYNC,
@@ -318,10 +285,6 @@
 static const struct rcar_du_device_info rcar_du_r8a7796_info = {
 	.gen = 3,
 	.features = RCAR_DU_FEATURE_CRTC_IRQ_CLOCK
-<<<<<<< HEAD
-		  | RCAR_DU_FEATURE_EXT_CTRL_REGS
-=======
->>>>>>> 4b63cf5d
 		  | RCAR_DU_FEATURE_VSP1_SOURCE
 		  | RCAR_DU_FEATURE_INTERLACED
 		  | RCAR_DU_FEATURE_TVM_SYNC,
@@ -351,10 +314,6 @@
 static const struct rcar_du_device_info rcar_du_r8a77965_info = {
 	.gen = 3,
 	.features = RCAR_DU_FEATURE_CRTC_IRQ_CLOCK
-<<<<<<< HEAD
-		  | RCAR_DU_FEATURE_EXT_CTRL_REGS
-=======
->>>>>>> 4b63cf5d
 		  | RCAR_DU_FEATURE_VSP1_SOURCE
 		  | RCAR_DU_FEATURE_INTERLACED
 		  | RCAR_DU_FEATURE_TVM_SYNC,
@@ -384,10 +343,6 @@
 static const struct rcar_du_device_info rcar_du_r8a77970_info = {
 	.gen = 3,
 	.features = RCAR_DU_FEATURE_CRTC_IRQ_CLOCK
-<<<<<<< HEAD
-		  | RCAR_DU_FEATURE_EXT_CTRL_REGS
-=======
->>>>>>> 4b63cf5d
 		  | RCAR_DU_FEATURE_VSP1_SOURCE
 		  | RCAR_DU_FEATURE_INTERLACED
 		  | RCAR_DU_FEATURE_TVM_SYNC,
@@ -410,10 +365,7 @@
 	{ .compatible = "renesas,du-r8a7743", .data = &rzg1_du_r8a7743_info },
 	{ .compatible = "renesas,du-r8a7745", .data = &rzg1_du_r8a7745_info },
 	{ .compatible = "renesas,du-r8a774a1", .data = &rcar_du_r8a774a1_info },
-<<<<<<< HEAD
-=======
 	{ .compatible = "renesas,du-r8a774c0", .data = &rcar_du_r8a774c0_info },
->>>>>>> 4b63cf5d
 	{ .compatible = "renesas,du-r8a7779", .data = &rcar_du_r8a7779_info },
 	{ .compatible = "renesas,du-r8a7790", .data = &rcar_du_r8a7790_info },
 	{ .compatible = "renesas,du-r8a7791", .data = &rcar_du_r8a7791_info },
