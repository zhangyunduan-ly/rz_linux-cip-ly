/*
 * Renesas SoC Identification
 *
 * Copyright (C) 2014-2016 Glider bvba
 *
 * This program is free software; you can redistribute it and/or modify
 * it under the terms of the GNU General Public License as published by
 * the Free Software Foundation; version 2 of the License.
 *
 * This program is distributed in the hope that it will be useful,
 * but WITHOUT ANY WARRANTY; without even the implied warranty of
 * MERCHANTABILITY or FITNESS FOR A PARTICULAR PURPOSE.  See the
 * GNU General Public License for more details.
 */

#include <linux/io.h>
#include <linux/of.h>
#include <linux/of_address.h>
#include <linux/slab.h>
#include <linux/string.h>
#include <linux/sys_soc.h>


struct renesas_family {
	const char name[16];
	u32 reg;			/* CCCR or PRR, if not in DT */
};

static const struct renesas_family fam_rcar_gen1 __initconst __maybe_unused = {
	.name	= "R-Car Gen1",
	.reg	= 0xff000044,		/* PRR (Product Register) */
};

static const struct renesas_family fam_rcar_gen2 __initconst __maybe_unused = {
	.name	= "R-Car Gen2",
	.reg	= 0xff000044,		/* PRR (Product Register) */
};

static const struct renesas_family fam_rcar_gen3 __initconst __maybe_unused = {
	.name	= "R-Car Gen3",
	.reg	= 0xfff00044,		/* PRR (Product Register) */
};

static const struct renesas_family fam_rmobile __initconst __maybe_unused = {
	.name	= "R-Mobile",
	.reg	= 0xe600101c,		/* CCCR (Common Chip Code Register) */
};

static const struct renesas_family fam_rza __initconst __maybe_unused = {
	.name	= "RZ/A",
};

static const struct renesas_family fam_rzg1 __initconst __maybe_unused = {
	.name	= "RZ/G1",
	.reg	= 0xff000044,		/* PRR (Product Register) */
};

static const struct renesas_family fam_rzg2 __initconst __maybe_unused = {
	.name	= "RZ/G2",
	.reg	= 0xfff00044,		/* PRR (Product Register) */
};

static const struct renesas_family fam_shmobile __initconst __maybe_unused = {
	.name	= "SH-Mobile",
	.reg	= 0xe600101c,		/* CCCR (Common Chip Code Register) */
};


struct renesas_soc {
	const struct renesas_family *family;
	u8 id;
};

static const struct renesas_soc soc_rz_a1h __initconst __maybe_unused = {
	.family	= &fam_rza,
};

static const struct renesas_soc soc_rmobile_ape6 __initconst __maybe_unused = {
	.family	= &fam_rmobile,
	.id	= 0x3f,
};

static const struct renesas_soc soc_rmobile_a1 __initconst __maybe_unused = {
	.family	= &fam_rmobile,
	.id	= 0x40,
};

static const struct renesas_soc soc_rz_g1h __initconst __maybe_unused = {
	.family	= &fam_rzg1,
	.id	= 0x45,
};

static const struct renesas_soc soc_rz_g1m __initconst __maybe_unused = {
	.family	= &fam_rzg1,
	.id	= 0x47,
};

static const struct renesas_soc soc_rz_g1n __initconst __maybe_unused = {
	.family	= &fam_rzg1,
	.id	= 0x4b,
};

static const struct renesas_soc soc_rz_g1e __initconst __maybe_unused = {
	.family	= &fam_rzg1,
	.id	= 0x4c,
};

static const struct renesas_soc soc_rz_g1c __initconst __maybe_unused = {
	.family	= &fam_rzg1,
	.id	= 0x53,
};

static const struct renesas_soc soc_rz_g2m __initconst __maybe_unused = {
	.family	= &fam_rzg2,
	.id	= 0x52,
};

static const struct renesas_soc soc_rz_g2n __initconst __maybe_unused = {
	.family = &fam_rzg2,
	.id     = 0x55,
};

static const struct renesas_soc soc_rz_g2e __initconst __maybe_unused = {
	.family	= &fam_rzg2,
	.id	= 0x57,
};

<<<<<<< HEAD
=======
static const struct renesas_soc soc_rz_g2h __initconst __maybe_unused = {
	.family	= &fam_rzg2,
	.id	= 0x4f,
};

>>>>>>> 1d9c4c7e
static const struct renesas_soc soc_rcar_m1a __initconst __maybe_unused = {
	.family	= &fam_rcar_gen1,
};

static const struct renesas_soc soc_rcar_h1 __initconst __maybe_unused = {
	.family	= &fam_rcar_gen1,
	.id	= 0x3b,
};

static const struct renesas_soc soc_rcar_h2 __initconst __maybe_unused = {
	.family	= &fam_rcar_gen2,
	.id	= 0x45,
};

static const struct renesas_soc soc_rcar_m2_w __initconst __maybe_unused = {
	.family	= &fam_rcar_gen2,
	.id	= 0x47,
};

static const struct renesas_soc soc_rcar_v2h __initconst __maybe_unused = {
	.family	= &fam_rcar_gen2,
	.id	= 0x4a,
};

static const struct renesas_soc soc_rcar_m2_n __initconst __maybe_unused = {
	.family	= &fam_rcar_gen2,
	.id	= 0x4b,
};

static const struct renesas_soc soc_rcar_e2 __initconst __maybe_unused = {
	.family	= &fam_rcar_gen2,
	.id	= 0x4c,
};

static const struct renesas_soc soc_rcar_h3 __initconst __maybe_unused = {
	.family	= &fam_rcar_gen3,
	.id	= 0x4f,
};

static const struct renesas_soc soc_rcar_m3_w __initconst __maybe_unused = {
	.family	= &fam_rcar_gen3,
	.id	= 0x52,
};

static const struct renesas_soc soc_rcar_m3_n __initconst __maybe_unused = {
	.family = &fam_rcar_gen3,
	.id     = 0x55,
};

static const struct renesas_soc soc_rcar_v3m __initconst __maybe_unused = {
	.family	= &fam_rcar_gen3,
	.id	= 0x54,
};

static const struct renesas_soc soc_rcar_v3h __initconst __maybe_unused = {
	.family	= &fam_rcar_gen3,
	.id	= 0x56,
};

static const struct renesas_soc soc_rcar_e3 __initconst __maybe_unused = {
	.family	= &fam_rcar_gen3,
	.id	= 0x57,
};

static const struct renesas_soc soc_rcar_d3 __initconst __maybe_unused = {
	.family	= &fam_rcar_gen3,
	.id	= 0x58,
};

static const struct renesas_soc soc_shmobile_ag5 __initconst __maybe_unused = {
	.family	= &fam_shmobile,
	.id	= 0x37,
};


static const struct of_device_id renesas_socs[] __initconst = {
#ifdef CONFIG_ARCH_R7S72100
	{ .compatible = "renesas,r7s72100",	.data = &soc_rz_a1h },
#endif
#ifdef CONFIG_ARCH_R8A73A4
	{ .compatible = "renesas,r8a73a4",	.data = &soc_rmobile_ape6 },
#endif
#ifdef CONFIG_ARCH_R8A7740
	{ .compatible = "renesas,r8a7740",	.data = &soc_rmobile_a1 },
#endif
#ifdef CONFIG_ARCH_R8A7742
	{ .compatible = "renesas,r8a7742",	.data = &soc_rz_g1h },
#endif
#ifdef CONFIG_ARCH_R8A7743
	{ .compatible = "renesas,r8a7743",	.data = &soc_rz_g1m },
#endif
#ifdef CONFIG_ARCH_R8A7744
	{ .compatible = "renesas,r8a7744",	.data = &soc_rz_g1n },
#endif
#ifdef CONFIG_ARCH_R8A7745
	{ .compatible = "renesas,r8a7745",	.data = &soc_rz_g1e },
#endif
#ifdef CONFIG_ARCH_R8A77470
	{ .compatible = "renesas,r8a77470",	.data = &soc_rz_g1c },
#endif
#ifdef CONFIG_ARCH_R8A774A1
	{ .compatible = "renesas,r8a774a1",	.data = &soc_rz_g2m },
#endif
#ifdef CONFIG_ARCH_R8A774B1
	{ .compatible = "renesas,r8a774b1",	.data = &soc_rz_g2n },
#endif
#ifdef CONFIG_ARCH_R8A774C0
	{ .compatible = "renesas,r8a774c0",	.data = &soc_rz_g2e },
#endif
<<<<<<< HEAD
=======
#ifdef CONFIG_ARCH_R8A774E1
	{ .compatible = "renesas,r8a774e1",	.data = &soc_rz_g2h },
#endif
>>>>>>> 1d9c4c7e
#ifdef CONFIG_ARCH_R8A7778
	{ .compatible = "renesas,r8a7778",	.data = &soc_rcar_m1a },
#endif
#ifdef CONFIG_ARCH_R8A7779
	{ .compatible = "renesas,r8a7779",	.data = &soc_rcar_h1 },
#endif
#ifdef CONFIG_ARCH_R8A7790
	{ .compatible = "renesas,r8a7790",	.data = &soc_rcar_h2 },
#endif
#ifdef CONFIG_ARCH_R8A7791
	{ .compatible = "renesas,r8a7791",	.data = &soc_rcar_m2_w },
#endif
#ifdef CONFIG_ARCH_R8A7792
	{ .compatible = "renesas,r8a7792",	.data = &soc_rcar_v2h },
#endif
#ifdef CONFIG_ARCH_R8A7793
	{ .compatible = "renesas,r8a7793",	.data = &soc_rcar_m2_n },
#endif
#ifdef CONFIG_ARCH_R8A7794
	{ .compatible = "renesas,r8a7794",	.data = &soc_rcar_e2 },
#endif
#ifdef CONFIG_ARCH_R8A7795
	{ .compatible = "renesas,r8a7795",	.data = &soc_rcar_h3 },
#endif
#ifdef CONFIG_ARCH_R8A7796
	{ .compatible = "renesas,r8a7796",	.data = &soc_rcar_m3_w },
#endif
#ifdef CONFIG_ARCH_R8A77965
	{ .compatible = "renesas,r8a77965",	.data = &soc_rcar_m3_n },
#endif
#ifdef CONFIG_ARCH_R8A77970
	{ .compatible = "renesas,r8a77970",	.data = &soc_rcar_v3m },
#endif
#ifdef CONFIG_ARCH_R8A77980
	{ .compatible = "renesas,r8a77980",	.data = &soc_rcar_v3h },
#endif
#ifdef CONFIG_ARCH_R8A77990
	{ .compatible = "renesas,r8a77990",	.data = &soc_rcar_e3 },
#endif
#ifdef CONFIG_ARCH_R8A77995
	{ .compatible = "renesas,r8a77995",	.data = &soc_rcar_d3 },
#endif
#ifdef CONFIG_ARCH_SH73A0
	{ .compatible = "renesas,sh73a0",	.data = &soc_shmobile_ag5 },
#endif
	{ /* sentinel */ }
};

static int __init renesas_soc_init(void)
{
	struct soc_device_attribute *soc_dev_attr;
	const struct renesas_family *family;
	const struct of_device_id *match;
	const struct renesas_soc *soc;
	void __iomem *chipid = NULL;
	struct soc_device *soc_dev;
	struct device_node *np;
	unsigned int product;

	match = of_match_node(renesas_socs, of_root);
	if (!match)
		return -ENODEV;

	soc = match->data;
	family = soc->family;

	/* Try PRR first, then hardcoded fallback */
	np = of_find_compatible_node(NULL, NULL, "renesas,prr");
	if (np) {
		chipid = of_iomap(np, 0);
		of_node_put(np);
	} else if (soc->id) {
		chipid = ioremap(family->reg, 4);
	}
	if (chipid) {
		product = readl(chipid);
		iounmap(chipid);
		/* R-Car M3-W ES1.1 incorrectly identifies as ES2.0 */
		if ((product & 0x7fff) == 0x5210)
			product ^= 0x11;
		/* R-Car M3-W ES1.3 incorrectly identifies as ES2.1 */
		if ((product & 0x7fff) == 0x5211)
			product ^= 0x12;
		if (soc->id && ((product >> 8) & 0xff) != soc->id) {
			pr_warn("SoC mismatch (product = 0x%x)\n", product);
			return -ENODEV;
		}
	}

	soc_dev_attr = kzalloc(sizeof(*soc_dev_attr), GFP_KERNEL);
	if (!soc_dev_attr)
		return -ENOMEM;

	np = of_find_node_by_path("/");
	of_property_read_string(np, "model", &soc_dev_attr->machine);
	of_node_put(np);

	soc_dev_attr->family = kstrdup_const(family->name, GFP_KERNEL);
	soc_dev_attr->soc_id = kstrdup_const(strchr(match->compatible, ',') + 1,
					     GFP_KERNEL);
	if (chipid)
		soc_dev_attr->revision = kasprintf(GFP_KERNEL, "ES%u.%u",
						   ((product >> 4) & 0x0f) + 1,
						   product & 0xf);

	pr_info("Detected Renesas %s %s %s\n", soc_dev_attr->family,
		soc_dev_attr->soc_id, soc_dev_attr->revision ?: "");

	soc_dev = soc_device_register(soc_dev_attr);
	if (IS_ERR(soc_dev)) {
		kfree(soc_dev_attr->revision);
		kfree_const(soc_dev_attr->soc_id);
		kfree_const(soc_dev_attr->family);
		kfree(soc_dev_attr);
		return PTR_ERR(soc_dev);
	}

	return 0;
}
early_initcall(renesas_soc_init);<|MERGE_RESOLUTION|>--- conflicted
+++ resolved
@@ -125,14 +125,11 @@
 	.id	= 0x57,
 };
 
-<<<<<<< HEAD
-=======
 static const struct renesas_soc soc_rz_g2h __initconst __maybe_unused = {
 	.family	= &fam_rzg2,
 	.id	= 0x4f,
 };
 
->>>>>>> 1d9c4c7e
 static const struct renesas_soc soc_rcar_m1a __initconst __maybe_unused = {
 	.family	= &fam_rcar_gen1,
 };
@@ -242,12 +239,9 @@
 #ifdef CONFIG_ARCH_R8A774C0
 	{ .compatible = "renesas,r8a774c0",	.data = &soc_rz_g2e },
 #endif
-<<<<<<< HEAD
-=======
 #ifdef CONFIG_ARCH_R8A774E1
 	{ .compatible = "renesas,r8a774e1",	.data = &soc_rz_g2h },
 #endif
->>>>>>> 1d9c4c7e
 #ifdef CONFIG_ARCH_R8A7778
 	{ .compatible = "renesas,r8a7778",	.data = &soc_rcar_m1a },
 #endif
